--- conflicted
+++ resolved
@@ -20,15 +20,5 @@
   - enabled: 1
     path: Assets/SampleViewer/Samples/FeatureLayer/FeatureLayer.unity
     guid: faaa2f7004a8bde4188f0332a235c038
-<<<<<<< HEAD
-  - enabled: 1
-    path: Assets/SampleViewer/Samples/Routing/Routing.unity
-    guid: f1b121b2a5e1e424ca7c6d987dbdb38f
-  - enabled: 1
-    path: Assets/SampleViewer/Samples/Measure/Measure.unity
-    guid: d9acf8d898a38ac45a1b37ca38c45893
-  m_configObjects: {}
-=======
   m_configObjects:
-    com.unity.input.settings: {fileID: 11400000, guid: 9e7be553448fa2546aea5752021cbcf7, type: 2}
->>>>>>> a1031cf8
+    com.unity.input.settings: {fileID: 11400000, guid: 9e7be553448fa2546aea5752021cbcf7, type: 2}