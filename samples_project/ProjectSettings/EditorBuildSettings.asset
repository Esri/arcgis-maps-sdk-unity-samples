%YAML 1.1
%TAG !u! tag:unity3d.com,2011:
--- !u!1045 &1
EditorBuildSettings:
  m_ObjectHideFlags: 0
  serializedVersion: 2
  m_Scenes:
  - enabled: 1
    path: Assets/SampleViewer/SampleViewer.unity
    guid: 6ce02e91b78d9bf49b379e0b3df4c8e0
  - enabled: 1
    path: Assets/SampleViewer/Samples/API/APIScene.unity
    guid: cb66858f0b55e6646ade787e3df0b2dc
<<<<<<< HEAD
  - enabled: 0
    path: 
    guid: 00000000000000000000000000000000
=======
  - enabled: 1
    path: Assets/SampleViewer/Samples/Component/ComponentScene.unity
    guid: f2d68fced36814f428882330984a0b2a
>>>>>>> 96f53004
  - enabled: 1
    path: Assets/SampleViewer/Samples/LineOfSight/LineOfSight.unity
    guid: 50288eb8a3c0ca3469af0d0b9e1ba6ea
  - enabled: 1
    path: Assets/SampleViewer/Samples/FeatureLayer/FeatureLayer.unity
    guid: faaa2f7004a8bde4188f0332a235c038
  - enabled: 1
<<<<<<< HEAD
    path: Assets/SampleViewer/Samples/FlightSim/Scenes/FlightSim_Sample.unity
    guid: 44a3049f1d67e3043aae95b51d7bd6ae
  m_configObjects:
    com.unity.input.settings: {fileID: 11400000, guid: 1374ce53d1b1b47439205d4a09b0d419, type: 2}
=======
    path: Assets/SampleViewer/Samples/Routing/Routing.unity
    guid: f1b121b2a5e1e424ca7c6d987dbdb38f
  m_configObjects: {}
>>>>>>> 96f53004
<|MERGE_RESOLUTION|>--- conflicted
+++ resolved
@@ -11,15 +11,9 @@
   - enabled: 1
     path: Assets/SampleViewer/Samples/API/APIScene.unity
     guid: cb66858f0b55e6646ade787e3df0b2dc
-<<<<<<< HEAD
-  - enabled: 0
-    path: 
-    guid: 00000000000000000000000000000000
-=======
   - enabled: 1
     path: Assets/SampleViewer/Samples/Component/ComponentScene.unity
     guid: f2d68fced36814f428882330984a0b2a
->>>>>>> 96f53004
   - enabled: 1
     path: Assets/SampleViewer/Samples/LineOfSight/LineOfSight.unity
     guid: 50288eb8a3c0ca3469af0d0b9e1ba6ea
@@ -27,13 +21,6 @@
     path: Assets/SampleViewer/Samples/FeatureLayer/FeatureLayer.unity
     guid: faaa2f7004a8bde4188f0332a235c038
   - enabled: 1
-<<<<<<< HEAD
-    path: Assets/SampleViewer/Samples/FlightSim/Scenes/FlightSim_Sample.unity
-    guid: 44a3049f1d67e3043aae95b51d7bd6ae
-  m_configObjects:
-    com.unity.input.settings: {fileID: 11400000, guid: 1374ce53d1b1b47439205d4a09b0d419, type: 2}
-=======
     path: Assets/SampleViewer/Samples/Routing/Routing.unity
     guid: f1b121b2a5e1e424ca7c6d987dbdb38f
-  m_configObjects: {}
->>>>>>> 96f53004
+  m_configObjects: {}