--- conflicted
+++ resolved
@@ -24,11 +24,9 @@
     path: Assets/SampleViewer/Samples/Routing/Routing.unity
     guid: f1b121b2a5e1e424ca7c6d987dbdb38f
   - enabled: 1
-<<<<<<< HEAD
+    path: Assets/SampleViewer/Samples/Measure/Measure.unity
+    guid: d9acf8d898a38ac45a1b37ca38c45893
+  - enabled: 1
     path: Assets/SampleViewer/Samples/Geocoding/Geocoding.unity
     guid: 9d0fbdfdb383b4f4480c7fbb5d2e2c6c
-=======
-    path: Assets/SampleViewer/Samples/Measure/Measure.unity
-    guid: d9acf8d898a38ac45a1b37ca38c45893
->>>>>>> 2b42756b
   m_configObjects: {}