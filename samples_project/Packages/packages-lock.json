--- conflicted
+++ resolved
@@ -50,15 +50,6 @@
       "dependencies": {},
       "url": "https://packages.unity.com"
     },
-    "com.unity.inputsystem": {
-      "version": "1.3.0",
-      "depth": 0,
-      "source": "registry",
-      "dependencies": {
-        "com.unity.modules.uielements": "1.0.0"
-      },
-      "url": "https://packages.unity.com"
-    },
     "com.unity.mathematics": {
       "version": "1.2.6",
       "depth": 1,
@@ -82,34 +73,6 @@
         "com.unity.modules.physics": "1.0.0",
         "com.unity.modules.jsonserialize": "1.0.0"
       }
-<<<<<<< HEAD
-    },
-    "com.unity.render-pipelines.high-definition": {
-      "version": "12.1.6",
-      "depth": 0,
-      "source": "builtin",
-      "dependencies": {
-        "com.unity.mathematics": "1.2.4",
-        "com.unity.burst": "1.6.0",
-        "com.unity.modules.video": "1.0.0",
-        "com.unity.modules.animation": "1.0.0",
-        "com.unity.modules.imageconversion": "1.0.0",
-        "com.unity.modules.terrain": "1.0.0",
-        "com.unity.render-pipelines.core": "12.1.6",
-        "com.unity.shadergraph": "12.1.6",
-        "com.unity.visualeffectgraph": "12.1.6",
-        "com.unity.render-pipelines.high-definition-config": "12.1.6"
-      }
-    },
-    "com.unity.render-pipelines.high-definition-config": {
-      "version": "12.1.6",
-      "depth": 1,
-      "source": "builtin",
-      "dependencies": {
-        "com.unity.render-pipelines.core": "12.1.6"
-      }
-=======
->>>>>>> 96f53004
     },
     "com.unity.render-pipelines.universal": {
       "version": "12.1.6",
@@ -190,18 +153,6 @@
         "com.unity.modules.imgui": "1.0.0"
       }
     },
-<<<<<<< HEAD
-    "com.unity.visualeffectgraph": {
-      "version": "12.1.6",
-      "depth": 1,
-      "source": "builtin",
-      "dependencies": {
-        "com.unity.shadergraph": "12.1.6",
-        "com.unity.render-pipelines.core": "12.1.6"
-      }
-    },
-=======
->>>>>>> 96f53004
     "com.unity.modules.ai": {
       "version": "1.0.0",
       "depth": 0,
