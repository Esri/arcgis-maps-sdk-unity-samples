--- conflicted
+++ resolved
@@ -1360,6 +1360,7 @@
   m_Children:
   - {fileID: 1508300711}
   - {fileID: 72658583}
+  - {fileID: 777428464}
   - {fileID: 513137911}
   - {fileID: 1540321733}
   m_Father: {fileID: 264896323}
@@ -3097,10 +3098,6 @@
   m_ConstrainProportionsScale: 0
   m_Children: []
   m_Father: {fileID: 139799379}
-<<<<<<< HEAD
-  m_RootOrder: 2
-=======
->>>>>>> 040c8fc6
   m_LocalEulerAnglesHint: {x: 0, y: 0, z: 0}
   m_AnchorMin: {x: 0.5, y: 0.5}
   m_AnchorMax: {x: 0.5, y: 0.5}
@@ -4244,8 +4241,6 @@
   m_PrefabAsset: {fileID: 0}
   m_GameObject: {fileID: 719263336}
   m_CullTransparentMesh: 1
-<<<<<<< HEAD
-=======
 --- !u!1 &777428463
 GameObject:
   m_ObjectHideFlags: 0
@@ -4380,7 +4375,6 @@
   m_PrefabAsset: {fileID: 0}
   m_GameObject: {fileID: 777428463}
   m_CullTransparentMesh: 1
->>>>>>> 040c8fc6
 --- !u!1 &824885513
 GameObject:
   m_ObjectHideFlags: 0
@@ -5311,17 +5305,6 @@
   m_PrefabAsset: {fileID: 0}
   m_GameObject: {fileID: 1067867997}
   m_CullTransparentMesh: 1
---- !u!114 &1149665424 stripped
-MonoBehaviour:
-  m_CorrespondingSourceObject: {fileID: 4726525994565826021, guid: 8dc107a586107e24cbd42a13052c7a53, type: 3}
-  m_PrefabInstance: {fileID: 4726525995563644277}
-  m_PrefabAsset: {fileID: 0}
-  m_GameObject: {fileID: 0}
-  m_Enabled: 1
-  m_EditorHideFlags: 0
-  m_Script: {fileID: 11500000, guid: f4688fdb7df04437aeb418b961361dc5, type: 3}
-  m_Name: 
-  m_EditorClassIdentifier: 
 --- !u!1 &1149974615
 GameObject:
   m_ObjectHideFlags: 0
@@ -5774,146 +5757,6 @@
   m_PrefabAsset: {fileID: 0}
   m_GameObject: {fileID: 1222183997}
   m_CullTransparentMesh: 1
---- !u!1 &1227606487
-GameObject:
-  m_ObjectHideFlags: 0
-  m_CorrespondingSourceObject: {fileID: 0}
-  m_PrefabInstance: {fileID: 0}
-  m_PrefabAsset: {fileID: 0}
-  serializedVersion: 6
-  m_Component:
-  - component: {fileID: 1227606488}
-  - component: {fileID: 1227606490}
-  - component: {fileID: 1227606489}
-  m_Layer: 5
-  m_Name: Text (TMP)
-  m_TagString: Untagged
-  m_Icon: {fileID: 0}
-  m_NavMeshLayer: 0
-  m_StaticEditorFlags: 0
-  m_IsActive: 1
---- !u!224 &1227606488
-RectTransform:
-  m_ObjectHideFlags: 0
-  m_CorrespondingSourceObject: {fileID: 0}
-  m_PrefabInstance: {fileID: 0}
-  m_PrefabAsset: {fileID: 0}
-  m_GameObject: {fileID: 1227606487}
-  m_LocalRotation: {x: 0, y: 0, z: 0, w: 1}
-  m_LocalPosition: {x: 0, y: 0, z: 0}
-  m_LocalScale: {x: 1, y: 1, z: 1}
-  m_ConstrainProportionsScale: 0
-  m_Children: []
-  m_Father: {fileID: 2100050485}
-  m_RootOrder: 0
-  m_LocalEulerAnglesHint: {x: 0, y: 0, z: 0}
-  m_AnchorMin: {x: 0, y: 0}
-  m_AnchorMax: {x: 1, y: 1}
-  m_AnchoredPosition: {x: 0, y: 0}
-  m_SizeDelta: {x: 0, y: 0}
-  m_Pivot: {x: 0.5, y: 0.5}
---- !u!114 &1227606489
-MonoBehaviour:
-  m_ObjectHideFlags: 0
-  m_CorrespondingSourceObject: {fileID: 0}
-  m_PrefabInstance: {fileID: 0}
-  m_PrefabAsset: {fileID: 0}
-  m_GameObject: {fileID: 1227606487}
-  m_Enabled: 1
-  m_EditorHideFlags: 0
-  m_Script: {fileID: 11500000, guid: f4688fdb7df04437aeb418b961361dc5, type: 3}
-  m_Name: 
-  m_EditorClassIdentifier: 
-  m_Material: {fileID: 0}
-  m_Color: {r: 1, g: 1, b: 1, a: 1}
-  m_RaycastTarget: 1
-  m_RaycastPadding: {x: 0, y: 0, z: 0, w: 0}
-  m_Maskable: 1
-  m_OnCullStateChanged:
-    m_PersistentCalls:
-      m_Calls: []
-  m_text: 
-  m_isRightToLeft: 0
-  m_fontAsset: {fileID: 11400000, guid: 8f586378b4e144a9851e7b34d9b748ee, type: 2}
-  m_sharedMaterial: {fileID: 2180264, guid: 8f586378b4e144a9851e7b34d9b748ee, type: 2}
-  m_fontSharedMaterials: []
-  m_fontMaterial: {fileID: 0}
-  m_fontMaterials: []
-  m_fontColor32:
-    serializedVersion: 2
-    rgba: 4281479730
-  m_fontColor: {r: 0.19607843, g: 0.19607843, b: 0.19607843, a: 1}
-  m_enableVertexGradient: 0
-  m_colorMode: 3
-  m_fontColorGradient:
-    topLeft: {r: 1, g: 1, b: 1, a: 1}
-    topRight: {r: 1, g: 1, b: 1, a: 1}
-    bottomLeft: {r: 1, g: 1, b: 1, a: 1}
-    bottomRight: {r: 1, g: 1, b: 1, a: 1}
-  m_fontColorGradientPreset: {fileID: 0}
-  m_spriteAsset: {fileID: 0}
-  m_tintAllSprites: 0
-  m_StyleSheet: {fileID: 0}
-  m_TextStyleHashCode: -1183493901
-  m_overrideHtmlColors: 0
-  m_faceColor:
-    serializedVersion: 2
-    rgba: 4294967295
-  m_fontSize: 24
-  m_fontSizeBase: 24
-  m_fontWeight: 400
-  m_enableAutoSizing: 0
-  m_fontSizeMin: 18
-  m_fontSizeMax: 72
-  m_fontStyle: 0
-  m_HorizontalAlignment: 2
-  m_VerticalAlignment: 512
-  m_textAlignment: 65535
-  m_characterSpacing: 0
-  m_wordSpacing: 0
-  m_lineSpacing: 0
-  m_lineSpacingMax: 0
-  m_paragraphSpacing: 0
-  m_charWidthMaxAdj: 0
-  m_enableWordWrapping: 1
-  m_wordWrappingRatios: 0.4
-  m_overflowMode: 0
-  m_linkedTextComponent: {fileID: 0}
-  parentLinkedComponent: {fileID: 0}
-  m_enableKerning: 1
-  m_enableExtraPadding: 0
-  checkPaddingRequired: 0
-  m_isRichText: 1
-  m_parseCtrlCharacters: 1
-  m_isOrthographic: 1
-  m_isCullingEnabled: 0
-  m_horizontalMapping: 0
-  m_verticalMapping: 0
-  m_uvLineOffset: 0
-  m_geometrySortingOrder: 0
-  m_IsTextObjectScaleStatic: 0
-  m_VertexBufferAutoSizeReduction: 0
-  m_useMaxVisibleDescender: 1
-  m_pageToDisplay: 1
-  m_margin: {x: 0, y: 0, z: 0, w: 0}
-  m_isUsingLegacyAnimationComponent: 0
-  m_isVolumetricText: 0
-  m_hasFontAssetChanged: 0
-  m_baseMaterial: {fileID: 0}
-  m_maskOffset: {x: 0, y: 0, z: 0, w: 0}
---- !u!222 &1227606490
-CanvasRenderer:
-  m_ObjectHideFlags: 0
-  m_CorrespondingSourceObject: {fileID: 0}
-  m_PrefabInstance: {fileID: 0}
-  m_PrefabAsset: {fileID: 0}
-  m_GameObject: {fileID: 1227606487}
-  m_CullTransparentMesh: 1
---- !u!224 &1232214115 stripped
-RectTransform:
-  m_CorrespondingSourceObject: {fileID: 4726525994340085014, guid: 8dc107a586107e24cbd42a13052c7a53, type: 3}
-  m_PrefabInstance: {fileID: 4726525995563644277}
-  m_PrefabAsset: {fileID: 0}
 --- !u!1 &1281431967
 GameObject:
   m_ObjectHideFlags: 0
@@ -6766,7 +6609,6 @@
   m_ConstrainProportionsScale: 0
   m_Children:
   - {fileID: 316352995}
-  - {fileID: 2100050485}
   m_Father: {fileID: 466282555}
   m_LocalEulerAnglesHint: {x: 0, y: 0, z: 0}
   m_AnchorMin: {x: 0, y: 0}
@@ -7583,10 +7425,6 @@
   m_ConstrainProportionsScale: 0
   m_Children: []
   m_Father: {fileID: 139799379}
-<<<<<<< HEAD
-  m_RootOrder: 3
-=======
->>>>>>> 040c8fc6
   m_LocalEulerAnglesHint: {x: 0, y: 0, z: 0}
   m_AnchorMin: {x: 0.5, y: 0.5}
   m_AnchorMax: {x: 0.5, y: 0.5}
@@ -9738,267 +9576,8 @@
   m_PrefabAsset: {fileID: 0}
   m_GameObject: {fileID: 2096995679}
   m_CullTransparentMesh: 1
-<<<<<<< HEAD
---- !u!1 &2100050484
-GameObject:
-  m_ObjectHideFlags: 0
-  m_CorrespondingSourceObject: {fileID: 0}
-  m_PrefabInstance: {fileID: 0}
-  m_PrefabAsset: {fileID: 0}
-  serializedVersion: 6
-  m_Component:
-  - component: {fileID: 2100050485}
-  - component: {fileID: 2100050488}
-  - component: {fileID: 2100050487}
-  - component: {fileID: 2100050486}
-  - component: {fileID: 2100050490}
-  - component: {fileID: 2100050489}
-  m_Layer: 5
-  m_Name: WarningButton
-  m_TagString: Untagged
-  m_Icon: {fileID: 0}
-  m_NavMeshLayer: 0
-  m_StaticEditorFlags: 0
-  m_IsActive: 1
---- !u!224 &2100050485
-RectTransform:
-  m_ObjectHideFlags: 0
-  m_CorrespondingSourceObject: {fileID: 0}
-  m_PrefabInstance: {fileID: 0}
-  m_PrefabAsset: {fileID: 0}
-  m_GameObject: {fileID: 2100050484}
-  m_LocalRotation: {x: 0, y: 0, z: 0, w: 1}
-  m_LocalPosition: {x: 0, y: 0, z: 0}
-  m_LocalScale: {x: 1, y: 1, z: 1}
-  m_ConstrainProportionsScale: 0
-  m_Children:
-  - {fileID: 1227606488}
-  - {fileID: 1232214115}
-  m_Father: {fileID: 1369176902}
-  m_RootOrder: 1
-  m_LocalEulerAnglesHint: {x: 0, y: 0, z: 0}
-  m_AnchorMin: {x: 0.5, y: 0.5}
-  m_AnchorMax: {x: 0.5, y: 0.5}
-  m_AnchoredPosition: {x: 160, y: -13.2}
-  m_SizeDelta: {x: 30, y: 30}
-  m_Pivot: {x: 0.5, y: 0.5}
---- !u!114 &2100050486
-MonoBehaviour:
-  m_ObjectHideFlags: 0
-  m_CorrespondingSourceObject: {fileID: 0}
-  m_PrefabInstance: {fileID: 0}
-  m_PrefabAsset: {fileID: 0}
-  m_GameObject: {fileID: 2100050484}
-  m_Enabled: 1
-  m_EditorHideFlags: 0
-  m_Script: {fileID: 11500000, guid: 4e29b1a8efbd4b44bb3f3716e73f07ff, type: 3}
-  m_Name: 
-  m_EditorClassIdentifier: 
-  m_Navigation:
-    m_Mode: 3
-    m_WrapAround: 0
-    m_SelectOnUp: {fileID: 0}
-    m_SelectOnDown: {fileID: 0}
-    m_SelectOnLeft: {fileID: 0}
-    m_SelectOnRight: {fileID: 0}
-  m_Transition: 1
-  m_Colors:
-    m_NormalColor: {r: 1, g: 1, b: 1, a: 1}
-    m_HighlightedColor: {r: 0.9607843, g: 0.9607843, b: 0.9607843, a: 1}
-    m_PressedColor: {r: 0.78431374, g: 0.78431374, b: 0.78431374, a: 1}
-    m_SelectedColor: {r: 0.9607843, g: 0.9607843, b: 0.9607843, a: 1}
-    m_DisabledColor: {r: 0.78431374, g: 0.78431374, b: 0.78431374, a: 0.5019608}
-    m_ColorMultiplier: 1
-    m_FadeDuration: 0.1
-  m_SpriteState:
-    m_HighlightedSprite: {fileID: 0}
-    m_PressedSprite: {fileID: 0}
-    m_SelectedSprite: {fileID: 0}
-    m_DisabledSprite: {fileID: 0}
-  m_AnimationTriggers:
-    m_NormalTrigger: Normal
-    m_HighlightedTrigger: Highlighted
-    m_PressedTrigger: Pressed
-    m_SelectedTrigger: Selected
-    m_DisabledTrigger: Disabled
-  m_Interactable: 1
-  m_TargetGraphic: {fileID: 2100050487}
-  m_OnClick:
-    m_PersistentCalls:
-      m_Calls: []
---- !u!114 &2100050487
-MonoBehaviour:
-  m_ObjectHideFlags: 0
-  m_CorrespondingSourceObject: {fileID: 0}
-  m_PrefabInstance: {fileID: 0}
-  m_PrefabAsset: {fileID: 0}
-  m_GameObject: {fileID: 2100050484}
-  m_Enabled: 1
-  m_EditorHideFlags: 0
-  m_Script: {fileID: 11500000, guid: fe87c0e1cc204ed48ad3b37840f39efc, type: 3}
-  m_Name: 
-  m_EditorClassIdentifier: 
-  m_Material: {fileID: 0}
-  m_Color: {r: 1, g: 1, b: 1, a: 1}
-  m_RaycastTarget: 1
-  m_RaycastPadding: {x: 0, y: 0, z: 0, w: 0}
-  m_Maskable: 1
-  m_OnCullStateChanged:
-    m_PersistentCalls:
-      m_Calls: []
-  m_Sprite: {fileID: 21300000, guid: d71899c660333a142bd9073782199279, type: 3}
-  m_Type: 0
-  m_PreserveAspect: 0
-  m_FillCenter: 1
-  m_FillMethod: 4
-  m_FillAmount: 1
-  m_FillClockwise: 1
-  m_FillOrigin: 0
-  m_UseSpriteMesh: 0
-  m_PixelsPerUnitMultiplier: 1
---- !u!222 &2100050488
-CanvasRenderer:
-  m_ObjectHideFlags: 0
-  m_CorrespondingSourceObject: {fileID: 0}
-  m_PrefabInstance: {fileID: 0}
-  m_PrefabAsset: {fileID: 0}
-  m_GameObject: {fileID: 2100050484}
-  m_CullTransparentMesh: 1
---- !u!114 &2100050489
-MonoBehaviour:
-  m_ObjectHideFlags: 0
-  m_CorrespondingSourceObject: {fileID: 0}
-  m_PrefabInstance: {fileID: 0}
-  m_PrefabAsset: {fileID: 0}
-  m_GameObject: {fileID: 2100050484}
-  m_Enabled: 1
-  m_EditorHideFlags: 0
-  m_Script: {fileID: 11500000, guid: a31e54b59ccc22646a93e652ddb69b86, type: 3}
-  m_Name: 
-  m_EditorClassIdentifier: 
-  tooltipText: {fileID: 1149665424}
---- !u!114 &2100050490
-MonoBehaviour:
-  m_ObjectHideFlags: 0
-  m_CorrespondingSourceObject: {fileID: 0}
-  m_PrefabInstance: {fileID: 0}
-  m_PrefabAsset: {fileID: 0}
-  m_GameObject: {fileID: 2100050484}
-  m_Enabled: 1
-  m_EditorHideFlags: 0
-  m_Script: {fileID: 11500000, guid: d0b148fe25e99eb48b9724523833bab1, type: 3}
-  m_Name: 
-  m_EditorClassIdentifier: 
-  m_Delegates: []
---- !u!1001 &4726525995563644277
-PrefabInstance:
-  m_ObjectHideFlags: 0
-  serializedVersion: 2
-  m_Modification:
-    m_TransformParent: {fileID: 2100050485}
-    m_Modifications:
-    - target: {fileID: 4726525994340085014, guid: 8dc107a586107e24cbd42a13052c7a53, type: 3}
-      propertyPath: m_Pivot.x
-      value: 0.5
-      objectReference: {fileID: 0}
-    - target: {fileID: 4726525994340085014, guid: 8dc107a586107e24cbd42a13052c7a53, type: 3}
-      propertyPath: m_Pivot.y
-      value: 0.5
-      objectReference: {fileID: 0}
-    - target: {fileID: 4726525994340085014, guid: 8dc107a586107e24cbd42a13052c7a53, type: 3}
-      propertyPath: m_RootOrder
-      value: 1
-      objectReference: {fileID: 0}
-    - target: {fileID: 4726525994340085014, guid: 8dc107a586107e24cbd42a13052c7a53, type: 3}
-      propertyPath: m_AnchorMax.x
-      value: 1
-      objectReference: {fileID: 0}
-    - target: {fileID: 4726525994340085014, guid: 8dc107a586107e24cbd42a13052c7a53, type: 3}
-      propertyPath: m_AnchorMax.y
-      value: 1
-      objectReference: {fileID: 0}
-    - target: {fileID: 4726525994340085014, guid: 8dc107a586107e24cbd42a13052c7a53, type: 3}
-      propertyPath: m_AnchorMin.x
-      value: 0
-      objectReference: {fileID: 0}
-    - target: {fileID: 4726525994340085014, guid: 8dc107a586107e24cbd42a13052c7a53, type: 3}
-      propertyPath: m_AnchorMin.y
-      value: 0
-      objectReference: {fileID: 0}
-    - target: {fileID: 4726525994340085014, guid: 8dc107a586107e24cbd42a13052c7a53, type: 3}
-      propertyPath: m_SizeDelta.x
-      value: 0
-      objectReference: {fileID: 0}
-    - target: {fileID: 4726525994340085014, guid: 8dc107a586107e24cbd42a13052c7a53, type: 3}
-      propertyPath: m_SizeDelta.y
-      value: 0
-      objectReference: {fileID: 0}
-    - target: {fileID: 4726525994340085014, guid: 8dc107a586107e24cbd42a13052c7a53, type: 3}
-      propertyPath: m_LocalPosition.x
-      value: 0
-      objectReference: {fileID: 0}
-    - target: {fileID: 4726525994340085014, guid: 8dc107a586107e24cbd42a13052c7a53, type: 3}
-      propertyPath: m_LocalPosition.y
-      value: 0
-      objectReference: {fileID: 0}
-    - target: {fileID: 4726525994340085014, guid: 8dc107a586107e24cbd42a13052c7a53, type: 3}
-      propertyPath: m_LocalPosition.z
-      value: 0
-      objectReference: {fileID: 0}
-    - target: {fileID: 4726525994340085014, guid: 8dc107a586107e24cbd42a13052c7a53, type: 3}
-      propertyPath: m_LocalRotation.w
-      value: 1
-      objectReference: {fileID: 0}
-    - target: {fileID: 4726525994340085014, guid: 8dc107a586107e24cbd42a13052c7a53, type: 3}
-      propertyPath: m_LocalRotation.x
-      value: 0
-      objectReference: {fileID: 0}
-    - target: {fileID: 4726525994340085014, guid: 8dc107a586107e24cbd42a13052c7a53, type: 3}
-      propertyPath: m_LocalRotation.y
-      value: 0
-      objectReference: {fileID: 0}
-    - target: {fileID: 4726525994340085014, guid: 8dc107a586107e24cbd42a13052c7a53, type: 3}
-      propertyPath: m_LocalRotation.z
-      value: 0
-      objectReference: {fileID: 0}
-    - target: {fileID: 4726525994340085014, guid: 8dc107a586107e24cbd42a13052c7a53, type: 3}
-      propertyPath: m_AnchoredPosition.x
-      value: 0
-      objectReference: {fileID: 0}
-    - target: {fileID: 4726525994340085014, guid: 8dc107a586107e24cbd42a13052c7a53, type: 3}
-      propertyPath: m_AnchoredPosition.y
-      value: 0
-      objectReference: {fileID: 0}
-    - target: {fileID: 4726525994340085014, guid: 8dc107a586107e24cbd42a13052c7a53, type: 3}
-      propertyPath: m_LocalEulerAnglesHint.x
-      value: 0
-      objectReference: {fileID: 0}
-    - target: {fileID: 4726525994340085014, guid: 8dc107a586107e24cbd42a13052c7a53, type: 3}
-      propertyPath: m_LocalEulerAnglesHint.y
-      value: 0
-      objectReference: {fileID: 0}
-    - target: {fileID: 4726525994340085014, guid: 8dc107a586107e24cbd42a13052c7a53, type: 3}
-      propertyPath: m_LocalEulerAnglesHint.z
-      value: 0
-      objectReference: {fileID: 0}
-    - target: {fileID: 4726525994340085015, guid: 8dc107a586107e24cbd42a13052c7a53, type: 3}
-      propertyPath: m_Name
-      value: TooltipPanel
-      objectReference: {fileID: 0}
-    - target: {fileID: 4726525994340085015, guid: 8dc107a586107e24cbd42a13052c7a53, type: 3}
-      propertyPath: m_IsActive
-      value: 0
-      objectReference: {fileID: 0}
-    - target: {fileID: 7228297450733162820, guid: 8dc107a586107e24cbd42a13052c7a53, type: 3}
-      propertyPath: tooltipText
-      value: 
-      objectReference: {fileID: 1149665424}
-    m_RemovedComponents: []
-  m_SourcePrefab: {fileID: 100100000, guid: 8dc107a586107e24cbd42a13052c7a53, type: 3}
-=======
 --- !u!1660057539 &9223372036854775807
 SceneRoots:
   m_ObjectHideFlags: 0
   m_Roots:
-  - {fileID: 1201840878}
->>>>>>> 040c8fc6
+  - {fileID: 1201840878}