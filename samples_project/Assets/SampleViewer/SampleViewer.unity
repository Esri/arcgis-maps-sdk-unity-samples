%YAML 1.1
%TAG !u! tag:unity3d.com,2011:
--- !u!29 &1
OcclusionCullingSettings:
  m_ObjectHideFlags: 0
  serializedVersion: 2
  m_OcclusionBakeSettings:
    smallestOccluder: 5
    smallestHole: 0.25
    backfaceThreshold: 100
  m_SceneGUID: 00000000000000000000000000000000
  m_OcclusionCullingData: {fileID: 0}
--- !u!104 &2
RenderSettings:
  m_ObjectHideFlags: 0
  serializedVersion: 9
  m_Fog: 0
  m_FogColor: {r: 0.5, g: 0.5, b: 0.5, a: 1}
  m_FogMode: 3
  m_FogDensity: 0.01
  m_LinearFogStart: 0
  m_LinearFogEnd: 300
  m_AmbientSkyColor: {r: 0.212, g: 0.227, b: 0.259, a: 1}
  m_AmbientEquatorColor: {r: 0.114, g: 0.125, b: 0.133, a: 1}
  m_AmbientGroundColor: {r: 0.047, g: 0.043, b: 0.035, a: 1}
  m_AmbientIntensity: 1
  m_AmbientMode: 0
  m_SubtractiveShadowColor: {r: 0.42, g: 0.478, b: 0.627, a: 1}
  m_SkyboxMaterial: {fileID: 0}
  m_HaloStrength: 0.5
  m_FlareStrength: 1
  m_FlareFadeSpeed: 3
  m_HaloTexture: {fileID: 0}
  m_SpotCookie: {fileID: 10001, guid: 0000000000000000e000000000000000, type: 0}
  m_DefaultReflectionMode: 0
  m_DefaultReflectionResolution: 128
  m_ReflectionBounces: 1
  m_ReflectionIntensity: 1
  m_CustomReflection: {fileID: 0}
  m_Sun: {fileID: 0}
  m_IndirectSpecularColor: {r: 262.3369, g: 325.0498, b: 430.21924, a: 1}
  m_UseRadianceAmbientProbe: 0
--- !u!157 &3
LightmapSettings:
  m_ObjectHideFlags: 0
  serializedVersion: 12
  m_GIWorkflowMode: 1
  m_GISettings:
    serializedVersion: 2
    m_BounceScale: 1
    m_IndirectOutputScale: 1
    m_AlbedoBoost: 1
    m_EnvironmentLightingMode: 0
    m_EnableBakedLightmaps: 1
    m_EnableRealtimeLightmaps: 0
  m_LightmapEditorSettings:
    serializedVersion: 12
    m_Resolution: 2
    m_BakeResolution: 40
    m_AtlasSize: 1024
    m_AO: 0
    m_AOMaxDistance: 1
    m_CompAOExponent: 1
    m_CompAOExponentDirect: 0
    m_ExtractAmbientOcclusion: 0
    m_Padding: 2
    m_LightmapParameters: {fileID: 0}
    m_LightmapsBakeMode: 1
    m_TextureCompression: 1
    m_FinalGather: 0
    m_FinalGatherFiltering: 1
    m_FinalGatherRayCount: 256
    m_ReflectionCompression: 2
    m_MixedBakeMode: 2
    m_BakeBackend: 1
    m_PVRSampling: 1
    m_PVRDirectSampleCount: 32
    m_PVRSampleCount: 512
    m_PVRBounces: 2
    m_PVREnvironmentSampleCount: 256
    m_PVREnvironmentReferencePointCount: 2048
    m_PVRFilteringMode: 1
    m_PVRDenoiserTypeDirect: 1
    m_PVRDenoiserTypeIndirect: 1
    m_PVRDenoiserTypeAO: 1
    m_PVRFilterTypeDirect: 0
    m_PVRFilterTypeIndirect: 0
    m_PVRFilterTypeAO: 0
    m_PVREnvironmentMIS: 1
    m_PVRCulling: 1
    m_PVRFilteringGaussRadiusDirect: 1
    m_PVRFilteringGaussRadiusIndirect: 5
    m_PVRFilteringGaussRadiusAO: 2
    m_PVRFilteringAtrousPositionSigmaDirect: 0.5
    m_PVRFilteringAtrousPositionSigmaIndirect: 2
    m_PVRFilteringAtrousPositionSigmaAO: 1
    m_ExportTrainingData: 0
    m_TrainingDataDestination: TrainingData
    m_LightProbeSampleCountMultiplier: 4
  m_LightingDataAsset: {fileID: 0}
  m_LightingSettings: {fileID: 0}
--- !u!196 &4
NavMeshSettings:
  serializedVersion: 2
  m_ObjectHideFlags: 0
  m_BuildSettings:
    serializedVersion: 2
    agentTypeID: 0
    agentRadius: 0.5
    agentHeight: 2
    agentSlope: 45
    agentClimb: 0.4
    ledgeDropHeight: 0
    maxJumpAcrossDistance: 0
    minRegionArea: 2
    manualCellSize: 0
    cellSize: 0.16666667
    manualTileSize: 0
    tileSize: 256
    accuratePlacement: 0
    maxJobWorkers: 0
    preserveTilesOutsideBounds: 0
    debug:
      m_Flags: 0
  m_NavMeshData: {fileID: 0}
--- !u!1 &158661647
GameObject:
  m_ObjectHideFlags: 0
  m_CorrespondingSourceObject: {fileID: 0}
  m_PrefabInstance: {fileID: 0}
  m_PrefabAsset: {fileID: 0}
  serializedVersion: 6
  m_Component:
  - component: {fileID: 158661648}
  - component: {fileID: 158661651}
  - component: {fileID: 158661650}
  - component: {fileID: 158661649}
  m_Layer: 5
  m_Name: RenderPipelineDropdown
  m_TagString: Untagged
  m_Icon: {fileID: 0}
  m_NavMeshLayer: 0
  m_StaticEditorFlags: 0
  m_IsActive: 1
--- !u!224 &158661648
RectTransform:
  m_ObjectHideFlags: 0
  m_CorrespondingSourceObject: {fileID: 0}
  m_PrefabInstance: {fileID: 0}
  m_PrefabAsset: {fileID: 0}
  m_GameObject: {fileID: 158661647}
  m_LocalRotation: {x: 0, y: 0, z: 0, w: 1}
  m_LocalPosition: {x: 0, y: 0, z: 0}
  m_LocalScale: {x: 1, y: 1, z: 1}
  m_ConstrainProportionsScale: 0
  m_Children:
  - {fileID: 281046223}
  - {fileID: 1348659719}
  - {fileID: 551017613}
  m_Father: {fileID: 1519126542}
  m_RootOrder: 1
  m_LocalEulerAnglesHint: {x: 0, y: 0, z: 0}
  m_AnchorMin: {x: 0.01, y: 0.8}
  m_AnchorMax: {x: 0.01, y: 0.85}
  m_AnchoredPosition: {x: 0, y: 0}
  m_SizeDelta: {x: 160, y: 0}
  m_Pivot: {x: 0, y: 0}
--- !u!114 &158661649
MonoBehaviour:
  m_ObjectHideFlags: 0
  m_CorrespondingSourceObject: {fileID: 0}
  m_PrefabInstance: {fileID: 0}
  m_PrefabAsset: {fileID: 0}
  m_GameObject: {fileID: 158661647}
  m_Enabled: 1
  m_EditorHideFlags: 0
  m_Script: {fileID: 11500000, guid: 0d0b652f32a2cc243917e4028fa0f046, type: 3}
  m_Name: 
  m_EditorClassIdentifier: 
  m_Navigation:
    m_Mode: 3
    m_WrapAround: 0
    m_SelectOnUp: {fileID: 0}
    m_SelectOnDown: {fileID: 0}
    m_SelectOnLeft: {fileID: 0}
    m_SelectOnRight: {fileID: 0}
  m_Transition: 1
  m_Colors:
    m_NormalColor: {r: 1, g: 1, b: 1, a: 1}
    m_HighlightedColor: {r: 0.9607843, g: 0.9607843, b: 0.9607843, a: 1}
    m_PressedColor: {r: 0.78431374, g: 0.78431374, b: 0.78431374, a: 1}
    m_SelectedColor: {r: 0.9607843, g: 0.9607843, b: 0.9607843, a: 1}
    m_DisabledColor: {r: 0.78431374, g: 0.78431374, b: 0.78431374, a: 0.5019608}
    m_ColorMultiplier: 1
    m_FadeDuration: 0.1
  m_SpriteState:
    m_HighlightedSprite: {fileID: 0}
    m_PressedSprite: {fileID: 0}
    m_SelectedSprite: {fileID: 0}
    m_DisabledSprite: {fileID: 0}
  m_AnimationTriggers:
    m_NormalTrigger: Normal
    m_HighlightedTrigger: Highlighted
    m_PressedTrigger: Pressed
    m_SelectedTrigger: Selected
    m_DisabledTrigger: Disabled
  m_Interactable: 1
  m_TargetGraphic: {fileID: 158661650}
  m_Template: {fileID: 551017613}
  m_CaptionText: {fileID: 281046224}
  m_CaptionImage: {fileID: 0}
  m_ItemText: {fileID: 422340990}
  m_ItemImage: {fileID: 0}
  m_Value: 0
  m_Options:
    m_Options: []
  m_OnValueChanged:
    m_PersistentCalls:
      m_Calls: []
  m_AlphaFadeSpeed: 0.15
--- !u!114 &158661650
MonoBehaviour:
  m_ObjectHideFlags: 0
  m_CorrespondingSourceObject: {fileID: 0}
  m_PrefabInstance: {fileID: 0}
  m_PrefabAsset: {fileID: 0}
  m_GameObject: {fileID: 158661647}
  m_Enabled: 1
  m_EditorHideFlags: 0
  m_Script: {fileID: 11500000, guid: fe87c0e1cc204ed48ad3b37840f39efc, type: 3}
  m_Name: 
  m_EditorClassIdentifier: 
  m_Material: {fileID: 0}
  m_Color: {r: 1, g: 1, b: 1, a: 1}
  m_RaycastTarget: 1
  m_RaycastPadding: {x: 0, y: 0, z: 0, w: 0}
  m_Maskable: 1
  m_OnCullStateChanged:
    m_PersistentCalls:
      m_Calls: []
  m_Sprite: {fileID: 10905, guid: 0000000000000000f000000000000000, type: 0}
  m_Type: 1
  m_PreserveAspect: 0
  m_FillCenter: 1
  m_FillMethod: 4
  m_FillAmount: 1
  m_FillClockwise: 1
  m_FillOrigin: 0
  m_UseSpriteMesh: 0
  m_PixelsPerUnitMultiplier: 1
--- !u!222 &158661651
CanvasRenderer:
  m_ObjectHideFlags: 0
  m_CorrespondingSourceObject: {fileID: 0}
  m_PrefabInstance: {fileID: 0}
  m_PrefabAsset: {fileID: 0}
  m_GameObject: {fileID: 158661647}
  m_CullTransparentMesh: 1
--- !u!1 &281046222
GameObject:
  m_ObjectHideFlags: 0
  m_CorrespondingSourceObject: {fileID: 0}
  m_PrefabInstance: {fileID: 0}
  m_PrefabAsset: {fileID: 0}
  serializedVersion: 6
  m_Component:
  - component: {fileID: 281046223}
  - component: {fileID: 281046225}
  - component: {fileID: 281046224}
  m_Layer: 5
  m_Name: Label
  m_TagString: Untagged
  m_Icon: {fileID: 0}
  m_NavMeshLayer: 0
  m_StaticEditorFlags: 0
  m_IsActive: 1
--- !u!224 &281046223
RectTransform:
  m_ObjectHideFlags: 0
  m_CorrespondingSourceObject: {fileID: 0}
  m_PrefabInstance: {fileID: 0}
  m_PrefabAsset: {fileID: 0}
  m_GameObject: {fileID: 281046222}
  m_LocalRotation: {x: -0, y: -0, z: -0, w: 1}
  m_LocalPosition: {x: 0, y: 0, z: 0}
  m_LocalScale: {x: 1, y: 1, z: 1}
  m_ConstrainProportionsScale: 0
  m_Children: []
  m_Father: {fileID: 158661648}
  m_RootOrder: 0
  m_LocalEulerAnglesHint: {x: 0, y: 0, z: 0}
  m_AnchorMin: {x: 0, y: 0}
  m_AnchorMax: {x: 1, y: 1}
  m_AnchoredPosition: {x: -7.5, y: -0.5}
  m_SizeDelta: {x: -35, y: -13}
  m_Pivot: {x: 0.5, y: 0.5}
--- !u!114 &281046224
MonoBehaviour:
  m_ObjectHideFlags: 0
  m_CorrespondingSourceObject: {fileID: 0}
  m_PrefabInstance: {fileID: 0}
  m_PrefabAsset: {fileID: 0}
  m_GameObject: {fileID: 281046222}
  m_Enabled: 1
  m_EditorHideFlags: 0
  m_Script: {fileID: 11500000, guid: 5f7201a12d95ffc409449d95f23cf332, type: 3}
  m_Name: 
  m_EditorClassIdentifier: 
  m_Material: {fileID: 0}
  m_Color: {r: 0.19607843, g: 0.19607843, b: 0.19607843, a: 1}
  m_RaycastTarget: 1
  m_RaycastPadding: {x: 0, y: 0, z: 0, w: 0}
  m_Maskable: 1
  m_OnCullStateChanged:
    m_PersistentCalls:
      m_Calls: []
  m_FontData:
    m_Font: {fileID: 10102, guid: 0000000000000000e000000000000000, type: 0}
    m_FontSize: 14
    m_FontStyle: 0
    m_BestFit: 0
    m_MinSize: 1
    m_MaxSize: 112
    m_Alignment: 3
    m_AlignByGeometry: 0
    m_RichText: 1
    m_HorizontalOverflow: 0
    m_VerticalOverflow: 1
    m_LineSpacing: 1
  m_Text: 
--- !u!222 &281046225
CanvasRenderer:
  m_ObjectHideFlags: 0
  m_CorrespondingSourceObject: {fileID: 0}
  m_PrefabInstance: {fileID: 0}
  m_PrefabAsset: {fileID: 0}
  m_GameObject: {fileID: 281046222}
  m_CullTransparentMesh: 1
--- !u!1 &307260414
GameObject:
  m_ObjectHideFlags: 0
  m_CorrespondingSourceObject: {fileID: 0}
  m_PrefabInstance: {fileID: 0}
  m_PrefabAsset: {fileID: 0}
  serializedVersion: 6
  m_Component:
  - component: {fileID: 307260415}
  - component: {fileID: 307260418}
  - component: {fileID: 307260417}
  - component: {fileID: 307260416}
  m_Layer: 5
  m_Name: SceneDropdown
  m_TagString: Untagged
  m_Icon: {fileID: 0}
  m_NavMeshLayer: 0
  m_StaticEditorFlags: 0
  m_IsActive: 1
--- !u!224 &307260415
RectTransform:
  m_ObjectHideFlags: 0
  m_CorrespondingSourceObject: {fileID: 0}
  m_PrefabInstance: {fileID: 0}
  m_PrefabAsset: {fileID: 0}
  m_GameObject: {fileID: 307260414}
  m_LocalRotation: {x: 0, y: 0, z: 0, w: 1}
  m_LocalPosition: {x: 0, y: 0, z: 0}
  m_LocalScale: {x: 1, y: 1, z: 1}
  m_ConstrainProportionsScale: 0
  m_Children:
  - {fileID: 1901607335}
  - {fileID: 1794910203}
  - {fileID: 616600172}
  m_Father: {fileID: 1519126542}
  m_RootOrder: 0
  m_LocalEulerAnglesHint: {x: 0, y: 0, z: 0}
  m_AnchorMin: {x: 0.01, y: 0.9}
  m_AnchorMax: {x: 0.01, y: 0.95}
  m_AnchoredPosition: {x: 0, y: 0}
  m_SizeDelta: {x: 160, y: 0}
  m_Pivot: {x: 0, y: 0}
--- !u!114 &307260416
MonoBehaviour:
  m_ObjectHideFlags: 0
  m_CorrespondingSourceObject: {fileID: 0}
  m_PrefabInstance: {fileID: 0}
  m_PrefabAsset: {fileID: 0}
  m_GameObject: {fileID: 307260414}
  m_Enabled: 1
  m_EditorHideFlags: 0
  m_Script: {fileID: 11500000, guid: 0d0b652f32a2cc243917e4028fa0f046, type: 3}
  m_Name: 
  m_EditorClassIdentifier: 
  m_Navigation:
    m_Mode: 3
    m_WrapAround: 0
    m_SelectOnUp: {fileID: 0}
    m_SelectOnDown: {fileID: 0}
    m_SelectOnLeft: {fileID: 0}
    m_SelectOnRight: {fileID: 0}
  m_Transition: 1
  m_Colors:
    m_NormalColor: {r: 1, g: 1, b: 1, a: 1}
    m_HighlightedColor: {r: 0.9607843, g: 0.9607843, b: 0.9607843, a: 1}
    m_PressedColor: {r: 0.78431374, g: 0.78431374, b: 0.78431374, a: 1}
    m_SelectedColor: {r: 0.9607843, g: 0.9607843, b: 0.9607843, a: 1}
    m_DisabledColor: {r: 0.78431374, g: 0.78431374, b: 0.78431374, a: 0.5019608}
    m_ColorMultiplier: 1
    m_FadeDuration: 0.1
  m_SpriteState:
    m_HighlightedSprite: {fileID: 0}
    m_PressedSprite: {fileID: 0}
    m_SelectedSprite: {fileID: 0}
    m_DisabledSprite: {fileID: 0}
  m_AnimationTriggers:
    m_NormalTrigger: Normal
    m_HighlightedTrigger: Highlighted
    m_PressedTrigger: Pressed
    m_SelectedTrigger: Selected
    m_DisabledTrigger: Disabled
  m_Interactable: 1
  m_TargetGraphic: {fileID: 307260417}
  m_Template: {fileID: 616600172}
  m_CaptionText: {fileID: 1901607336}
  m_CaptionImage: {fileID: 0}
  m_ItemText: {fileID: 1912200230}
  m_ItemImage: {fileID: 0}
  m_Value: 0
  m_Options:
    m_Options:
    - m_Text: APISampleScene.unity
      m_Image: {fileID: 0}
    - m_Text: ComponentSampleScene.unity
      m_Image: {fileID: 0}
    - m_Text: MapCreatorSampleScene.unity
      m_Image: {fileID: 0}
  m_OnValueChanged:
    m_PersistentCalls:
      m_Calls: []
  m_AlphaFadeSpeed: 0.15
--- !u!114 &307260417
MonoBehaviour:
  m_ObjectHideFlags: 0
  m_CorrespondingSourceObject: {fileID: 0}
  m_PrefabInstance: {fileID: 0}
  m_PrefabAsset: {fileID: 0}
  m_GameObject: {fileID: 307260414}
  m_Enabled: 1
  m_EditorHideFlags: 0
  m_Script: {fileID: 11500000, guid: fe87c0e1cc204ed48ad3b37840f39efc, type: 3}
  m_Name: 
  m_EditorClassIdentifier: 
  m_Material: {fileID: 0}
  m_Color: {r: 1, g: 1, b: 1, a: 1}
  m_RaycastTarget: 1
  m_RaycastPadding: {x: 0, y: 0, z: 0, w: 0}
  m_Maskable: 1
  m_OnCullStateChanged:
    m_PersistentCalls:
      m_Calls: []
  m_Sprite: {fileID: 10905, guid: 0000000000000000f000000000000000, type: 0}
  m_Type: 1
  m_PreserveAspect: 0
  m_FillCenter: 1
  m_FillMethod: 4
  m_FillAmount: 1
  m_FillClockwise: 1
  m_FillOrigin: 0
  m_UseSpriteMesh: 0
  m_PixelsPerUnitMultiplier: 1
--- !u!222 &307260418
CanvasRenderer:
  m_ObjectHideFlags: 0
  m_CorrespondingSourceObject: {fileID: 0}
  m_PrefabInstance: {fileID: 0}
  m_PrefabAsset: {fileID: 0}
  m_GameObject: {fileID: 307260414}
  m_CullTransparentMesh: 1
--- !u!1 &323254054
GameObject:
  m_ObjectHideFlags: 0
  m_CorrespondingSourceObject: {fileID: 0}
  m_PrefabInstance: {fileID: 0}
  m_PrefabAsset: {fileID: 0}
  serializedVersion: 6
  m_Component:
  - component: {fileID: 323254055}
  - component: {fileID: 323254058}
  - component: {fileID: 323254057}
  - component: {fileID: 323254056}
  m_Layer: 5
  m_Name: Scrollbar
  m_TagString: Untagged
  m_Icon: {fileID: 0}
  m_NavMeshLayer: 0
  m_StaticEditorFlags: 0
  m_IsActive: 1
--- !u!224 &323254055
RectTransform:
  m_ObjectHideFlags: 0
  m_CorrespondingSourceObject: {fileID: 0}
  m_PrefabInstance: {fileID: 0}
  m_PrefabAsset: {fileID: 0}
  m_GameObject: {fileID: 323254054}
  m_LocalRotation: {x: -0, y: -0, z: -0, w: 1}
  m_LocalPosition: {x: 0, y: 0, z: 0}
  m_LocalScale: {x: 1, y: 1, z: 1}
  m_ConstrainProportionsScale: 0
  m_Children:
  - {fileID: 1396716783}
  m_Father: {fileID: 551017613}
  m_RootOrder: 1
  m_LocalEulerAnglesHint: {x: 0, y: 0, z: 0}
  m_AnchorMin: {x: 1, y: 0}
  m_AnchorMax: {x: 1, y: 1}
  m_AnchoredPosition: {x: 0, y: 0}
  m_SizeDelta: {x: 20, y: 0}
  m_Pivot: {x: 1, y: 1}
--- !u!114 &323254056
MonoBehaviour:
  m_ObjectHideFlags: 0
  m_CorrespondingSourceObject: {fileID: 0}
  m_PrefabInstance: {fileID: 0}
  m_PrefabAsset: {fileID: 0}
  m_GameObject: {fileID: 323254054}
  m_Enabled: 1
  m_EditorHideFlags: 0
  m_Script: {fileID: 11500000, guid: 2a4db7a114972834c8e4117be1d82ba3, type: 3}
  m_Name: 
  m_EditorClassIdentifier: 
  m_Navigation:
    m_Mode: 3
    m_WrapAround: 0
    m_SelectOnUp: {fileID: 0}
    m_SelectOnDown: {fileID: 0}
    m_SelectOnLeft: {fileID: 0}
    m_SelectOnRight: {fileID: 0}
  m_Transition: 1
  m_Colors:
    m_NormalColor: {r: 1, g: 1, b: 1, a: 1}
    m_HighlightedColor: {r: 0.9607843, g: 0.9607843, b: 0.9607843, a: 1}
    m_PressedColor: {r: 0.78431374, g: 0.78431374, b: 0.78431374, a: 1}
    m_SelectedColor: {r: 0.9607843, g: 0.9607843, b: 0.9607843, a: 1}
    m_DisabledColor: {r: 0.78431374, g: 0.78431374, b: 0.78431374, a: 0.5019608}
    m_ColorMultiplier: 1
    m_FadeDuration: 0.1
  m_SpriteState:
    m_HighlightedSprite: {fileID: 0}
    m_PressedSprite: {fileID: 0}
    m_SelectedSprite: {fileID: 0}
    m_DisabledSprite: {fileID: 0}
  m_AnimationTriggers:
    m_NormalTrigger: Normal
    m_HighlightedTrigger: Highlighted
    m_PressedTrigger: Pressed
    m_SelectedTrigger: Selected
    m_DisabledTrigger: Disabled
  m_Interactable: 1
  m_TargetGraphic: {fileID: 1868326687}
  m_HandleRect: {fileID: 1868326686}
  m_Direction: 2
  m_Value: 0
  m_Size: 0.2
  m_NumberOfSteps: 0
  m_OnValueChanged:
    m_PersistentCalls:
      m_Calls: []
--- !u!114 &323254057
MonoBehaviour:
  m_ObjectHideFlags: 0
  m_CorrespondingSourceObject: {fileID: 0}
  m_PrefabInstance: {fileID: 0}
  m_PrefabAsset: {fileID: 0}
  m_GameObject: {fileID: 323254054}
  m_Enabled: 1
  m_EditorHideFlags: 0
  m_Script: {fileID: 11500000, guid: fe87c0e1cc204ed48ad3b37840f39efc, type: 3}
  m_Name: 
  m_EditorClassIdentifier: 
  m_Material: {fileID: 0}
  m_Color: {r: 1, g: 1, b: 1, a: 1}
  m_RaycastTarget: 1
  m_RaycastPadding: {x: 0, y: 0, z: 0, w: 0}
  m_Maskable: 1
  m_OnCullStateChanged:
    m_PersistentCalls:
      m_Calls: []
  m_Sprite: {fileID: 10907, guid: 0000000000000000f000000000000000, type: 0}
  m_Type: 1
  m_PreserveAspect: 0
  m_FillCenter: 1
  m_FillMethod: 4
  m_FillAmount: 1
  m_FillClockwise: 1
  m_FillOrigin: 0
  m_UseSpriteMesh: 0
  m_PixelsPerUnitMultiplier: 1
--- !u!222 &323254058
CanvasRenderer:
  m_ObjectHideFlags: 0
  m_CorrespondingSourceObject: {fileID: 0}
  m_PrefabInstance: {fileID: 0}
  m_PrefabAsset: {fileID: 0}
  m_GameObject: {fileID: 323254054}
  m_CullTransparentMesh: 1
--- !u!1 &422340988
GameObject:
  m_ObjectHideFlags: 0
  m_CorrespondingSourceObject: {fileID: 0}
  m_PrefabInstance: {fileID: 0}
  m_PrefabAsset: {fileID: 0}
  serializedVersion: 6
  m_Component:
  - component: {fileID: 422340989}
  - component: {fileID: 422340991}
  - component: {fileID: 422340990}
  m_Layer: 5
  m_Name: Item Label
  m_TagString: Untagged
  m_Icon: {fileID: 0}
  m_NavMeshLayer: 0
  m_StaticEditorFlags: 0
  m_IsActive: 1
--- !u!224 &422340989
RectTransform:
  m_ObjectHideFlags: 0
  m_CorrespondingSourceObject: {fileID: 0}
  m_PrefabInstance: {fileID: 0}
  m_PrefabAsset: {fileID: 0}
  m_GameObject: {fileID: 422340988}
  m_LocalRotation: {x: -0, y: -0, z: -0, w: 1}
  m_LocalPosition: {x: 0, y: 0, z: 0}
  m_LocalScale: {x: 1, y: 1, z: 1}
  m_ConstrainProportionsScale: 0
  m_Children: []
  m_Father: {fileID: 1894859613}
  m_RootOrder: 2
  m_LocalEulerAnglesHint: {x: 0, y: 0, z: 0}
  m_AnchorMin: {x: 0, y: 0}
  m_AnchorMax: {x: 1, y: 1}
  m_AnchoredPosition: {x: 5, y: -0.5}
  m_SizeDelta: {x: -30, y: -3}
  m_Pivot: {x: 0.5, y: 0.5}
--- !u!114 &422340990
MonoBehaviour:
  m_ObjectHideFlags: 0
  m_CorrespondingSourceObject: {fileID: 0}
  m_PrefabInstance: {fileID: 0}
  m_PrefabAsset: {fileID: 0}
  m_GameObject: {fileID: 422340988}
  m_Enabled: 1
  m_EditorHideFlags: 0
  m_Script: {fileID: 11500000, guid: 5f7201a12d95ffc409449d95f23cf332, type: 3}
  m_Name: 
  m_EditorClassIdentifier: 
  m_Material: {fileID: 0}
  m_Color: {r: 0.19607843, g: 0.19607843, b: 0.19607843, a: 1}
  m_RaycastTarget: 1
  m_RaycastPadding: {x: 0, y: 0, z: 0, w: 0}
  m_Maskable: 1
  m_OnCullStateChanged:
    m_PersistentCalls:
      m_Calls: []
  m_FontData:
    m_Font: {fileID: 10102, guid: 0000000000000000e000000000000000, type: 0}
    m_FontSize: 14
    m_FontStyle: 0
    m_BestFit: 0
    m_MinSize: 10
    m_MaxSize: 40
    m_Alignment: 3
    m_AlignByGeometry: 0
    m_RichText: 1
    m_HorizontalOverflow: 0
    m_VerticalOverflow: 0
    m_LineSpacing: 1
  m_Text: Option A
--- !u!222 &422340991
CanvasRenderer:
  m_ObjectHideFlags: 0
  m_CorrespondingSourceObject: {fileID: 0}
  m_PrefabInstance: {fileID: 0}
  m_PrefabAsset: {fileID: 0}
  m_GameObject: {fileID: 422340988}
  m_CullTransparentMesh: 1
--- !u!1 &444436028
GameObject:
  m_ObjectHideFlags: 0
  m_CorrespondingSourceObject: {fileID: 0}
  m_PrefabInstance: {fileID: 0}
  m_PrefabAsset: {fileID: 0}
  serializedVersion: 6
  m_Component:
  - component: {fileID: 444436029}
  - component: {fileID: 444436032}
  - component: {fileID: 444436031}
  - component: {fileID: 444436030}
  m_Layer: 5
  m_Name: Scrollbar
  m_TagString: Untagged
  m_Icon: {fileID: 0}
  m_NavMeshLayer: 0
  m_StaticEditorFlags: 0
  m_IsActive: 1
--- !u!224 &444436029
RectTransform:
  m_ObjectHideFlags: 0
  m_CorrespondingSourceObject: {fileID: 0}
  m_PrefabInstance: {fileID: 0}
  m_PrefabAsset: {fileID: 0}
  m_GameObject: {fileID: 444436028}
  m_LocalRotation: {x: -0, y: -0, z: -0, w: 1}
  m_LocalPosition: {x: 0, y: 0, z: 0}
  m_LocalScale: {x: 1, y: 1, z: 1}
  m_ConstrainProportionsScale: 0
  m_Children:
  - {fileID: 1818946357}
  m_Father: {fileID: 616600172}
  m_RootOrder: 1
  m_LocalEulerAnglesHint: {x: 0, y: 0, z: 0}
  m_AnchorMin: {x: 1, y: 0}
  m_AnchorMax: {x: 1, y: 1}
  m_AnchoredPosition: {x: 0, y: 0}
  m_SizeDelta: {x: 20, y: 0}
  m_Pivot: {x: 1, y: 1}
--- !u!114 &444436030
MonoBehaviour:
  m_ObjectHideFlags: 0
  m_CorrespondingSourceObject: {fileID: 0}
  m_PrefabInstance: {fileID: 0}
  m_PrefabAsset: {fileID: 0}
  m_GameObject: {fileID: 444436028}
  m_Enabled: 1
  m_EditorHideFlags: 0
  m_Script: {fileID: 11500000, guid: 2a4db7a114972834c8e4117be1d82ba3, type: 3}
  m_Name: 
  m_EditorClassIdentifier: 
  m_Navigation:
    m_Mode: 3
    m_WrapAround: 0
    m_SelectOnUp: {fileID: 0}
    m_SelectOnDown: {fileID: 0}
    m_SelectOnLeft: {fileID: 0}
    m_SelectOnRight: {fileID: 0}
  m_Transition: 1
  m_Colors:
    m_NormalColor: {r: 1, g: 1, b: 1, a: 1}
    m_HighlightedColor: {r: 0.9607843, g: 0.9607843, b: 0.9607843, a: 1}
    m_PressedColor: {r: 0.78431374, g: 0.78431374, b: 0.78431374, a: 1}
    m_SelectedColor: {r: 0.9607843, g: 0.9607843, b: 0.9607843, a: 1}
    m_DisabledColor: {r: 0.78431374, g: 0.78431374, b: 0.78431374, a: 0.5019608}
    m_ColorMultiplier: 1
    m_FadeDuration: 0.1
  m_SpriteState:
    m_HighlightedSprite: {fileID: 0}
    m_PressedSprite: {fileID: 0}
    m_SelectedSprite: {fileID: 0}
    m_DisabledSprite: {fileID: 0}
  m_AnimationTriggers:
    m_NormalTrigger: Normal
    m_HighlightedTrigger: Highlighted
    m_PressedTrigger: Pressed
    m_SelectedTrigger: Selected
    m_DisabledTrigger: Disabled
  m_Interactable: 1
  m_TargetGraphic: {fileID: 1734104625}
  m_HandleRect: {fileID: 1734104624}
  m_Direction: 2
  m_Value: 0
  m_Size: 0.2
  m_NumberOfSteps: 0
  m_OnValueChanged:
    m_PersistentCalls:
      m_Calls: []
--- !u!114 &444436031
MonoBehaviour:
  m_ObjectHideFlags: 0
  m_CorrespondingSourceObject: {fileID: 0}
  m_PrefabInstance: {fileID: 0}
  m_PrefabAsset: {fileID: 0}
  m_GameObject: {fileID: 444436028}
  m_Enabled: 1
  m_EditorHideFlags: 0
  m_Script: {fileID: 11500000, guid: fe87c0e1cc204ed48ad3b37840f39efc, type: 3}
  m_Name: 
  m_EditorClassIdentifier: 
  m_Material: {fileID: 0}
  m_Color: {r: 1, g: 1, b: 1, a: 1}
  m_RaycastTarget: 1
  m_RaycastPadding: {x: 0, y: 0, z: 0, w: 0}
  m_Maskable: 1
  m_OnCullStateChanged:
    m_PersistentCalls:
      m_Calls: []
  m_Sprite: {fileID: 10907, guid: 0000000000000000f000000000000000, type: 0}
  m_Type: 1
  m_PreserveAspect: 0
  m_FillCenter: 1
  m_FillMethod: 4
  m_FillAmount: 1
  m_FillClockwise: 1
  m_FillOrigin: 0
  m_UseSpriteMesh: 0
  m_PixelsPerUnitMultiplier: 1
--- !u!222 &444436032
CanvasRenderer:
  m_ObjectHideFlags: 0
  m_CorrespondingSourceObject: {fileID: 0}
  m_PrefabInstance: {fileID: 0}
  m_PrefabAsset: {fileID: 0}
  m_GameObject: {fileID: 444436028}
  m_CullTransparentMesh: 1
--- !u!1 &551017612
GameObject:
  m_ObjectHideFlags: 0
  m_CorrespondingSourceObject: {fileID: 0}
  m_PrefabInstance: {fileID: 0}
  m_PrefabAsset: {fileID: 0}
  serializedVersion: 6
  m_Component:
  - component: {fileID: 551017613}
  - component: {fileID: 551017616}
  - component: {fileID: 551017615}
  - component: {fileID: 551017614}
  m_Layer: 5
  m_Name: Template
  m_TagString: Untagged
  m_Icon: {fileID: 0}
  m_NavMeshLayer: 0
  m_StaticEditorFlags: 0
  m_IsActive: 0
--- !u!224 &551017613
RectTransform:
  m_ObjectHideFlags: 0
  m_CorrespondingSourceObject: {fileID: 0}
  m_PrefabInstance: {fileID: 0}
  m_PrefabAsset: {fileID: 0}
  m_GameObject: {fileID: 551017612}
  m_LocalRotation: {x: -0, y: -0, z: -0, w: 1}
  m_LocalPosition: {x: 0, y: 0, z: 0}
  m_LocalScale: {x: 1, y: 1, z: 1}
  m_ConstrainProportionsScale: 0
  m_Children:
  - {fileID: 1765956789}
  - {fileID: 323254055}
  m_Father: {fileID: 158661648}
  m_RootOrder: 2
  m_LocalEulerAnglesHint: {x: 0, y: 0, z: 0}
  m_AnchorMin: {x: 0, y: 0}
  m_AnchorMax: {x: 1, y: 0}
  m_AnchoredPosition: {x: 0, y: 2}
  m_SizeDelta: {x: 0, y: 150}
  m_Pivot: {x: 0.5, y: 1}
--- !u!114 &551017614
MonoBehaviour:
  m_ObjectHideFlags: 0
  m_CorrespondingSourceObject: {fileID: 0}
  m_PrefabInstance: {fileID: 0}
  m_PrefabAsset: {fileID: 0}
  m_GameObject: {fileID: 551017612}
  m_Enabled: 1
  m_EditorHideFlags: 0
  m_Script: {fileID: 11500000, guid: 1aa08ab6e0800fa44ae55d278d1423e3, type: 3}
  m_Name: 
  m_EditorClassIdentifier: 
  m_Content: {fileID: 1700363587}
  m_Horizontal: 0
  m_Vertical: 1
  m_MovementType: 2
  m_Elasticity: 0.1
  m_Inertia: 1
  m_DecelerationRate: 0.135
  m_ScrollSensitivity: 1
  m_Viewport: {fileID: 1765956789}
  m_HorizontalScrollbar: {fileID: 0}
  m_VerticalScrollbar: {fileID: 323254056}
  m_HorizontalScrollbarVisibility: 0
  m_VerticalScrollbarVisibility: 2
  m_HorizontalScrollbarSpacing: 0
  m_VerticalScrollbarSpacing: -3
  m_OnValueChanged:
    m_PersistentCalls:
      m_Calls: []
--- !u!114 &551017615
MonoBehaviour:
  m_ObjectHideFlags: 0
  m_CorrespondingSourceObject: {fileID: 0}
  m_PrefabInstance: {fileID: 0}
  m_PrefabAsset: {fileID: 0}
  m_GameObject: {fileID: 551017612}
  m_Enabled: 1
  m_EditorHideFlags: 0
  m_Script: {fileID: 11500000, guid: fe87c0e1cc204ed48ad3b37840f39efc, type: 3}
  m_Name: 
  m_EditorClassIdentifier: 
  m_Material: {fileID: 0}
  m_Color: {r: 1, g: 1, b: 1, a: 1}
  m_RaycastTarget: 1
  m_RaycastPadding: {x: 0, y: 0, z: 0, w: 0}
  m_Maskable: 1
  m_OnCullStateChanged:
    m_PersistentCalls:
      m_Calls: []
  m_Sprite: {fileID: 10905, guid: 0000000000000000f000000000000000, type: 0}
  m_Type: 1
  m_PreserveAspect: 0
  m_FillCenter: 1
  m_FillMethod: 4
  m_FillAmount: 1
  m_FillClockwise: 1
  m_FillOrigin: 0
  m_UseSpriteMesh: 0
  m_PixelsPerUnitMultiplier: 1
--- !u!222 &551017616
CanvasRenderer:
  m_ObjectHideFlags: 0
  m_CorrespondingSourceObject: {fileID: 0}
  m_PrefabInstance: {fileID: 0}
  m_PrefabAsset: {fileID: 0}
  m_GameObject: {fileID: 551017612}
  m_CullTransparentMesh: 1
--- !u!1 &616600171
GameObject:
  m_ObjectHideFlags: 0
  m_CorrespondingSourceObject: {fileID: 0}
  m_PrefabInstance: {fileID: 0}
  m_PrefabAsset: {fileID: 0}
  serializedVersion: 6
  m_Component:
  - component: {fileID: 616600172}
  - component: {fileID: 616600175}
  - component: {fileID: 616600174}
  - component: {fileID: 616600173}
  m_Layer: 5
  m_Name: Template
  m_TagString: Untagged
  m_Icon: {fileID: 0}
  m_NavMeshLayer: 0
  m_StaticEditorFlags: 0
  m_IsActive: 0
--- !u!224 &616600172
RectTransform:
  m_ObjectHideFlags: 0
  m_CorrespondingSourceObject: {fileID: 0}
  m_PrefabInstance: {fileID: 0}
  m_PrefabAsset: {fileID: 0}
  m_GameObject: {fileID: 616600171}
  m_LocalRotation: {x: -0, y: -0, z: -0, w: 1}
  m_LocalPosition: {x: 0, y: 0, z: 0}
  m_LocalScale: {x: 1, y: 1, z: 1}
  m_ConstrainProportionsScale: 0
  m_Children:
  - {fileID: 2036318849}
  - {fileID: 444436029}
  m_Father: {fileID: 307260415}
  m_RootOrder: 2
  m_LocalEulerAnglesHint: {x: 0, y: 0, z: 0}
  m_AnchorMin: {x: 0, y: 0}
  m_AnchorMax: {x: 1, y: 0}
  m_AnchoredPosition: {x: 0, y: 2}
  m_SizeDelta: {x: 0, y: 150}
  m_Pivot: {x: 0.5, y: 1}
--- !u!114 &616600173
MonoBehaviour:
  m_ObjectHideFlags: 0
  m_CorrespondingSourceObject: {fileID: 0}
  m_PrefabInstance: {fileID: 0}
  m_PrefabAsset: {fileID: 0}
  m_GameObject: {fileID: 616600171}
  m_Enabled: 1
  m_EditorHideFlags: 0
  m_Script: {fileID: 11500000, guid: 1aa08ab6e0800fa44ae55d278d1423e3, type: 3}
  m_Name: 
  m_EditorClassIdentifier: 
  m_Content: {fileID: 1867593487}
  m_Horizontal: 0
  m_Vertical: 1
  m_MovementType: 2
  m_Elasticity: 0.1
  m_Inertia: 1
  m_DecelerationRate: 0.135
  m_ScrollSensitivity: 1
  m_Viewport: {fileID: 2036318849}
  m_HorizontalScrollbar: {fileID: 0}
  m_VerticalScrollbar: {fileID: 444436030}
  m_HorizontalScrollbarVisibility: 0
  m_VerticalScrollbarVisibility: 2
  m_HorizontalScrollbarSpacing: 0
  m_VerticalScrollbarSpacing: -3
  m_OnValueChanged:
    m_PersistentCalls:
      m_Calls: []
--- !u!114 &616600174
MonoBehaviour:
  m_ObjectHideFlags: 0
  m_CorrespondingSourceObject: {fileID: 0}
  m_PrefabInstance: {fileID: 0}
  m_PrefabAsset: {fileID: 0}
  m_GameObject: {fileID: 616600171}
  m_Enabled: 1
  m_EditorHideFlags: 0
  m_Script: {fileID: 11500000, guid: fe87c0e1cc204ed48ad3b37840f39efc, type: 3}
  m_Name: 
  m_EditorClassIdentifier: 
  m_Material: {fileID: 0}
  m_Color: {r: 1, g: 1, b: 1, a: 1}
  m_RaycastTarget: 1
  m_RaycastPadding: {x: 0, y: 0, z: 0, w: 0}
  m_Maskable: 1
  m_OnCullStateChanged:
    m_PersistentCalls:
      m_Calls: []
  m_Sprite: {fileID: 10905, guid: 0000000000000000f000000000000000, type: 0}
  m_Type: 1
  m_PreserveAspect: 0
  m_FillCenter: 1
  m_FillMethod: 4
  m_FillAmount: 1
  m_FillClockwise: 1
  m_FillOrigin: 0
  m_UseSpriteMesh: 0
  m_PixelsPerUnitMultiplier: 1
--- !u!222 &616600175
CanvasRenderer:
  m_ObjectHideFlags: 0
  m_CorrespondingSourceObject: {fileID: 0}
  m_PrefabInstance: {fileID: 0}
  m_PrefabAsset: {fileID: 0}
  m_GameObject: {fileID: 616600171}
  m_CullTransparentMesh: 1
--- !u!1 &760253621
GameObject:
  m_ObjectHideFlags: 0
  m_CorrespondingSourceObject: {fileID: 0}
  m_PrefabInstance: {fileID: 0}
  m_PrefabAsset: {fileID: 0}
  serializedVersion: 6
  m_Component:
  - component: {fileID: 760253622}
  - component: {fileID: 760253624}
  - component: {fileID: 760253623}
  m_Layer: 5
  m_Name: Item Background
  m_TagString: Untagged
  m_Icon: {fileID: 0}
  m_NavMeshLayer: 0
  m_StaticEditorFlags: 0
  m_IsActive: 1
--- !u!224 &760253622
RectTransform:
  m_ObjectHideFlags: 0
  m_CorrespondingSourceObject: {fileID: 0}
  m_PrefabInstance: {fileID: 0}
  m_PrefabAsset: {fileID: 0}
  m_GameObject: {fileID: 760253621}
  m_LocalRotation: {x: -0, y: -0, z: -0, w: 1}
  m_LocalPosition: {x: 0, y: 0, z: 0}
  m_LocalScale: {x: 1, y: 1, z: 1}
  m_ConstrainProportionsScale: 0
  m_Children: []
  m_Father: {fileID: 1894859613}
  m_RootOrder: 0
  m_LocalEulerAnglesHint: {x: 0, y: 0, z: 0}
  m_AnchorMin: {x: 0, y: 0}
  m_AnchorMax: {x: 1, y: 1}
  m_AnchoredPosition: {x: 0, y: 0}
  m_SizeDelta: {x: 0, y: 0}
  m_Pivot: {x: 0.5, y: 0.5}
--- !u!114 &760253623
MonoBehaviour:
  m_ObjectHideFlags: 0
  m_CorrespondingSourceObject: {fileID: 0}
  m_PrefabInstance: {fileID: 0}
  m_PrefabAsset: {fileID: 0}
  m_GameObject: {fileID: 760253621}
  m_Enabled: 1
  m_EditorHideFlags: 0
  m_Script: {fileID: 11500000, guid: fe87c0e1cc204ed48ad3b37840f39efc, type: 3}
  m_Name: 
  m_EditorClassIdentifier: 
  m_Material: {fileID: 0}
  m_Color: {r: 0.9607843, g: 0.9607843, b: 0.9607843, a: 1}
  m_RaycastTarget: 1
  m_RaycastPadding: {x: 0, y: 0, z: 0, w: 0}
  m_Maskable: 1
  m_OnCullStateChanged:
    m_PersistentCalls:
      m_Calls: []
  m_Sprite: {fileID: 0}
  m_Type: 0
  m_PreserveAspect: 0
  m_FillCenter: 1
  m_FillMethod: 4
  m_FillAmount: 1
  m_FillClockwise: 1
  m_FillOrigin: 0
  m_UseSpriteMesh: 0
  m_PixelsPerUnitMultiplier: 1
--- !u!222 &760253624
CanvasRenderer:
  m_ObjectHideFlags: 0
  m_CorrespondingSourceObject: {fileID: 0}
  m_PrefabInstance: {fileID: 0}
  m_PrefabAsset: {fileID: 0}
  m_GameObject: {fileID: 760253621}
  m_CullTransparentMesh: 1
--- !u!1 &852884789
GameObject:
  m_ObjectHideFlags: 0
  m_CorrespondingSourceObject: {fileID: 0}
  m_PrefabInstance: {fileID: 0}
  m_PrefabAsset: {fileID: 0}
  serializedVersion: 6
  m_Component:
  - component: {fileID: 852884790}
  - component: {fileID: 852884792}
  - component: {fileID: 852884791}
  m_Layer: 5
  m_Name: Item Checkmark
  m_TagString: Untagged
  m_Icon: {fileID: 0}
  m_NavMeshLayer: 0
  m_StaticEditorFlags: 0
  m_IsActive: 1
--- !u!224 &852884790
RectTransform:
  m_ObjectHideFlags: 0
  m_CorrespondingSourceObject: {fileID: 0}
  m_PrefabInstance: {fileID: 0}
  m_PrefabAsset: {fileID: 0}
  m_GameObject: {fileID: 852884789}
  m_LocalRotation: {x: -0, y: -0, z: -0, w: 1}
  m_LocalPosition: {x: 0, y: 0, z: 0}
  m_LocalScale: {x: 1, y: 1, z: 1}
  m_ConstrainProportionsScale: 0
  m_Children: []
  m_Father: {fileID: 1873110039}
  m_RootOrder: 1
  m_LocalEulerAnglesHint: {x: 0, y: 0, z: 0}
  m_AnchorMin: {x: 0, y: 0.5}
  m_AnchorMax: {x: 0, y: 0.5}
  m_AnchoredPosition: {x: 10, y: 0}
  m_SizeDelta: {x: 20, y: 20}
  m_Pivot: {x: 0.5, y: 0.5}
--- !u!114 &852884791
MonoBehaviour:
  m_ObjectHideFlags: 0
  m_CorrespondingSourceObject: {fileID: 0}
  m_PrefabInstance: {fileID: 0}
  m_PrefabAsset: {fileID: 0}
  m_GameObject: {fileID: 852884789}
  m_Enabled: 1
  m_EditorHideFlags: 0
  m_Script: {fileID: 11500000, guid: fe87c0e1cc204ed48ad3b37840f39efc, type: 3}
  m_Name: 
  m_EditorClassIdentifier: 
  m_Material: {fileID: 0}
  m_Color: {r: 1, g: 1, b: 1, a: 1}
  m_RaycastTarget: 1
  m_RaycastPadding: {x: 0, y: 0, z: 0, w: 0}
  m_Maskable: 1
  m_OnCullStateChanged:
    m_PersistentCalls:
      m_Calls: []
  m_Sprite: {fileID: 10901, guid: 0000000000000000f000000000000000, type: 0}
  m_Type: 0
  m_PreserveAspect: 0
  m_FillCenter: 1
  m_FillMethod: 4
  m_FillAmount: 1
  m_FillClockwise: 1
  m_FillOrigin: 0
  m_UseSpriteMesh: 0
  m_PixelsPerUnitMultiplier: 1
--- !u!222 &852884792
CanvasRenderer:
  m_ObjectHideFlags: 0
  m_CorrespondingSourceObject: {fileID: 0}
  m_PrefabInstance: {fileID: 0}
  m_PrefabAsset: {fileID: 0}
  m_GameObject: {fileID: 852884789}
  m_CullTransparentMesh: 1
--- !u!1 &1201840876
GameObject:
  m_ObjectHideFlags: 0
  m_CorrespondingSourceObject: {fileID: 0}
  m_PrefabInstance: {fileID: 0}
  m_PrefabAsset: {fileID: 0}
  serializedVersion: 6
  m_Component:
  - component: {fileID: 1201840878}
  - component: {fileID: 1201840877}
  m_Layer: 0
  m_Name: SampleSwitcher
  m_TagString: Untagged
  m_Icon: {fileID: 0}
  m_NavMeshLayer: 0
  m_StaticEditorFlags: 0
  m_IsActive: 1
--- !u!114 &1201840877
MonoBehaviour:
  m_ObjectHideFlags: 0
  m_CorrespondingSourceObject: {fileID: 0}
  m_PrefabInstance: {fileID: 0}
  m_PrefabAsset: {fileID: 0}
  m_GameObject: {fileID: 1201840876}
  m_Enabled: 1
  m_EditorHideFlags: 0
  m_Script: {fileID: 11500000, guid: 1fe10a2d8890b014c8d776c7143c1d7c, type: 3}
  m_Name: 
  m_EditorClassIdentifier: 
  APIKey: 
  PipelineTypeDropdown: {fileID: 158661649}
  SceneDropdown: {fileID: 307260416}
  SceneList:
  - APIScene
  - ComponentScene
  - FeatureLayer
  - LineOfSight
<<<<<<< HEAD
  - FlightSim_Sample
=======
  - Routing
>>>>>>> 96f53004
--- !u!4 &1201840878
Transform:
  m_ObjectHideFlags: 0
  m_CorrespondingSourceObject: {fileID: 0}
  m_PrefabInstance: {fileID: 0}
  m_PrefabAsset: {fileID: 0}
  m_GameObject: {fileID: 1201840876}
  m_LocalRotation: {x: 0, y: 0, z: 0, w: 1}
  m_LocalPosition: {x: 136.7932, y: -60.981537, z: 63.78771}
  m_LocalScale: {x: 1, y: 1, z: 1}
  m_ConstrainProportionsScale: 0
  m_Children:
  - {fileID: 1519126542}
  - {fileID: 1773401386}
  m_Father: {fileID: 0}
  m_RootOrder: 0
  m_LocalEulerAnglesHint: {x: 0, y: 0, z: 0}
--- !u!1 &1252826518
GameObject:
  m_ObjectHideFlags: 0
  m_CorrespondingSourceObject: {fileID: 0}
  m_PrefabInstance: {fileID: 0}
  m_PrefabAsset: {fileID: 0}
  serializedVersion: 6
  m_Component:
  - component: {fileID: 1252826519}
  - component: {fileID: 1252826521}
  - component: {fileID: 1252826520}
  m_Layer: 5
  m_Name: Item Background
  m_TagString: Untagged
  m_Icon: {fileID: 0}
  m_NavMeshLayer: 0
  m_StaticEditorFlags: 0
  m_IsActive: 1
--- !u!224 &1252826519
RectTransform:
  m_ObjectHideFlags: 0
  m_CorrespondingSourceObject: {fileID: 0}
  m_PrefabInstance: {fileID: 0}
  m_PrefabAsset: {fileID: 0}
  m_GameObject: {fileID: 1252826518}
  m_LocalRotation: {x: -0, y: -0, z: -0, w: 1}
  m_LocalPosition: {x: 0, y: 0, z: 0}
  m_LocalScale: {x: 1, y: 1, z: 1}
  m_ConstrainProportionsScale: 0
  m_Children: []
  m_Father: {fileID: 1873110039}
  m_RootOrder: 0
  m_LocalEulerAnglesHint: {x: 0, y: 0, z: 0}
  m_AnchorMin: {x: 0, y: 0}
  m_AnchorMax: {x: 1, y: 1}
  m_AnchoredPosition: {x: 0, y: 0}
  m_SizeDelta: {x: 0, y: 0}
  m_Pivot: {x: 0.5, y: 0.5}
--- !u!114 &1252826520
MonoBehaviour:
  m_ObjectHideFlags: 0
  m_CorrespondingSourceObject: {fileID: 0}
  m_PrefabInstance: {fileID: 0}
  m_PrefabAsset: {fileID: 0}
  m_GameObject: {fileID: 1252826518}
  m_Enabled: 1
  m_EditorHideFlags: 0
  m_Script: {fileID: 11500000, guid: fe87c0e1cc204ed48ad3b37840f39efc, type: 3}
  m_Name: 
  m_EditorClassIdentifier: 
  m_Material: {fileID: 0}
  m_Color: {r: 0.9607843, g: 0.9607843, b: 0.9607843, a: 1}
  m_RaycastTarget: 1
  m_RaycastPadding: {x: 0, y: 0, z: 0, w: 0}
  m_Maskable: 1
  m_OnCullStateChanged:
    m_PersistentCalls:
      m_Calls: []
  m_Sprite: {fileID: 0}
  m_Type: 0
  m_PreserveAspect: 0
  m_FillCenter: 1
  m_FillMethod: 4
  m_FillAmount: 1
  m_FillClockwise: 1
  m_FillOrigin: 0
  m_UseSpriteMesh: 0
  m_PixelsPerUnitMultiplier: 1
--- !u!222 &1252826521
CanvasRenderer:
  m_ObjectHideFlags: 0
  m_CorrespondingSourceObject: {fileID: 0}
  m_PrefabInstance: {fileID: 0}
  m_PrefabAsset: {fileID: 0}
  m_GameObject: {fileID: 1252826518}
  m_CullTransparentMesh: 1
--- !u!1 &1348659718
GameObject:
  m_ObjectHideFlags: 0
  m_CorrespondingSourceObject: {fileID: 0}
  m_PrefabInstance: {fileID: 0}
  m_PrefabAsset: {fileID: 0}
  serializedVersion: 6
  m_Component:
  - component: {fileID: 1348659719}
  - component: {fileID: 1348659721}
  - component: {fileID: 1348659720}
  m_Layer: 5
  m_Name: Arrow
  m_TagString: Untagged
  m_Icon: {fileID: 0}
  m_NavMeshLayer: 0
  m_StaticEditorFlags: 0
  m_IsActive: 1
--- !u!224 &1348659719
RectTransform:
  m_ObjectHideFlags: 0
  m_CorrespondingSourceObject: {fileID: 0}
  m_PrefabInstance: {fileID: 0}
  m_PrefabAsset: {fileID: 0}
  m_GameObject: {fileID: 1348659718}
  m_LocalRotation: {x: -0, y: -0, z: -0, w: 1}
  m_LocalPosition: {x: 0, y: 0, z: 0}
  m_LocalScale: {x: 1, y: 1, z: 1}
  m_ConstrainProportionsScale: 0
  m_Children: []
  m_Father: {fileID: 158661648}
  m_RootOrder: 1
  m_LocalEulerAnglesHint: {x: 0, y: 0, z: 0}
  m_AnchorMin: {x: 1, y: 0.5}
  m_AnchorMax: {x: 1, y: 0.5}
  m_AnchoredPosition: {x: -15, y: 0}
  m_SizeDelta: {x: 20, y: 20}
  m_Pivot: {x: 0.5, y: 0.5}
--- !u!114 &1348659720
MonoBehaviour:
  m_ObjectHideFlags: 0
  m_CorrespondingSourceObject: {fileID: 0}
  m_PrefabInstance: {fileID: 0}
  m_PrefabAsset: {fileID: 0}
  m_GameObject: {fileID: 1348659718}
  m_Enabled: 1
  m_EditorHideFlags: 0
  m_Script: {fileID: 11500000, guid: fe87c0e1cc204ed48ad3b37840f39efc, type: 3}
  m_Name: 
  m_EditorClassIdentifier: 
  m_Material: {fileID: 0}
  m_Color: {r: 1, g: 1, b: 1, a: 1}
  m_RaycastTarget: 1
  m_RaycastPadding: {x: 0, y: 0, z: 0, w: 0}
  m_Maskable: 1
  m_OnCullStateChanged:
    m_PersistentCalls:
      m_Calls: []
  m_Sprite: {fileID: 10915, guid: 0000000000000000f000000000000000, type: 0}
  m_Type: 0
  m_PreserveAspect: 0
  m_FillCenter: 1
  m_FillMethod: 4
  m_FillAmount: 1
  m_FillClockwise: 1
  m_FillOrigin: 0
  m_UseSpriteMesh: 0
  m_PixelsPerUnitMultiplier: 1
--- !u!222 &1348659721
CanvasRenderer:
  m_ObjectHideFlags: 0
  m_CorrespondingSourceObject: {fileID: 0}
  m_PrefabInstance: {fileID: 0}
  m_PrefabAsset: {fileID: 0}
  m_GameObject: {fileID: 1348659718}
  m_CullTransparentMesh: 1
--- !u!1 &1380719918
GameObject:
  m_ObjectHideFlags: 0
  m_CorrespondingSourceObject: {fileID: 0}
  m_PrefabInstance: {fileID: 0}
  m_PrefabAsset: {fileID: 0}
  serializedVersion: 6
  m_Component:
  - component: {fileID: 1380719919}
  - component: {fileID: 1380719921}
  - component: {fileID: 1380719920}
  m_Layer: 5
  m_Name: Item Checkmark
  m_TagString: Untagged
  m_Icon: {fileID: 0}
  m_NavMeshLayer: 0
  m_StaticEditorFlags: 0
  m_IsActive: 1
--- !u!224 &1380719919
RectTransform:
  m_ObjectHideFlags: 0
  m_CorrespondingSourceObject: {fileID: 0}
  m_PrefabInstance: {fileID: 0}
  m_PrefabAsset: {fileID: 0}
  m_GameObject: {fileID: 1380719918}
  m_LocalRotation: {x: -0, y: -0, z: -0, w: 1}
  m_LocalPosition: {x: 0, y: 0, z: 0}
  m_LocalScale: {x: 1, y: 1, z: 1}
  m_ConstrainProportionsScale: 0
  m_Children: []
  m_Father: {fileID: 1894859613}
  m_RootOrder: 1
  m_LocalEulerAnglesHint: {x: 0, y: 0, z: 0}
  m_AnchorMin: {x: 0, y: 0.5}
  m_AnchorMax: {x: 0, y: 0.5}
  m_AnchoredPosition: {x: 10, y: 0}
  m_SizeDelta: {x: 20, y: 20}
  m_Pivot: {x: 0.5, y: 0.5}
--- !u!114 &1380719920
MonoBehaviour:
  m_ObjectHideFlags: 0
  m_CorrespondingSourceObject: {fileID: 0}
  m_PrefabInstance: {fileID: 0}
  m_PrefabAsset: {fileID: 0}
  m_GameObject: {fileID: 1380719918}
  m_Enabled: 1
  m_EditorHideFlags: 0
  m_Script: {fileID: 11500000, guid: fe87c0e1cc204ed48ad3b37840f39efc, type: 3}
  m_Name: 
  m_EditorClassIdentifier: 
  m_Material: {fileID: 0}
  m_Color: {r: 1, g: 1, b: 1, a: 1}
  m_RaycastTarget: 1
  m_RaycastPadding: {x: 0, y: 0, z: 0, w: 0}
  m_Maskable: 1
  m_OnCullStateChanged:
    m_PersistentCalls:
      m_Calls: []
  m_Sprite: {fileID: 10901, guid: 0000000000000000f000000000000000, type: 0}
  m_Type: 0
  m_PreserveAspect: 0
  m_FillCenter: 1
  m_FillMethod: 4
  m_FillAmount: 1
  m_FillClockwise: 1
  m_FillOrigin: 0
  m_UseSpriteMesh: 0
  m_PixelsPerUnitMultiplier: 1
--- !u!222 &1380719921
CanvasRenderer:
  m_ObjectHideFlags: 0
  m_CorrespondingSourceObject: {fileID: 0}
  m_PrefabInstance: {fileID: 0}
  m_PrefabAsset: {fileID: 0}
  m_GameObject: {fileID: 1380719918}
  m_CullTransparentMesh: 1
--- !u!1 &1396716782
GameObject:
  m_ObjectHideFlags: 0
  m_CorrespondingSourceObject: {fileID: 0}
  m_PrefabInstance: {fileID: 0}
  m_PrefabAsset: {fileID: 0}
  serializedVersion: 6
  m_Component:
  - component: {fileID: 1396716783}
  m_Layer: 5
  m_Name: Sliding Area
  m_TagString: Untagged
  m_Icon: {fileID: 0}
  m_NavMeshLayer: 0
  m_StaticEditorFlags: 0
  m_IsActive: 1
--- !u!224 &1396716783
RectTransform:
  m_ObjectHideFlags: 0
  m_CorrespondingSourceObject: {fileID: 0}
  m_PrefabInstance: {fileID: 0}
  m_PrefabAsset: {fileID: 0}
  m_GameObject: {fileID: 1396716782}
  m_LocalRotation: {x: -0, y: -0, z: -0, w: 1}
  m_LocalPosition: {x: 0, y: 0, z: 0}
  m_LocalScale: {x: 1, y: 1, z: 1}
  m_ConstrainProportionsScale: 0
  m_Children:
  - {fileID: 1868326686}
  m_Father: {fileID: 323254055}
  m_RootOrder: 0
  m_LocalEulerAnglesHint: {x: 0, y: 0, z: 0}
  m_AnchorMin: {x: 0, y: 0}
  m_AnchorMax: {x: 1, y: 1}
  m_AnchoredPosition: {x: 0, y: 0}
  m_SizeDelta: {x: -20, y: -20}
  m_Pivot: {x: 0.5, y: 0.5}
--- !u!1 &1519126538
GameObject:
  m_ObjectHideFlags: 0
  m_CorrespondingSourceObject: {fileID: 0}
  m_PrefabInstance: {fileID: 0}
  m_PrefabAsset: {fileID: 0}
  serializedVersion: 6
  m_Component:
  - component: {fileID: 1519126542}
  - component: {fileID: 1519126541}
  - component: {fileID: 1519126540}
  - component: {fileID: 1519126539}
  m_Layer: 5
  m_Name: Canvas
  m_TagString: Untagged
  m_Icon: {fileID: 0}
  m_NavMeshLayer: 0
  m_StaticEditorFlags: 0
  m_IsActive: 1
--- !u!114 &1519126539
MonoBehaviour:
  m_ObjectHideFlags: 0
  m_CorrespondingSourceObject: {fileID: 0}
  m_PrefabInstance: {fileID: 0}
  m_PrefabAsset: {fileID: 0}
  m_GameObject: {fileID: 1519126538}
  m_Enabled: 1
  m_EditorHideFlags: 0
  m_Script: {fileID: 11500000, guid: dc42784cf147c0c48a680349fa168899, type: 3}
  m_Name: 
  m_EditorClassIdentifier: 
  m_IgnoreReversedGraphics: 1
  m_BlockingObjects: 0
  m_BlockingMask:
    serializedVersion: 2
    m_Bits: 4294967295
--- !u!114 &1519126540
MonoBehaviour:
  m_ObjectHideFlags: 0
  m_CorrespondingSourceObject: {fileID: 0}
  m_PrefabInstance: {fileID: 0}
  m_PrefabAsset: {fileID: 0}
  m_GameObject: {fileID: 1519126538}
  m_Enabled: 1
  m_EditorHideFlags: 0
  m_Script: {fileID: 11500000, guid: 0cd44c1031e13a943bb63640046fad76, type: 3}
  m_Name: 
  m_EditorClassIdentifier: 
  m_UiScaleMode: 0
  m_ReferencePixelsPerUnit: 100
  m_ScaleFactor: 1
  m_ReferenceResolution: {x: 800, y: 600}
  m_ScreenMatchMode: 0
  m_MatchWidthOrHeight: 0
  m_PhysicalUnit: 3
  m_FallbackScreenDPI: 96
  m_DefaultSpriteDPI: 96
  m_DynamicPixelsPerUnit: 1
  m_PresetInfoIsWorld: 0
--- !u!223 &1519126541
Canvas:
  m_ObjectHideFlags: 0
  m_CorrespondingSourceObject: {fileID: 0}
  m_PrefabInstance: {fileID: 0}
  m_PrefabAsset: {fileID: 0}
  m_GameObject: {fileID: 1519126538}
  m_Enabled: 1
  serializedVersion: 3
  m_RenderMode: 0
  m_Camera: {fileID: 0}
  m_PlaneDistance: 100
  m_PixelPerfect: 0
  m_ReceivesEvents: 1
  m_OverrideSorting: 0
  m_OverridePixelPerfect: 0
  m_SortingBucketNormalizedSize: 0
  m_AdditionalShaderChannelsFlag: 0
  m_SortingLayerID: 0
  m_SortingOrder: 0
  m_TargetDisplay: 0
--- !u!224 &1519126542
RectTransform:
  m_ObjectHideFlags: 0
  m_CorrespondingSourceObject: {fileID: 0}
  m_PrefabInstance: {fileID: 0}
  m_PrefabAsset: {fileID: 0}
  m_GameObject: {fileID: 1519126538}
  m_LocalRotation: {x: 0, y: 0, z: 0, w: 1}
  m_LocalPosition: {x: 0, y: 0, z: 0}
  m_LocalScale: {x: 0, y: 0, z: 0}
  m_ConstrainProportionsScale: 0
  m_Children:
  - {fileID: 307260415}
  - {fileID: 158661648}
  m_Father: {fileID: 1201840878}
  m_RootOrder: 0
  m_LocalEulerAnglesHint: {x: 0, y: 0, z: 0}
  m_AnchorMin: {x: 0, y: 0}
  m_AnchorMax: {x: 0, y: 0}
  m_AnchoredPosition: {x: 0, y: 0}
  m_SizeDelta: {x: 0, y: 0}
  m_Pivot: {x: 0, y: 0}
--- !u!1 &1700363586
GameObject:
  m_ObjectHideFlags: 0
  m_CorrespondingSourceObject: {fileID: 0}
  m_PrefabInstance: {fileID: 0}
  m_PrefabAsset: {fileID: 0}
  serializedVersion: 6
  m_Component:
  - component: {fileID: 1700363587}
  m_Layer: 5
  m_Name: Content
  m_TagString: Untagged
  m_Icon: {fileID: 0}
  m_NavMeshLayer: 0
  m_StaticEditorFlags: 0
  m_IsActive: 1
--- !u!224 &1700363587
RectTransform:
  m_ObjectHideFlags: 0
  m_CorrespondingSourceObject: {fileID: 0}
  m_PrefabInstance: {fileID: 0}
  m_PrefabAsset: {fileID: 0}
  m_GameObject: {fileID: 1700363586}
  m_LocalRotation: {x: -0, y: -0, z: -0, w: 1}
  m_LocalPosition: {x: 0, y: 0, z: 0}
  m_LocalScale: {x: 1, y: 1, z: 1}
  m_ConstrainProportionsScale: 0
  m_Children:
  - {fileID: 1894859613}
  m_Father: {fileID: 1765956789}
  m_RootOrder: 0
  m_LocalEulerAnglesHint: {x: 0, y: 0, z: 0}
  m_AnchorMin: {x: 0, y: 1}
  m_AnchorMax: {x: 1, y: 1}
  m_AnchoredPosition: {x: 0, y: 0}
  m_SizeDelta: {x: 0, y: 28}
  m_Pivot: {x: 0.5, y: 1}
--- !u!1 &1734104623
GameObject:
  m_ObjectHideFlags: 0
  m_CorrespondingSourceObject: {fileID: 0}
  m_PrefabInstance: {fileID: 0}
  m_PrefabAsset: {fileID: 0}
  serializedVersion: 6
  m_Component:
  - component: {fileID: 1734104624}
  - component: {fileID: 1734104626}
  - component: {fileID: 1734104625}
  m_Layer: 5
  m_Name: Handle
  m_TagString: Untagged
  m_Icon: {fileID: 0}
  m_NavMeshLayer: 0
  m_StaticEditorFlags: 0
  m_IsActive: 1
--- !u!224 &1734104624
RectTransform:
  m_ObjectHideFlags: 0
  m_CorrespondingSourceObject: {fileID: 0}
  m_PrefabInstance: {fileID: 0}
  m_PrefabAsset: {fileID: 0}
  m_GameObject: {fileID: 1734104623}
  m_LocalRotation: {x: -0, y: -0, z: -0, w: 1}
  m_LocalPosition: {x: 0, y: 0, z: 0}
  m_LocalScale: {x: 1, y: 1, z: 1}
  m_ConstrainProportionsScale: 0
  m_Children: []
  m_Father: {fileID: 1818946357}
  m_RootOrder: 0
  m_LocalEulerAnglesHint: {x: 0, y: 0, z: 0}
  m_AnchorMin: {x: 0, y: 0}
  m_AnchorMax: {x: 1, y: 0.2}
  m_AnchoredPosition: {x: 0, y: 0}
  m_SizeDelta: {x: 20, y: 20}
  m_Pivot: {x: 0.5, y: 0.5}
--- !u!114 &1734104625
MonoBehaviour:
  m_ObjectHideFlags: 0
  m_CorrespondingSourceObject: {fileID: 0}
  m_PrefabInstance: {fileID: 0}
  m_PrefabAsset: {fileID: 0}
  m_GameObject: {fileID: 1734104623}
  m_Enabled: 1
  m_EditorHideFlags: 0
  m_Script: {fileID: 11500000, guid: fe87c0e1cc204ed48ad3b37840f39efc, type: 3}
  m_Name: 
  m_EditorClassIdentifier: 
  m_Material: {fileID: 0}
  m_Color: {r: 1, g: 1, b: 1, a: 1}
  m_RaycastTarget: 1
  m_RaycastPadding: {x: 0, y: 0, z: 0, w: 0}
  m_Maskable: 1
  m_OnCullStateChanged:
    m_PersistentCalls:
      m_Calls: []
  m_Sprite: {fileID: 10905, guid: 0000000000000000f000000000000000, type: 0}
  m_Type: 1
  m_PreserveAspect: 0
  m_FillCenter: 1
  m_FillMethod: 4
  m_FillAmount: 1
  m_FillClockwise: 1
  m_FillOrigin: 0
  m_UseSpriteMesh: 0
  m_PixelsPerUnitMultiplier: 1
--- !u!222 &1734104626
CanvasRenderer:
  m_ObjectHideFlags: 0
  m_CorrespondingSourceObject: {fileID: 0}
  m_PrefabInstance: {fileID: 0}
  m_PrefabAsset: {fileID: 0}
  m_GameObject: {fileID: 1734104623}
  m_CullTransparentMesh: 1
--- !u!1 &1765956788
GameObject:
  m_ObjectHideFlags: 0
  m_CorrespondingSourceObject: {fileID: 0}
  m_PrefabInstance: {fileID: 0}
  m_PrefabAsset: {fileID: 0}
  serializedVersion: 6
  m_Component:
  - component: {fileID: 1765956789}
  - component: {fileID: 1765956792}
  - component: {fileID: 1765956791}
  - component: {fileID: 1765956790}
  m_Layer: 5
  m_Name: Viewport
  m_TagString: Untagged
  m_Icon: {fileID: 0}
  m_NavMeshLayer: 0
  m_StaticEditorFlags: 0
  m_IsActive: 1
--- !u!224 &1765956789
RectTransform:
  m_ObjectHideFlags: 0
  m_CorrespondingSourceObject: {fileID: 0}
  m_PrefabInstance: {fileID: 0}
  m_PrefabAsset: {fileID: 0}
  m_GameObject: {fileID: 1765956788}
  m_LocalRotation: {x: -0, y: -0, z: -0, w: 1}
  m_LocalPosition: {x: 0, y: 0, z: 0}
  m_LocalScale: {x: 1, y: 1, z: 1}
  m_ConstrainProportionsScale: 0
  m_Children:
  - {fileID: 1700363587}
  m_Father: {fileID: 551017613}
  m_RootOrder: 0
  m_LocalEulerAnglesHint: {x: 0, y: 0, z: 0}
  m_AnchorMin: {x: 0, y: 0}
  m_AnchorMax: {x: 1, y: 1}
  m_AnchoredPosition: {x: 0, y: 0}
  m_SizeDelta: {x: -18, y: 0}
  m_Pivot: {x: 0, y: 1}
--- !u!114 &1765956790
MonoBehaviour:
  m_ObjectHideFlags: 0
  m_CorrespondingSourceObject: {fileID: 0}
  m_PrefabInstance: {fileID: 0}
  m_PrefabAsset: {fileID: 0}
  m_GameObject: {fileID: 1765956788}
  m_Enabled: 1
  m_EditorHideFlags: 0
  m_Script: {fileID: 11500000, guid: 31a19414c41e5ae4aae2af33fee712f6, type: 3}
  m_Name: 
  m_EditorClassIdentifier: 
  m_ShowMaskGraphic: 0
--- !u!114 &1765956791
MonoBehaviour:
  m_ObjectHideFlags: 0
  m_CorrespondingSourceObject: {fileID: 0}
  m_PrefabInstance: {fileID: 0}
  m_PrefabAsset: {fileID: 0}
  m_GameObject: {fileID: 1765956788}
  m_Enabled: 1
  m_EditorHideFlags: 0
  m_Script: {fileID: 11500000, guid: fe87c0e1cc204ed48ad3b37840f39efc, type: 3}
  m_Name: 
  m_EditorClassIdentifier: 
  m_Material: {fileID: 0}
  m_Color: {r: 1, g: 1, b: 1, a: 1}
  m_RaycastTarget: 1
  m_RaycastPadding: {x: 0, y: 0, z: 0, w: 0}
  m_Maskable: 1
  m_OnCullStateChanged:
    m_PersistentCalls:
      m_Calls: []
  m_Sprite: {fileID: 10917, guid: 0000000000000000f000000000000000, type: 0}
  m_Type: 1
  m_PreserveAspect: 0
  m_FillCenter: 1
  m_FillMethod: 4
  m_FillAmount: 1
  m_FillClockwise: 1
  m_FillOrigin: 0
  m_UseSpriteMesh: 0
  m_PixelsPerUnitMultiplier: 1
--- !u!222 &1765956792
CanvasRenderer:
  m_ObjectHideFlags: 0
  m_CorrespondingSourceObject: {fileID: 0}
  m_PrefabInstance: {fileID: 0}
  m_PrefabAsset: {fileID: 0}
  m_GameObject: {fileID: 1765956788}
  m_CullTransparentMesh: 1
--- !u!1 &1773401383
GameObject:
  m_ObjectHideFlags: 0
  m_CorrespondingSourceObject: {fileID: 0}
  m_PrefabInstance: {fileID: 0}
  m_PrefabAsset: {fileID: 0}
  serializedVersion: 6
  m_Component:
  - component: {fileID: 1773401386}
  - component: {fileID: 1773401385}
  - component: {fileID: 1773401384}
  m_Layer: 0
  m_Name: SampleViewerEventSystem
  m_TagString: Untagged
  m_Icon: {fileID: 0}
  m_NavMeshLayer: 0
  m_StaticEditorFlags: 0
  m_IsActive: 1
--- !u!114 &1773401384
MonoBehaviour:
  m_ObjectHideFlags: 0
  m_CorrespondingSourceObject: {fileID: 0}
  m_PrefabInstance: {fileID: 0}
  m_PrefabAsset: {fileID: 0}
  m_GameObject: {fileID: 1773401383}
  m_Enabled: 1
  m_EditorHideFlags: 0
  m_Script: {fileID: 11500000, guid: 4f231c4fb786f3946a6b90b886c48677, type: 3}
  m_Name: 
  m_EditorClassIdentifier: 
  m_HorizontalAxis: Horizontal
  m_VerticalAxis: Vertical
  m_SubmitButton: Submit
  m_CancelButton: Cancel
  m_InputActionsPerSecond: 10
  m_RepeatDelay: 0.5
  m_ForceModuleActive: 0
--- !u!114 &1773401385
MonoBehaviour:
  m_ObjectHideFlags: 0
  m_CorrespondingSourceObject: {fileID: 0}
  m_PrefabInstance: {fileID: 0}
  m_PrefabAsset: {fileID: 0}
  m_GameObject: {fileID: 1773401383}
  m_Enabled: 1
  m_EditorHideFlags: 0
  m_Script: {fileID: 11500000, guid: 76c392e42b5098c458856cdf6ecaaaa1, type: 3}
  m_Name: 
  m_EditorClassIdentifier: 
  m_FirstSelected: {fileID: 0}
  m_sendNavigationEvents: 1
  m_DragThreshold: 10
--- !u!4 &1773401386
Transform:
  m_ObjectHideFlags: 0
  m_CorrespondingSourceObject: {fileID: 0}
  m_PrefabInstance: {fileID: 0}
  m_PrefabAsset: {fileID: 0}
  m_GameObject: {fileID: 1773401383}
  m_LocalRotation: {x: -0, y: -0, z: -0, w: 1}
  m_LocalPosition: {x: -136.7932, y: 60.981537, z: -63.78771}
  m_LocalScale: {x: 1, y: 1, z: 1}
  m_ConstrainProportionsScale: 0
  m_Children: []
  m_Father: {fileID: 1201840878}
  m_RootOrder: 1
  m_LocalEulerAnglesHint: {x: 0, y: 0, z: 0}
--- !u!1 &1794910202
GameObject:
  m_ObjectHideFlags: 0
  m_CorrespondingSourceObject: {fileID: 0}
  m_PrefabInstance: {fileID: 0}
  m_PrefabAsset: {fileID: 0}
  serializedVersion: 6
  m_Component:
  - component: {fileID: 1794910203}
  - component: {fileID: 1794910205}
  - component: {fileID: 1794910204}
  m_Layer: 5
  m_Name: Arrow
  m_TagString: Untagged
  m_Icon: {fileID: 0}
  m_NavMeshLayer: 0
  m_StaticEditorFlags: 0
  m_IsActive: 1
--- !u!224 &1794910203
RectTransform:
  m_ObjectHideFlags: 0
  m_CorrespondingSourceObject: {fileID: 0}
  m_PrefabInstance: {fileID: 0}
  m_PrefabAsset: {fileID: 0}
  m_GameObject: {fileID: 1794910202}
  m_LocalRotation: {x: -0, y: -0, z: -0, w: 1}
  m_LocalPosition: {x: 0, y: 0, z: 0}
  m_LocalScale: {x: 1, y: 1, z: 1}
  m_ConstrainProportionsScale: 0
  m_Children: []
  m_Father: {fileID: 307260415}
  m_RootOrder: 1
  m_LocalEulerAnglesHint: {x: 0, y: 0, z: 0}
  m_AnchorMin: {x: 1, y: 0.5}
  m_AnchorMax: {x: 1, y: 0.5}
  m_AnchoredPosition: {x: -15, y: 0}
  m_SizeDelta: {x: 20, y: 20}
  m_Pivot: {x: 0.5, y: 0.5}
--- !u!114 &1794910204
MonoBehaviour:
  m_ObjectHideFlags: 0
  m_CorrespondingSourceObject: {fileID: 0}
  m_PrefabInstance: {fileID: 0}
  m_PrefabAsset: {fileID: 0}
  m_GameObject: {fileID: 1794910202}
  m_Enabled: 1
  m_EditorHideFlags: 0
  m_Script: {fileID: 11500000, guid: fe87c0e1cc204ed48ad3b37840f39efc, type: 3}
  m_Name: 
  m_EditorClassIdentifier: 
  m_Material: {fileID: 0}
  m_Color: {r: 1, g: 1, b: 1, a: 1}
  m_RaycastTarget: 1
  m_RaycastPadding: {x: 0, y: 0, z: 0, w: 0}
  m_Maskable: 1
  m_OnCullStateChanged:
    m_PersistentCalls:
      m_Calls: []
  m_Sprite: {fileID: 10915, guid: 0000000000000000f000000000000000, type: 0}
  m_Type: 0
  m_PreserveAspect: 0
  m_FillCenter: 1
  m_FillMethod: 4
  m_FillAmount: 1
  m_FillClockwise: 1
  m_FillOrigin: 0
  m_UseSpriteMesh: 0
  m_PixelsPerUnitMultiplier: 1
--- !u!222 &1794910205
CanvasRenderer:
  m_ObjectHideFlags: 0
  m_CorrespondingSourceObject: {fileID: 0}
  m_PrefabInstance: {fileID: 0}
  m_PrefabAsset: {fileID: 0}
  m_GameObject: {fileID: 1794910202}
  m_CullTransparentMesh: 1
--- !u!1 &1818946356
GameObject:
  m_ObjectHideFlags: 0
  m_CorrespondingSourceObject: {fileID: 0}
  m_PrefabInstance: {fileID: 0}
  m_PrefabAsset: {fileID: 0}
  serializedVersion: 6
  m_Component:
  - component: {fileID: 1818946357}
  m_Layer: 5
  m_Name: Sliding Area
  m_TagString: Untagged
  m_Icon: {fileID: 0}
  m_NavMeshLayer: 0
  m_StaticEditorFlags: 0
  m_IsActive: 1
--- !u!224 &1818946357
RectTransform:
  m_ObjectHideFlags: 0
  m_CorrespondingSourceObject: {fileID: 0}
  m_PrefabInstance: {fileID: 0}
  m_PrefabAsset: {fileID: 0}
  m_GameObject: {fileID: 1818946356}
  m_LocalRotation: {x: -0, y: -0, z: -0, w: 1}
  m_LocalPosition: {x: 0, y: 0, z: 0}
  m_LocalScale: {x: 1, y: 1, z: 1}
  m_ConstrainProportionsScale: 0
  m_Children:
  - {fileID: 1734104624}
  m_Father: {fileID: 444436029}
  m_RootOrder: 0
  m_LocalEulerAnglesHint: {x: 0, y: 0, z: 0}
  m_AnchorMin: {x: 0, y: 0}
  m_AnchorMax: {x: 1, y: 1}
  m_AnchoredPosition: {x: 0, y: 0}
  m_SizeDelta: {x: -20, y: -20}
  m_Pivot: {x: 0.5, y: 0.5}
--- !u!1 &1867593486
GameObject:
  m_ObjectHideFlags: 0
  m_CorrespondingSourceObject: {fileID: 0}
  m_PrefabInstance: {fileID: 0}
  m_PrefabAsset: {fileID: 0}
  serializedVersion: 6
  m_Component:
  - component: {fileID: 1867593487}
  m_Layer: 5
  m_Name: Content
  m_TagString: Untagged
  m_Icon: {fileID: 0}
  m_NavMeshLayer: 0
  m_StaticEditorFlags: 0
  m_IsActive: 1
--- !u!224 &1867593487
RectTransform:
  m_ObjectHideFlags: 0
  m_CorrespondingSourceObject: {fileID: 0}
  m_PrefabInstance: {fileID: 0}
  m_PrefabAsset: {fileID: 0}
  m_GameObject: {fileID: 1867593486}
  m_LocalRotation: {x: -0, y: -0, z: -0, w: 1}
  m_LocalPosition: {x: 0, y: 0, z: 0}
  m_LocalScale: {x: 1, y: 1, z: 1}
  m_ConstrainProportionsScale: 0
  m_Children:
  - {fileID: 1873110039}
  m_Father: {fileID: 2036318849}
  m_RootOrder: 0
  m_LocalEulerAnglesHint: {x: 0, y: 0, z: 0}
  m_AnchorMin: {x: 0, y: 1}
  m_AnchorMax: {x: 1, y: 1}
  m_AnchoredPosition: {x: 0, y: 0}
  m_SizeDelta: {x: 0, y: 28}
  m_Pivot: {x: 0.5, y: 1}
--- !u!1 &1868326685
GameObject:
  m_ObjectHideFlags: 0
  m_CorrespondingSourceObject: {fileID: 0}
  m_PrefabInstance: {fileID: 0}
  m_PrefabAsset: {fileID: 0}
  serializedVersion: 6
  m_Component:
  - component: {fileID: 1868326686}
  - component: {fileID: 1868326688}
  - component: {fileID: 1868326687}
  m_Layer: 5
  m_Name: Handle
  m_TagString: Untagged
  m_Icon: {fileID: 0}
  m_NavMeshLayer: 0
  m_StaticEditorFlags: 0
  m_IsActive: 1
--- !u!224 &1868326686
RectTransform:
  m_ObjectHideFlags: 0
  m_CorrespondingSourceObject: {fileID: 0}
  m_PrefabInstance: {fileID: 0}
  m_PrefabAsset: {fileID: 0}
  m_GameObject: {fileID: 1868326685}
  m_LocalRotation: {x: -0, y: -0, z: -0, w: 1}
  m_LocalPosition: {x: 0, y: 0, z: 0}
  m_LocalScale: {x: 1, y: 1, z: 1}
  m_ConstrainProportionsScale: 0
  m_Children: []
  m_Father: {fileID: 1396716783}
  m_RootOrder: 0
  m_LocalEulerAnglesHint: {x: 0, y: 0, z: 0}
  m_AnchorMin: {x: 0, y: 0}
  m_AnchorMax: {x: 1, y: 0.2}
  m_AnchoredPosition: {x: 0, y: 0}
  m_SizeDelta: {x: 20, y: 20}
  m_Pivot: {x: 0.5, y: 0.5}
--- !u!114 &1868326687
MonoBehaviour:
  m_ObjectHideFlags: 0
  m_CorrespondingSourceObject: {fileID: 0}
  m_PrefabInstance: {fileID: 0}
  m_PrefabAsset: {fileID: 0}
  m_GameObject: {fileID: 1868326685}
  m_Enabled: 1
  m_EditorHideFlags: 0
  m_Script: {fileID: 11500000, guid: fe87c0e1cc204ed48ad3b37840f39efc, type: 3}
  m_Name: 
  m_EditorClassIdentifier: 
  m_Material: {fileID: 0}
  m_Color: {r: 1, g: 1, b: 1, a: 1}
  m_RaycastTarget: 1
  m_RaycastPadding: {x: 0, y: 0, z: 0, w: 0}
  m_Maskable: 1
  m_OnCullStateChanged:
    m_PersistentCalls:
      m_Calls: []
  m_Sprite: {fileID: 10905, guid: 0000000000000000f000000000000000, type: 0}
  m_Type: 1
  m_PreserveAspect: 0
  m_FillCenter: 1
  m_FillMethod: 4
  m_FillAmount: 1
  m_FillClockwise: 1
  m_FillOrigin: 0
  m_UseSpriteMesh: 0
  m_PixelsPerUnitMultiplier: 1
--- !u!222 &1868326688
CanvasRenderer:
  m_ObjectHideFlags: 0
  m_CorrespondingSourceObject: {fileID: 0}
  m_PrefabInstance: {fileID: 0}
  m_PrefabAsset: {fileID: 0}
  m_GameObject: {fileID: 1868326685}
  m_CullTransparentMesh: 1
--- !u!1 &1873110038
GameObject:
  m_ObjectHideFlags: 0
  m_CorrespondingSourceObject: {fileID: 0}
  m_PrefabInstance: {fileID: 0}
  m_PrefabAsset: {fileID: 0}
  serializedVersion: 6
  m_Component:
  - component: {fileID: 1873110039}
  - component: {fileID: 1873110040}
  m_Layer: 5
  m_Name: Item
  m_TagString: Untagged
  m_Icon: {fileID: 0}
  m_NavMeshLayer: 0
  m_StaticEditorFlags: 0
  m_IsActive: 1
--- !u!224 &1873110039
RectTransform:
  m_ObjectHideFlags: 0
  m_CorrespondingSourceObject: {fileID: 0}
  m_PrefabInstance: {fileID: 0}
  m_PrefabAsset: {fileID: 0}
  m_GameObject: {fileID: 1873110038}
  m_LocalRotation: {x: -0, y: -0, z: -0, w: 1}
  m_LocalPosition: {x: 0, y: 0, z: 0}
  m_LocalScale: {x: 1, y: 1, z: 1}
  m_ConstrainProportionsScale: 0
  m_Children:
  - {fileID: 1252826519}
  - {fileID: 852884790}
  - {fileID: 1912200229}
  m_Father: {fileID: 1867593487}
  m_RootOrder: 0
  m_LocalEulerAnglesHint: {x: 0, y: 0, z: 0}
  m_AnchorMin: {x: 0, y: 0.5}
  m_AnchorMax: {x: 1, y: 0.5}
  m_AnchoredPosition: {x: 0, y: 0}
  m_SizeDelta: {x: 0, y: 20}
  m_Pivot: {x: 0.5, y: 0.5}
--- !u!114 &1873110040
MonoBehaviour:
  m_ObjectHideFlags: 0
  m_CorrespondingSourceObject: {fileID: 0}
  m_PrefabInstance: {fileID: 0}
  m_PrefabAsset: {fileID: 0}
  m_GameObject: {fileID: 1873110038}
  m_Enabled: 1
  m_EditorHideFlags: 0
  m_Script: {fileID: 11500000, guid: 9085046f02f69544eb97fd06b6048fe2, type: 3}
  m_Name: 
  m_EditorClassIdentifier: 
  m_Navigation:
    m_Mode: 3
    m_WrapAround: 0
    m_SelectOnUp: {fileID: 0}
    m_SelectOnDown: {fileID: 0}
    m_SelectOnLeft: {fileID: 0}
    m_SelectOnRight: {fileID: 0}
  m_Transition: 1
  m_Colors:
    m_NormalColor: {r: 1, g: 1, b: 1, a: 1}
    m_HighlightedColor: {r: 0.9607843, g: 0.9607843, b: 0.9607843, a: 1}
    m_PressedColor: {r: 0.78431374, g: 0.78431374, b: 0.78431374, a: 1}
    m_SelectedColor: {r: 0.9607843, g: 0.9607843, b: 0.9607843, a: 1}
    m_DisabledColor: {r: 0.78431374, g: 0.78431374, b: 0.78431374, a: 0.5019608}
    m_ColorMultiplier: 1
    m_FadeDuration: 0.1
  m_SpriteState:
    m_HighlightedSprite: {fileID: 0}
    m_PressedSprite: {fileID: 0}
    m_SelectedSprite: {fileID: 0}
    m_DisabledSprite: {fileID: 0}
  m_AnimationTriggers:
    m_NormalTrigger: Normal
    m_HighlightedTrigger: Highlighted
    m_PressedTrigger: Pressed
    m_SelectedTrigger: Selected
    m_DisabledTrigger: Disabled
  m_Interactable: 1
  m_TargetGraphic: {fileID: 1252826520}
  toggleTransition: 1
  graphic: {fileID: 852884791}
  m_Group: {fileID: 0}
  onValueChanged:
    m_PersistentCalls:
      m_Calls: []
  m_IsOn: 1
--- !u!1 &1894859612
GameObject:
  m_ObjectHideFlags: 0
  m_CorrespondingSourceObject: {fileID: 0}
  m_PrefabInstance: {fileID: 0}
  m_PrefabAsset: {fileID: 0}
  serializedVersion: 6
  m_Component:
  - component: {fileID: 1894859613}
  - component: {fileID: 1894859614}
  m_Layer: 5
  m_Name: Item
  m_TagString: Untagged
  m_Icon: {fileID: 0}
  m_NavMeshLayer: 0
  m_StaticEditorFlags: 0
  m_IsActive: 1
--- !u!224 &1894859613
RectTransform:
  m_ObjectHideFlags: 0
  m_CorrespondingSourceObject: {fileID: 0}
  m_PrefabInstance: {fileID: 0}
  m_PrefabAsset: {fileID: 0}
  m_GameObject: {fileID: 1894859612}
  m_LocalRotation: {x: -0, y: -0, z: -0, w: 1}
  m_LocalPosition: {x: 0, y: 0, z: 0}
  m_LocalScale: {x: 1, y: 1, z: 1}
  m_ConstrainProportionsScale: 0
  m_Children:
  - {fileID: 760253622}
  - {fileID: 1380719919}
  - {fileID: 422340989}
  m_Father: {fileID: 1700363587}
  m_RootOrder: 0
  m_LocalEulerAnglesHint: {x: 0, y: 0, z: 0}
  m_AnchorMin: {x: 0, y: 0.5}
  m_AnchorMax: {x: 1, y: 0.5}
  m_AnchoredPosition: {x: 0, y: 0}
  m_SizeDelta: {x: 0, y: 20}
  m_Pivot: {x: 0.5, y: 0.5}
--- !u!114 &1894859614
MonoBehaviour:
  m_ObjectHideFlags: 0
  m_CorrespondingSourceObject: {fileID: 0}
  m_PrefabInstance: {fileID: 0}
  m_PrefabAsset: {fileID: 0}
  m_GameObject: {fileID: 1894859612}
  m_Enabled: 1
  m_EditorHideFlags: 0
  m_Script: {fileID: 11500000, guid: 9085046f02f69544eb97fd06b6048fe2, type: 3}
  m_Name: 
  m_EditorClassIdentifier: 
  m_Navigation:
    m_Mode: 3
    m_WrapAround: 0
    m_SelectOnUp: {fileID: 0}
    m_SelectOnDown: {fileID: 0}
    m_SelectOnLeft: {fileID: 0}
    m_SelectOnRight: {fileID: 0}
  m_Transition: 1
  m_Colors:
    m_NormalColor: {r: 1, g: 1, b: 1, a: 1}
    m_HighlightedColor: {r: 0.9607843, g: 0.9607843, b: 0.9607843, a: 1}
    m_PressedColor: {r: 0.78431374, g: 0.78431374, b: 0.78431374, a: 1}
    m_SelectedColor: {r: 0.9607843, g: 0.9607843, b: 0.9607843, a: 1}
    m_DisabledColor: {r: 0.78431374, g: 0.78431374, b: 0.78431374, a: 0.5019608}
    m_ColorMultiplier: 1
    m_FadeDuration: 0.1
  m_SpriteState:
    m_HighlightedSprite: {fileID: 0}
    m_PressedSprite: {fileID: 0}
    m_SelectedSprite: {fileID: 0}
    m_DisabledSprite: {fileID: 0}
  m_AnimationTriggers:
    m_NormalTrigger: Normal
    m_HighlightedTrigger: Highlighted
    m_PressedTrigger: Pressed
    m_SelectedTrigger: Selected
    m_DisabledTrigger: Disabled
  m_Interactable: 1
  m_TargetGraphic: {fileID: 760253623}
  toggleTransition: 1
  graphic: {fileID: 1380719920}
  m_Group: {fileID: 0}
  onValueChanged:
    m_PersistentCalls:
      m_Calls: []
  m_IsOn: 1
--- !u!1 &1901607334
GameObject:
  m_ObjectHideFlags: 0
  m_CorrespondingSourceObject: {fileID: 0}
  m_PrefabInstance: {fileID: 0}
  m_PrefabAsset: {fileID: 0}
  serializedVersion: 6
  m_Component:
  - component: {fileID: 1901607335}
  - component: {fileID: 1901607337}
  - component: {fileID: 1901607336}
  m_Layer: 5
  m_Name: Label
  m_TagString: Untagged
  m_Icon: {fileID: 0}
  m_NavMeshLayer: 0
  m_StaticEditorFlags: 0
  m_IsActive: 1
--- !u!224 &1901607335
RectTransform:
  m_ObjectHideFlags: 0
  m_CorrespondingSourceObject: {fileID: 0}
  m_PrefabInstance: {fileID: 0}
  m_PrefabAsset: {fileID: 0}
  m_GameObject: {fileID: 1901607334}
  m_LocalRotation: {x: -0, y: -0, z: -0, w: 1}
  m_LocalPosition: {x: 0, y: 0, z: 0}
  m_LocalScale: {x: 1, y: 1, z: 1}
  m_ConstrainProportionsScale: 0
  m_Children: []
  m_Father: {fileID: 307260415}
  m_RootOrder: 0
  m_LocalEulerAnglesHint: {x: 0, y: 0, z: 0}
  m_AnchorMin: {x: 0, y: 0}
  m_AnchorMax: {x: 1, y: 1}
  m_AnchoredPosition: {x: -7.5, y: -0.5}
  m_SizeDelta: {x: -35, y: -13}
  m_Pivot: {x: 0.5, y: 0.5}
--- !u!114 &1901607336
MonoBehaviour:
  m_ObjectHideFlags: 0
  m_CorrespondingSourceObject: {fileID: 0}
  m_PrefabInstance: {fileID: 0}
  m_PrefabAsset: {fileID: 0}
  m_GameObject: {fileID: 1901607334}
  m_Enabled: 1
  m_EditorHideFlags: 0
  m_Script: {fileID: 11500000, guid: 5f7201a12d95ffc409449d95f23cf332, type: 3}
  m_Name: 
  m_EditorClassIdentifier: 
  m_Material: {fileID: 0}
  m_Color: {r: 0.19607843, g: 0.19607843, b: 0.19607843, a: 1}
  m_RaycastTarget: 1
  m_RaycastPadding: {x: 0, y: 0, z: 0, w: 0}
  m_Maskable: 1
  m_OnCullStateChanged:
    m_PersistentCalls:
      m_Calls: []
  m_FontData:
    m_Font: {fileID: 10102, guid: 0000000000000000e000000000000000, type: 0}
    m_FontSize: 14
    m_FontStyle: 0
    m_BestFit: 0
    m_MinSize: 1
    m_MaxSize: 40
    m_Alignment: 3
    m_AlignByGeometry: 0
    m_RichText: 1
    m_HorizontalOverflow: 0
    m_VerticalOverflow: 1
    m_LineSpacing: 1
  m_Text: APISampleScene.unity
--- !u!222 &1901607337
CanvasRenderer:
  m_ObjectHideFlags: 0
  m_CorrespondingSourceObject: {fileID: 0}
  m_PrefabInstance: {fileID: 0}
  m_PrefabAsset: {fileID: 0}
  m_GameObject: {fileID: 1901607334}
  m_CullTransparentMesh: 1
--- !u!1 &1912200228
GameObject:
  m_ObjectHideFlags: 0
  m_CorrespondingSourceObject: {fileID: 0}
  m_PrefabInstance: {fileID: 0}
  m_PrefabAsset: {fileID: 0}
  serializedVersion: 6
  m_Component:
  - component: {fileID: 1912200229}
  - component: {fileID: 1912200231}
  - component: {fileID: 1912200230}
  m_Layer: 5
  m_Name: Item Label
  m_TagString: Untagged
  m_Icon: {fileID: 0}
  m_NavMeshLayer: 0
  m_StaticEditorFlags: 0
  m_IsActive: 1
--- !u!224 &1912200229
RectTransform:
  m_ObjectHideFlags: 0
  m_CorrespondingSourceObject: {fileID: 0}
  m_PrefabInstance: {fileID: 0}
  m_PrefabAsset: {fileID: 0}
  m_GameObject: {fileID: 1912200228}
  m_LocalRotation: {x: -0, y: -0, z: -0, w: 1}
  m_LocalPosition: {x: 0, y: 0, z: 0}
  m_LocalScale: {x: 1, y: 1, z: 1}
  m_ConstrainProportionsScale: 0
  m_Children: []
  m_Father: {fileID: 1873110039}
  m_RootOrder: 2
  m_LocalEulerAnglesHint: {x: 0, y: 0, z: 0}
  m_AnchorMin: {x: 0, y: 0}
  m_AnchorMax: {x: 1, y: 1}
  m_AnchoredPosition: {x: 5, y: -0.5}
  m_SizeDelta: {x: -30, y: -3}
  m_Pivot: {x: 0.5, y: 0.5}
--- !u!114 &1912200230
MonoBehaviour:
  m_ObjectHideFlags: 0
  m_CorrespondingSourceObject: {fileID: 0}
  m_PrefabInstance: {fileID: 0}
  m_PrefabAsset: {fileID: 0}
  m_GameObject: {fileID: 1912200228}
  m_Enabled: 1
  m_EditorHideFlags: 0
  m_Script: {fileID: 11500000, guid: 5f7201a12d95ffc409449d95f23cf332, type: 3}
  m_Name: 
  m_EditorClassIdentifier: 
  m_Material: {fileID: 0}
  m_Color: {r: 0.19607843, g: 0.19607843, b: 0.19607843, a: 1}
  m_RaycastTarget: 1
  m_RaycastPadding: {x: 0, y: 0, z: 0, w: 0}
  m_Maskable: 1
  m_OnCullStateChanged:
    m_PersistentCalls:
      m_Calls: []
  m_FontData:
    m_Font: {fileID: 10102, guid: 0000000000000000e000000000000000, type: 0}
    m_FontSize: 14
    m_FontStyle: 0
    m_BestFit: 0
    m_MinSize: 10
    m_MaxSize: 40
    m_Alignment: 3
    m_AlignByGeometry: 0
    m_RichText: 1
    m_HorizontalOverflow: 0
    m_VerticalOverflow: 0
    m_LineSpacing: 1
  m_Text: Option A
--- !u!222 &1912200231
CanvasRenderer:
  m_ObjectHideFlags: 0
  m_CorrespondingSourceObject: {fileID: 0}
  m_PrefabInstance: {fileID: 0}
  m_PrefabAsset: {fileID: 0}
  m_GameObject: {fileID: 1912200228}
  m_CullTransparentMesh: 1
--- !u!1 &2036318848
GameObject:
  m_ObjectHideFlags: 0
  m_CorrespondingSourceObject: {fileID: 0}
  m_PrefabInstance: {fileID: 0}
  m_PrefabAsset: {fileID: 0}
  serializedVersion: 6
  m_Component:
  - component: {fileID: 2036318849}
  - component: {fileID: 2036318852}
  - component: {fileID: 2036318851}
  - component: {fileID: 2036318850}
  m_Layer: 5
  m_Name: Viewport
  m_TagString: Untagged
  m_Icon: {fileID: 0}
  m_NavMeshLayer: 0
  m_StaticEditorFlags: 0
  m_IsActive: 1
--- !u!224 &2036318849
RectTransform:
  m_ObjectHideFlags: 0
  m_CorrespondingSourceObject: {fileID: 0}
  m_PrefabInstance: {fileID: 0}
  m_PrefabAsset: {fileID: 0}
  m_GameObject: {fileID: 2036318848}
  m_LocalRotation: {x: -0, y: -0, z: -0, w: 1}
  m_LocalPosition: {x: 0, y: 0, z: 0}
  m_LocalScale: {x: 1, y: 1, z: 1}
  m_ConstrainProportionsScale: 0
  m_Children:
  - {fileID: 1867593487}
  m_Father: {fileID: 616600172}
  m_RootOrder: 0
  m_LocalEulerAnglesHint: {x: 0, y: 0, z: 0}
  m_AnchorMin: {x: 0, y: 0}
  m_AnchorMax: {x: 1, y: 1}
  m_AnchoredPosition: {x: 0, y: 0}
  m_SizeDelta: {x: -18, y: 0}
  m_Pivot: {x: 0, y: 1}
--- !u!114 &2036318850
MonoBehaviour:
  m_ObjectHideFlags: 0
  m_CorrespondingSourceObject: {fileID: 0}
  m_PrefabInstance: {fileID: 0}
  m_PrefabAsset: {fileID: 0}
  m_GameObject: {fileID: 2036318848}
  m_Enabled: 1
  m_EditorHideFlags: 0
  m_Script: {fileID: 11500000, guid: 31a19414c41e5ae4aae2af33fee712f6, type: 3}
  m_Name: 
  m_EditorClassIdentifier: 
  m_ShowMaskGraphic: 0
--- !u!114 &2036318851
MonoBehaviour:
  m_ObjectHideFlags: 0
  m_CorrespondingSourceObject: {fileID: 0}
  m_PrefabInstance: {fileID: 0}
  m_PrefabAsset: {fileID: 0}
  m_GameObject: {fileID: 2036318848}
  m_Enabled: 1
  m_EditorHideFlags: 0
  m_Script: {fileID: 11500000, guid: fe87c0e1cc204ed48ad3b37840f39efc, type: 3}
  m_Name: 
  m_EditorClassIdentifier: 
  m_Material: {fileID: 0}
  m_Color: {r: 1, g: 1, b: 1, a: 1}
  m_RaycastTarget: 1
  m_RaycastPadding: {x: 0, y: 0, z: 0, w: 0}
  m_Maskable: 1
  m_OnCullStateChanged:
    m_PersistentCalls:
      m_Calls: []
  m_Sprite: {fileID: 10917, guid: 0000000000000000f000000000000000, type: 0}
  m_Type: 1
  m_PreserveAspect: 0
  m_FillCenter: 1
  m_FillMethod: 4
  m_FillAmount: 1
  m_FillClockwise: 1
  m_FillOrigin: 0
  m_UseSpriteMesh: 0
  m_PixelsPerUnitMultiplier: 1
--- !u!222 &2036318852
CanvasRenderer:
  m_ObjectHideFlags: 0
  m_CorrespondingSourceObject: {fileID: 0}
  m_PrefabInstance: {fileID: 0}
  m_PrefabAsset: {fileID: 0}
  m_GameObject: {fileID: 2036318848}
  m_CullTransparentMesh: 1<|MERGE_RESOLUTION|>--- conflicted
+++ resolved
@@ -1216,11 +1216,7 @@
   - ComponentScene
   - FeatureLayer
   - LineOfSight
-<<<<<<< HEAD
-  - FlightSim_Sample
-=======
   - Routing
->>>>>>> 96f53004
 --- !u!4 &1201840878
 Transform:
   m_ObjectHideFlags: 0
