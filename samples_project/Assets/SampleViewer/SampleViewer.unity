--- conflicted
+++ resolved
@@ -1475,12 +1475,9 @@
   - FeatureLayer
   - LineOfSight
   - Routing
-<<<<<<< HEAD
+  - Measure
   - Geocoding
   PipelineList: []
-=======
-  - Measure
->>>>>>> 2b42756b
 --- !u!4 &1201840878
 Transform:
   m_ObjectHideFlags: 0
