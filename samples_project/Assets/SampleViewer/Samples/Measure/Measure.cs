﻿// Copyright 2023 Esri.
//
// Licensed under the Apache License, Version 2.0 (the "License"); you may not use this file except in compliance with the License.
// You may obtain a copy of the License at: http://www.apache.org/licenses/LICENSE-2.0
//

using Esri.ArcGISMapsSDK.Components;
using Esri.ArcGISMapsSDK.Utils.GeoCoord;
using Esri.GameEngine.Geometry;
using Esri.HPFramework;
using System;
using System.Collections.Generic;
using Unity.Mathematics;
using UnityEngine;
using UnityEngine.UI;

public class Measure : MonoBehaviour
{
    private const float RaycastHeight = 5000f;
    private const float LineWidth = 5f;

    public GameObject Line;
    public Text GeodeticDistanceText;
    public GameObject LineMarker;
    public GameObject InterpolationMarker;
    public float InterpolationInterval = 100;
    public Dropdown UnitDropdown;
    public Button ClearButton;

    private ArcGISMapComponent arcGISMapComponent;
    private List<GameObject> featurePoints = new List<GameObject>();
    private Stack<GameObject> stops = new Stack<GameObject>();
    private double3 lastRootPosition;
    private double geodeticDistance = 0;
    private LineRenderer lineRenderer;
    private ArcGISLinearUnit currentUnit = new ArcGISLinearUnit(ArcGISLinearUnitId.Meters);

    private void Start()
    {
        arcGISMapComponent = FindObjectOfType<ArcGISMapComponent>();

        lineRenderer = Line.GetComponent<LineRenderer>();
        lineRenderer.widthMultiplier = LineWidth;
        lastRootPosition = arcGISMapComponent.GetComponent<HPRoot>().RootUniversePosition;
        UnitDropdown.onValueChanged.AddListener(delegate
        {
            UnitChanged();
        });
        ClearButton.onClick.AddListener(delegate
        {
            ClearLine();
        });
    }

    private void Update()
    {
        if (Input.GetKey(KeyCode.LeftShift) && Input.GetMouseButtonDown(0))
        {
            RaycastHit hit;
            Ray ray = Camera.main.ScreenPointToRay(Input.mousePosition);

            if (Physics.Raycast(ray, out hit))
            {
                hit.point = hit.point + new Vector3(0, 200, 0);
                var lineMarker = Instantiate(LineMarker, hit.point, Quaternion.identity, arcGISMapComponent.transform);
                var thisPoint = arcGISMapComponent.EngineToGeographic(hit.point);

                var location = lineMarker.GetComponent<ArcGISLocationComponent>();
                location.enabled = true;
                location.Position = thisPoint;
                location.Rotation = new ArcGISRotation(0, 90, 0);

                if (stops.Count > 0)
                {
                    GameObject lastStop = stops.Peek();
                    var lastPoint = lastStop.GetComponent<ArcGISLocationComponent>().Position;

                    // Calculate distance from last point to this point.
                    geodeticDistance += ArcGISGeometryEngine.DistanceGeodetic(lastPoint, thisPoint, currentUnit, new ArcGISAngularUnit(ArcGISAngularUnitId.Degrees), ArcGISGeodeticCurveType.Geodesic).Distance;
                    UpdateDisplay();

                    featurePoints.Add(lastStop);

                    // Interpolate middle points between last point and this point.
                    Interpolate(lastStop, lineMarker, featurePoints);
                    featurePoints.Add(lineMarker);
                }

                // Add this point to stops and also to feature points where stop is user-drawed, and feature points is a collection of user-drawed and interpolated.
                stops.Push(lineMarker);
                RenderLine(ref featurePoints);
                RebaseLine();
            }
        }
    }

    private void Interpolate(GameObject start, GameObject end, List<GameObject> featurePoints)
    {
        var startPoint = start.GetComponent<ArcGISLocationComponent>().Position;
        var endPoint = end.GetComponent<ArcGISLocationComponent>().Position;

        double d = ArcGISGeometryEngine.DistanceGeodetic(startPoint, endPoint, currentUnit, new ArcGISAngularUnit(ArcGISAngularUnitId.Degrees), ArcGISGeodeticCurveType.Geodesic).Distance;
        float n = Mathf.Floor((float)d / InterpolationInterval);
        double dx = (end.transform.position.x - start.transform.position.x) / n;
        double dy = (end.transform.position.y - start.transform.position.y) / n;
        double dz = (end.transform.position.z - start.transform.position.z) / n;

        var pre = start.transform.position;

        // Calculate n-1 intepolation points/n-1 segments because the last segment is already created by the end point.
        for (int i = 0; i < n - 1; i++)
        {
            GameObject next = Instantiate(InterpolationMarker, arcGISMapComponent.transform);

            // Calculate transform of next point.
            float nextX = pre.x + (float)dx;
            float nextY = pre.y + (float)dy;
            float nextZ = pre.z + (float)dz;
            next.transform.position = new Vector3(nextX, nextY, nextZ);

            // Set default location component of next point.
            next.GetComponent<ArcGISLocationComponent>().enabled = true;
            next.GetComponent<ArcGISLocationComponent>().Rotation = new ArcGISRotation(0, 90, 0);

<<<<<<< HEAD
            // Obsolete: would raycast elevation to always be on groud level, now just match to the line.
            //SetElevation(next);
            var location = next.GetComponent<ArcGISLocationComponent>();
            location.Position = arcGISMapComponent.EngineToGeographic(next.transform.position);

=======
            // Define height.
            SetElevation(next);
>>>>>>> d0d217ae
            featurePoints.Add(next);
            pre = next.transform.position;
        }
    }

    // Set height for point transform and location component.
    private void SetElevation(GameObject stop)
    {
        // Start the raycast in the air at an arbitrary to ensure it is above the ground.
        var position = stop.transform.position;
        var raycastStart = new Vector3(position.x, position.y + RaycastHeight, position.z);
        if (Physics.Raycast(raycastStart, Vector3.down, out RaycastHit hitInfo))
        {
            var location = stop.GetComponent<ArcGISLocationComponent>();
            location.Position = arcGISMapComponent.EngineToGeographic(hitInfo.point);
            stop.transform.position = hitInfo.point;
        }
    }

    private void RenderLine(ref List<GameObject> featurePoints)
    {
        var allPoints = new List<Vector3>();

        foreach (var stop in featurePoints)
        {
            if (stop.transform.position.Equals(Vector3.zero))
            {
                Destroy(stop);
                continue;
            }
            allPoints.Add(stop.transform.position);
        }

        lineRenderer.positionCount = allPoints.Count;
        lineRenderer.SetPositions(allPoints.ToArray());
    }

    public void ClearLine()
    {
        foreach (var stop in featurePoints)
        {
            Destroy(stop);
        }

        featurePoints.Clear();
        stops.Clear();
        geodeticDistance = 0;
        UpdateDisplay();
        if (lineRenderer)
        {
            lineRenderer.positionCount = 0;
        }
    }

    private void RebaseLine()
    {
        var rootPosition = arcGISMapComponent.GetComponent<HPRoot>().RootUniversePosition;
        var delta = (lastRootPosition - rootPosition).ToVector3();
        if (delta.magnitude > 1) // 1km
        {
            if (lineRenderer != null)
            {
                Vector3[] points = new Vector3[lineRenderer.positionCount];
                lineRenderer.GetPositions(points);
                for (int i = 0; i < points.Length; i++)
                {
                    points[i] += delta;
                }
                lineRenderer.SetPositions(points);
            }
            lastRootPosition = rootPosition;
        }
    }

    private void UnitChanged()
    {
        var newLinearUnit = new ArcGISLinearUnit(Enum.Parse<ArcGISLinearUnitId>(UnitDropdown.options[UnitDropdown.value].text));
        geodeticDistance = currentUnit.ConvertTo(newLinearUnit, geodeticDistance);
        currentUnit = newLinearUnit;
        UpdateDisplay();
    }

    private void UpdateDisplay()
    {
        GeodeticDistanceText.text = $"Distance: {Math.Round(geodeticDistance, 3)} {currentUnit.LinearUnitId}";
    }
}<|MERGE_RESOLUTION|>--- conflicted
+++ resolved
@@ -122,16 +122,11 @@
             next.GetComponent<ArcGISLocationComponent>().enabled = true;
             next.GetComponent<ArcGISLocationComponent>().Rotation = new ArcGISRotation(0, 90, 0);
 
-<<<<<<< HEAD
             // Obsolete: would raycast elevation to always be on groud level, now just match to the line.
             //SetElevation(next);
             var location = next.GetComponent<ArcGISLocationComponent>();
             location.Position = arcGISMapComponent.EngineToGeographic(next.transform.position);
 
-=======
-            // Define height.
-            SetElevation(next);
->>>>>>> d0d217ae
             featurePoints.Add(next);
             pre = next.transform.position;
         }
