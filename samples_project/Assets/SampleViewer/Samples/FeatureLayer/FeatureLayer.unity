--- conflicted
+++ resolved
@@ -38,11 +38,7 @@
   m_ReflectionIntensity: 1
   m_CustomReflection: {fileID: 0}
   m_Sun: {fileID: 0}
-<<<<<<< HEAD
-  m_IndirectSpecularColor: {r: 286.5077, g: 296.45224, b: 345.72375, a: 1}
-=======
   m_IndirectSpecularColor: {r: 0, g: 0, b: 0, a: 1}
->>>>>>> 96f53004
   m_UseRadianceAmbientProbe: 0
 --- !u!157 &3
 LightmapSettings:
@@ -1107,14 +1103,11 @@
   m_Name: 
   m_EditorClassIdentifier: 
   UpdateClippingPlanes: 1
-<<<<<<< HEAD
-=======
   UseCameraViewportProperties: 1
   verticalFov: 0
   horizontalFov: 0
   viewportSizeX: 0
   viewportSizeY: 0
->>>>>>> 96f53004
 --- !u!114 &963194231
 MonoBehaviour:
   m_ObjectHideFlags: 0
@@ -1694,12 +1687,6 @@
   m_Name: 
   m_EditorClassIdentifier: 
   apiKey: 
-<<<<<<< HEAD
-  basemap: https://www.arcgis.com/sharing/rest/content/items/8d569fbc4dc34f68abae8d72178cee05/data
-  basemapType: 0
-  elevation: https://elevation3d.arcgis.com/arcgis/rest/services/WorldElevation3D/Terrain3D/ImageServer
-  enableExtent: 0
-=======
   basemap: https://ibasemaps-api.arcgis.com/arcgis/rest/services/World_Imagery/MapServer
   basemapType: 1
   basemapAuthentication:
@@ -1708,7 +1695,6 @@
   enableExtent: 0
   elevationAuthentication:
     ConfigurationIndex: -1
->>>>>>> 96f53004
   extent:
     GeographicCenter:
       x: 0
@@ -1730,12 +1716,7 @@
   dataFetchWithSceneView: 1
   rebaseWithSceneView: 0
   meshCollidersEnabled: 1
-<<<<<<< HEAD
-  Configurations: []
-  ConfigMappings: []
-=======
   configurations: []
->>>>>>> 96f53004
   RootChanged:
     m_PersistentCalls:
       m_Calls: []
@@ -1773,10 +1754,7 @@
   m_Script: {fileID: 11500000, guid: 1adb07e07fe0aac4a848279015c917f4, type: 3}
   m_Name: 
   m_EditorClassIdentifier: 
-<<<<<<< HEAD
-=======
   disableTerrainOcclusion: 0
->>>>>>> 96f53004
 --- !u!1 &1885476342
 GameObject:
   m_ObjectHideFlags: 0
