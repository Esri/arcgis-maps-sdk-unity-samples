// Copyright 2022 Esri.
//
// Licensed under the Apache License, Version 2.0 (the "License"); you may not use this file except in compliance with the License.
// You may obtain a copy of the License at: http://www.apache.org/licenses/LICENSE-2.0
//

using System.Collections;
using System.Collections.Generic;
using UnityEngine;
using UnityEngine.Networking;
using UnityEngine.UI;
using Esri.ArcGISMapsSDK.Components;
using Esri.GameEngine.Geometry;

// The follow System.Serializable classes are used to define the REST API response
// in order to leverage Unity's JsonUtility.
// When implementing your own version of this the Baseball Properties would need to 
// be updated.
[System.Serializable]
public class FeatureCollectionData
{
    public string type;
    public Feature[] features;
}

[System.Serializable]
public class Feature
{
    public string type;
    public Geometry geometry;
    public BaseballProperties properties;
}

[System.Serializable]
public class BaseballProperties
{
    public string LEAGUE;
    public string TEAM;
    public string NAME;
}

[System.Serializable]
public class Geometry
{
    public string type;
    public double[] coordinates;
}

// This class issues a query request to a Feature Layer which it then parses to create GameObjects at accurate locations
// with correct property values. This is a good starting point if you are looking to parse your own feature layer into Unity.
public class FeatureLayerQuery : MonoBehaviour
{
    // The feature layer we are going to query
    public string FeatureLayerURL = "https://services.arcgis.com/P3ePLMYs2RVChkJx/ArcGIS/rest/services/Major_League_Baseball_Stadiums/FeatureServer/0";
    
    // This prefab will be instatiated for each feature we parse
    public GameObject StadiumPrefab;

    // The height where we spawn the stadium before finding the ground height
    private int StadiumSpawnHeight = 10000;

    // This will hold a reference to each feature we created
    public List<GameObject> Stadiums = new List<GameObject>();

    // In the query request we can denote the Spatial Reference we want the return geometries in.
    // It is important that we create the GameObjects with the same Spatial Reference
    private int FeatureSRWKID = 4326;

    // This camera reference will be passed to the stadiums to calculate the distance from the camera to each stadium
    public ArcGISCameraComponent ArcGISCamera;

    public Dropdown StadiumSelector;

    // Get all the features when the script starts
    void Start()
    {
        StartCoroutine(GetFeatures());

        StadiumSelector.onValueChanged.AddListener(delegate
        {
            StadiumSelected();
        });
    }

    // Sends the Request to get features from the service
    private IEnumerator GetFeatures()
    {
        // To learn more about the Feature Layer rest API and all the things that are possible checkout
        // https://developers.arcgis.com/rest/services-reference/enterprise/query-feature-service-layer-.htm

        string QueryRequestURL = FeatureLayerURL + "/Query?" + MakeRequestHeaders();
        UnityWebRequest Request = UnityWebRequest.Get(QueryRequestURL);
        yield return Request.SendWebRequest();

        if (Request.result != UnityWebRequest.Result.Success)
        {
            Debug.Log(Request.error);
        }
        else
        {
            CreateGameObjectsFromResponse(Request.downloadHandler.text);
            PopulateStadiumDropdown();
        }
    }

    // Creates the Request Headers to be used in our HTTP Request
    // f=geojson is the output format
    // where=1=1 gets every feature. geometry based or more intelligent where clauses should be used
    //     with larger datasets
    // outSR=4326 gets the return geometries in the SR 4326
    // outFields=LEAGUE,TEAM,NAME specifies the fields we want in the response
    private string MakeRequestHeaders()
    {
        string[] OutFields =
        {
            "LEAGUE",
            "TEAM",
            "NAME"
        };

        string OutFieldHeader = "outFields=";
        for (int i = 0; i < OutFields.Length; i++)
        {
            OutFieldHeader += OutFields[i];
            
            if(i < OutFields.Length - 1)
            {
                OutFieldHeader += ",";
            }
        }

        string[] RequestHeaders =
        {
            "f=geojson",
            "where=1=1",
            "outSR=" + FeatureSRWKID.ToString(),
            OutFieldHeader
        };

        string ReturnValue = "";
        for (int i = 0; i < RequestHeaders.Length; i++)
        {
            ReturnValue += RequestHeaders[i];

            if (i < RequestHeaders.Length - 1)
            {
                ReturnValue += "&";
            }
        }

        return ReturnValue;
    }

    // Given a valid response from our query request to the feature layer, this method will parse the response text
    // into geometries and properties which it will use to create new GameObjects and locate them correctly in the world.
    // This logic will differ based on the properties you are trying to parse out of the response.
    private void CreateGameObjectsFromResponse(string Response)
    {
        // Deserialize the JSON response from the query.
        var deserialized = JsonUtility.FromJson<FeatureCollectionData>(Response);

        foreach (Feature feature in deserialized.features)
        {
            double Longitude = feature.geometry.coordinates[0];
            double Latitude = feature.geometry.coordinates[1];

            ArcGISPoint Position = new ArcGISPoint(Longitude, Latitude, StadiumSpawnHeight, new ArcGISSpatialReference(FeatureSRWKID));

            var NewStadium = Instantiate(StadiumPrefab, this.transform);
            NewStadium.name = feature.properties.NAME;
            Stadiums.Add(NewStadium);
            NewStadium.SetActive(true);

            var LocationComponent = NewStadium.GetComponent<ArcGISLocationComponent>();
            LocationComponent.enabled = true;
            LocationComponent.Position = Position;

            var StadiumInfo = NewStadium.GetComponent<StadiumInfo>();

            StadiumInfo.SetInfo(feature.properties.NAME);
            StadiumInfo.SetInfo(feature.properties.TEAM);
            StadiumInfo.SetInfo(feature.properties.LEAGUE);

            StadiumInfo.ArcGISCamera = ArcGISCamera;
            StadiumInfo.SetSpawnHeight(StadiumSpawnHeight);
        }
    }

    // Populates the stadium drown down with all the stadium names from the Stadiums list
    private void PopulateStadiumDropdown()
    {
        //Populate Stadium name drop down
        List<string> StadiumNames = new List<string>();
        foreach (GameObject Stadium in Stadiums)
        {
            StadiumNames.Add(Stadium.name);
        }
        StadiumNames.Sort();
        StadiumSelector.AddOptions(StadiumNames);
    }

    // When a new entry is selected in the stadium dropdown move the camera to the new position
    private void StadiumSelected()
    {
        var StadiumName = StadiumSelector.options[StadiumSelector.value].text;
        foreach (GameObject Stadium in Stadiums)
        {
            if(StadiumName == Stadium.name)
            {
                var StadiumLocation = Stadium.GetComponent<ArcGISLocationComponent>();
                if (StadiumLocation == null)
                {
                    return;
                }
                var CameraLocation = ArcGISCamera.GetComponent<ArcGISLocationComponent>();
<<<<<<< HEAD
                ArcGISPoint NewPosition = StadiumLocation.Position;
                NewPosition.SetZ(StadiumSpawnHeight);
=======
                double Longitude = StadiumLocation.Position.X;
                double Latitude  = StadiumLocation.Position.Y;

                ArcGISPoint NewPosition = new ArcGISPoint(Longitude, Latitude, StadiumSpawnHeight, StadiumLocation.Position.SpatialReference);

>>>>>>> 96f53004
                CameraLocation.Position = NewPosition;
                CameraLocation.Rotation = StadiumLocation.Rotation;
            }
        }
    }
}<|MERGE_RESOLUTION|>--- conflicted
+++ resolved
@@ -213,16 +213,11 @@
                     return;
                 }
                 var CameraLocation = ArcGISCamera.GetComponent<ArcGISLocationComponent>();
-<<<<<<< HEAD
-                ArcGISPoint NewPosition = StadiumLocation.Position;
-                NewPosition.SetZ(StadiumSpawnHeight);
-=======
                 double Longitude = StadiumLocation.Position.X;
                 double Latitude  = StadiumLocation.Position.Y;
 
                 ArcGISPoint NewPosition = new ArcGISPoint(Longitude, Latitude, StadiumSpawnHeight, StadiumLocation.Position.SpatialReference);
 
->>>>>>> 96f53004
                 CameraLocation.Position = NewPosition;
                 CameraLocation.Rotation = StadiumLocation.Rotation;
             }
