%YAML 1.1
%TAG !u! tag:unity3d.com,2011:
<<<<<<< HEAD
--- !u!114 &-7591257629141629491
=======
--- !u!114 &-7412783587160445217
>>>>>>> 96f53004
MonoBehaviour:
  m_ObjectHideFlags: 11
  m_CorrespondingSourceObject: {fileID: 0}
  m_PrefabInstance: {fileID: 0}
  m_PrefabAsset: {fileID: 0}
  m_GameObject: {fileID: 0}
  m_Enabled: 1
  m_EditorHideFlags: 0
  m_Script: {fileID: 11500000, guid: d0353a89b1f911e48b9e16bdc9f2e058, type: 3}
  m_Name: 
  m_EditorClassIdentifier: 
  version: 5
--- !u!21 &2100000
Material:
  serializedVersion: 8
  m_ObjectHideFlags: 0
  m_CorrespondingSourceObject: {fileID: 0}
  m_PrefabInstance: {fileID: 0}
  m_PrefabAsset: {fileID: 0}
  m_Name: LineMaterial
  m_Shader: {fileID: -6465566751694194690, guid: 3218068a9245fe147b9f1818c858374b, type: 3}
  m_ValidKeywords:
  - _DISABLE_SSR_TRANSPARENT
  m_InvalidKeywords: []
  m_LightmapFlags: 4
  m_EnableInstancingVariants: 0
  m_DoubleSidedGI: 0
  m_CustomRenderQueue: 2225
  stringTagMap:
    MotionVector: User
  disabledShaderPasses:
  - MOTIONVECTORS
  - TransparentDepthPrepass
  - TransparentDepthPostpass
  - TransparentBackface
  - RayTracingPrepass
  m_SavedProperties:
    serializedVersion: 3
    m_TexEnvs:
    - unity_Lightmaps:
        m_Texture: {fileID: 0}
        m_Scale: {x: 1, y: 1}
        m_Offset: {x: 0, y: 0}
    - unity_LightmapsInd:
        m_Texture: {fileID: 0}
        m_Scale: {x: 1, y: 1}
        m_Offset: {x: 0, y: 0}
    - unity_ShadowMasks:
        m_Texture: {fileID: 0}
        m_Scale: {x: 1, y: 1}
        m_Offset: {x: 0, y: 0}
    m_Ints: []
    m_Floats:
    - Boolean_11aadb72b4d5449cb83e23a4de41a2de: 0
    - LineOfSightHit: 0
    - _AddPrecomputedVelocity: 0
    - _AlphaCutoffEnable: 0
    - _AlphaDstBlend: 0
    - _AlphaSrcBlend: 1
    - _AlphaToMask: 0
    - _AlphaToMaskInspectorValue: 0
    - _BlendMode: 0
    - _ConservativeDepthOffsetEnable: 0
    - _CullMode: 2
    - _CullModeForward: 2
    - _DepthOffsetEnable: 0
    - _DoubleSidedEnable: 0
    - _DoubleSidedGIMode: 0
    - _DoubleSidedNormalMode: 2
    - _DstBlend: 0
    - _EnableBlendModePreserveSpecularLighting: 1
    - _EnableFogOnTransparent: 1
    - _OpaqueCullMode: 2
    - _QueueControl: 1
    - _QueueOffset: 0
    - _RayTracing: 0
    - _ReceivesSSR: 1
    - _ReceivesSSRTransparent: 0
    - _RefractionModel: 0
    - _RenderQueueType: 1
    - _RequireSplitLighting: 0
    - _SrcBlend: 1
    - _StencilRef: 0
    - _StencilRefDepth: 8
    - _StencilRefDistortionVec: 4
    - _StencilRefGBuffer: 10
    - _StencilRefMV: 40
    - _StencilWriteMask: 6
    - _StencilWriteMaskDepth: 8
    - _StencilWriteMaskDistortionVec: 4
    - _StencilWriteMaskGBuffer: 14
    - _StencilWriteMaskMV: 40
    - _SupportDecals: 1
    - _SurfaceType: 0
    - _TransparentBackfaceEnable: 0
    - _TransparentCullMode: 2
    - _TransparentDepthPostpassEnable: 0
    - _TransparentDepthPrepassEnable: 0
    - _TransparentSortPriority: 0
    - _TransparentWritingMotionVec: 0
    - _TransparentZWrite: 0
    - _UseShadowThreshold: 0
    - _ZTestDepthEqualForOpaque: 3
    - _ZTestGBuffer: 4
    - _ZTestTransparent: 4
    - _ZWrite: 1
    m_Colors:
    - ShaderColor: {r: 0, g: 0, b: 0, a: 0}
    - _DoubleSidedConstants: {r: 1, g: 1, b: -1, a: 0}
    - _EmissionColor: {r: 1, g: 1, b: 1, a: 1}
  m_BuildTextureStacks: []
--- !u!114 &6969475757098720343
MonoBehaviour:
  m_ObjectHideFlags: 11
  m_CorrespondingSourceObject: {fileID: 0}
  m_PrefabInstance: {fileID: 0}
  m_PrefabAsset: {fileID: 0}
  m_GameObject: {fileID: 0}
  m_Enabled: 1
  m_EditorHideFlags: 0
  m_Script: {fileID: 11500000, guid: da692e001514ec24dbc4cca1949ff7e8, type: 3}
  m_Name: 
  m_EditorClassIdentifier: 
  version: 12
  hdPluginSubTargetMaterialVersions:
    m_Keys: []
    m_Values: <|MERGE_RESOLUTION|>--- conflicted
+++ resolved
@@ -1,10 +1,6 @@
 %YAML 1.1
 %TAG !u! tag:unity3d.com,2011:
-<<<<<<< HEAD
---- !u!114 &-7591257629141629491
-=======
 --- !u!114 &-7412783587160445217
->>>>>>> 96f53004
 MonoBehaviour:
   m_ObjectHideFlags: 11
   m_CorrespondingSourceObject: {fileID: 0}
