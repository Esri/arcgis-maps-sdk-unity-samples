{
  "dependencies": {
    "com.google.ar.core.arfoundation.extensions": {
      "version": "https://github.com/google-ar/arcore-unity-extensions.git",
      "depth": 0,
      "source": "git",
      "dependencies": {
        "com.unity.xr.arfoundation": "4.1.5",
        "com.unity.xr.arcore": "4.1.5",
        "com.unity.xr.arkit": "4.1.5"
      },
      "hash": "b2b7596ad224550d6a1d277194845a5f08e8fcd5"
    },
    "com.unity.ai.navigation": {
      "version": "2.0.4",
      "depth": 0,
      "source": "registry",
      "dependencies": {
        "com.unity.modules.ai": "1.0.0"
      },
      "url": "https://packages.unity.com"
    },
    "com.unity.burst": {
<<<<<<< HEAD
      "version": "1.8.17",
=======
      "version": "1.8.18",
>>>>>>> 5a9550d1
      "depth": 1,
      "source": "registry",
      "dependencies": {
        "com.unity.mathematics": "1.2.1",
        "com.unity.modules.jsonserialize": "1.0.0"
      },
      "url": "https://packages.unity.com"
    },
    "com.unity.collab-proxy": {
<<<<<<< HEAD
      "version": "2.4.4",
=======
      "version": "2.5.2",
>>>>>>> 5a9550d1
      "depth": 0,
      "source": "registry",
      "dependencies": {},
      "url": "https://packages.unity.com"
    },
    "com.unity.collections": {
      "version": "2.5.1",
      "depth": 2,
      "source": "registry",
      "dependencies": {
        "com.unity.burst": "1.8.17",
        "com.unity.test-framework": "1.4.5",
        "com.unity.nuget.mono-cecil": "1.11.4",
        "com.unity.test-framework.performance": "3.0.3"
      },
      "url": "https://packages.unity.com"
    },
    "com.unity.editorcoroutines": {
      "version": "1.0.0",
      "depth": 1,
      "source": "registry",
      "dependencies": {},
      "url": "https://packages.unity.com"
    },
    "com.unity.ext.nunit": {
      "version": "2.0.5",
      "depth": 1,
      "source": "registry",
      "dependencies": {},
      "url": "https://packages.unity.com"
    },
    "com.unity.feature.development": {
      "version": "1.0.2",
      "depth": 0,
      "source": "builtin",
      "dependencies": {
        "com.unity.ide.visualstudio": "2.0.22",
        "com.unity.ide.rider": "3.0.31",
<<<<<<< HEAD
        "com.unity.ide.vscode": "1.2.5",
        "com.unity.editorcoroutines": "1.0.0",
        "com.unity.performance.profile-analyzer": "1.2.2",
        "com.unity.test-framework": "1.1.33",
=======
        "com.unity.editorcoroutines": "1.0.0",
        "com.unity.performance.profile-analyzer": "1.2.2",
        "com.unity.test-framework": "1.4.5",
>>>>>>> 5a9550d1
        "com.unity.testtools.codecoverage": "1.2.6"
      }
    },
    "com.unity.ide.rider": {
      "version": "3.0.31",
      "depth": 0,
      "source": "registry",
      "dependencies": {
        "com.unity.ext.nunit": "1.0.6"
      },
      "url": "https://packages.unity.com"
    },
    "com.unity.ide.visualstudio": {
      "version": "2.0.22",
      "depth": 0,
      "source": "registry",
      "dependencies": {
        "com.unity.test-framework": "1.1.9"
      },
      "url": "https://packages.unity.com"
    },
    "com.unity.inputsystem": {
      "version": "1.11.1",
      "depth": 1,
      "source": "registry",
      "dependencies": {
        "com.unity.modules.uielements": "1.0.0"
      },
      "url": "https://packages.unity.com"
    },
    "com.unity.mathematics": {
      "version": "1.3.2",
      "depth": 1,
      "source": "registry",
      "dependencies": {},
      "url": "https://packages.unity.com"
    },
    "com.unity.multiplayer.center": {
      "version": "1.0.0",
      "depth": 0,
      "source": "builtin",
      "dependencies": {
        "com.unity.modules.uielements": "1.0.0"
      }
    },
    "com.unity.nuget.mono-cecil": {
      "version": "1.11.4",
      "depth": 3,
      "source": "registry",
      "dependencies": {},
      "url": "https://packages.unity.com"
    },
    "com.unity.nuget.newtonsoft-json": {
      "version": "3.2.1",
      "depth": 0,
      "source": "registry",
      "dependencies": {},
      "url": "https://packages.unity.com"
    },
    "com.unity.performance.profile-analyzer": {
      "version": "1.2.2",
      "depth": 1,
      "source": "registry",
      "dependencies": {},
      "url": "https://packages.unity.com"
    },
    "com.unity.render-pipelines.core": {
      "version": "17.0.3",
      "depth": 1,
      "source": "builtin",
      "dependencies": {
        "com.unity.burst": "1.8.14",
        "com.unity.mathematics": "1.3.2",
        "com.unity.ugui": "2.0.0",
        "com.unity.collections": "2.4.3",
        "com.unity.modules.physics": "1.0.0",
        "com.unity.modules.terrain": "1.0.0",
        "com.unity.modules.jsonserialize": "1.0.0",
        "com.unity.rendering.light-transport": "1.0.1"
      }
    },
    "com.unity.render-pipelines.high-definition": {
<<<<<<< HEAD
      "version": "14.0.11",
=======
      "version": "17.0.3",
>>>>>>> 5a9550d1
      "depth": 0,
      "source": "builtin",
      "dependencies": {
        "com.unity.modules.video": "1.0.0",
        "com.unity.modules.animation": "1.0.0",
        "com.unity.modules.imageconversion": "1.0.0",
        "com.unity.render-pipelines.core": "17.0.3",
        "com.unity.shadergraph": "17.0.3",
        "com.unity.visualeffectgraph": "17.0.3",
        "com.unity.render-pipelines.high-definition-config": "17.0.3"
      }
    },
    "com.unity.render-pipelines.high-definition-config": {
      "version": "17.0.3",
      "depth": 1,
      "source": "builtin",
      "dependencies": {
        "com.unity.render-pipelines.core": "17.0.3"
      }
    },
    "com.unity.render-pipelines.universal": {
<<<<<<< HEAD
      "version": "14.0.11",
=======
      "version": "17.0.3",
>>>>>>> 5a9550d1
      "depth": 0,
      "source": "builtin",
      "dependencies": {
        "com.unity.render-pipelines.core": "17.0.3",
        "com.unity.shadergraph": "17.0.3",
        "com.unity.render-pipelines.universal-config": "17.0.3"
      }
    },
    "com.unity.render-pipelines.universal-config": {
      "version": "17.0.3",
      "depth": 1,
      "source": "builtin",
      "dependencies": {
        "com.unity.render-pipelines.core": "17.0.3"
      }
    },
    "com.unity.rendering.light-transport": {
      "version": "1.0.1",
      "depth": 2,
      "source": "builtin",
      "dependencies": {
        "com.unity.collections": "2.2.0",
        "com.unity.mathematics": "1.2.4",
        "com.unity.modules.terrain": "1.0.0"
      }
    },
    "com.unity.searcher": {
      "version": "4.9.2",
      "depth": 2,
      "source": "registry",
      "dependencies": {},
      "url": "https://packages.unity.com"
    },
    "com.unity.settings-manager": {
      "version": "2.0.1",
      "depth": 2,
      "source": "registry",
      "dependencies": {},
      "url": "https://packages.unity.com"
    },
    "com.unity.shadergraph": {
      "version": "17.0.3",
      "depth": 1,
      "source": "builtin",
      "dependencies": {
        "com.unity.render-pipelines.core": "17.0.3",
        "com.unity.searcher": "4.9.2"
      }
    },
    "com.unity.test-framework": {
      "version": "1.4.5",
      "depth": 0,
      "source": "registry",
      "dependencies": {
        "com.unity.ext.nunit": "2.0.3",
        "com.unity.modules.imgui": "1.0.0",
        "com.unity.modules.jsonserialize": "1.0.0"
      },
      "url": "https://packages.unity.com"
    },
<<<<<<< HEAD
    "com.unity.testtools.codecoverage": {
      "version": "1.2.6",
      "depth": 1,
=======
    "com.unity.test-framework.performance": {
      "version": "3.0.3",
      "depth": 3,
>>>>>>> 5a9550d1
      "source": "registry",
      "dependencies": {
        "com.unity.test-framework": "1.1.31",
        "com.unity.modules.jsonserialize": "1.0.0"
      },
      "url": "https://packages.unity.com"
    },
    "com.unity.testtools.codecoverage": {
      "version": "1.2.6",
      "depth": 1,
      "source": "registry",
      "dependencies": {
        "com.unity.test-framework": "1.0.16",
        "com.unity.settings-manager": "1.0.1"
      },
      "url": "https://packages.unity.com"
    },
    "com.unity.timeline": {
      "version": "1.8.7",
      "depth": 0,
      "source": "registry",
      "dependencies": {
        "com.unity.modules.audio": "1.0.0",
        "com.unity.modules.director": "1.0.0",
        "com.unity.modules.animation": "1.0.0",
        "com.unity.modules.particlesystem": "1.0.0"
      },
      "url": "https://packages.unity.com"
    },
    "com.unity.ugui": {
      "version": "2.0.0",
      "depth": 0,
      "source": "builtin",
      "dependencies": {
        "com.unity.modules.ui": "1.0.0",
        "com.unity.modules.imgui": "1.0.0"
      }
    },
    "com.unity.visualeffectgraph": {
      "version": "17.0.3",
      "depth": 1,
      "source": "builtin",
      "dependencies": {
        "com.unity.shadergraph": "17.0.3",
        "com.unity.render-pipelines.core": "17.0.3"
      }
    },
    "com.unity.visualscripting": {
      "version": "1.9.4",
      "depth": 0,
      "source": "registry",
      "dependencies": {
        "com.unity.ugui": "1.0.0",
        "com.unity.modules.jsonserialize": "1.0.0"
      },
      "url": "https://packages.unity.com"
    },
    "com.unity.xr.arcore": {
      "version": "5.1.5",
      "depth": 1,
      "source": "registry",
      "dependencies": {
        "com.unity.xr.core-utils": "2.1.0",
        "com.unity.xr.management": "4.0.1",
        "com.unity.xr.arfoundation": "5.1.5",
        "com.unity.modules.androidjni": "1.0.0",
        "com.unity.modules.unitywebrequest": "1.0.0"
      },
      "url": "https://packages.unity.com"
    },
    "com.unity.xr.arfoundation": {
<<<<<<< HEAD
      "version": "5.1.5",
      "depth": 0,
      "source": "registry",
      "dependencies": {
        "com.unity.ugui": "1.0.0",
        "com.unity.modules.ui": "1.0.0",
        "com.unity.inputsystem": "1.3.0",
        "com.unity.mathematics": "1.2.5",
        "com.unity.xr.core-utils": "2.2.1",
        "com.unity.xr.management": "4.0.1",
=======
      "version": "6.0.3",
      "depth": 0,
      "source": "registry",
      "dependencies": {
        "com.unity.ugui": "2.0.0",
        "com.unity.modules.ui": "1.0.0",
        "com.unity.inputsystem": "1.6.3",
        "com.unity.mathematics": "1.2.6",
        "com.unity.xr.core-utils": "2.3.0",
        "com.unity.xr.management": "4.4.0",
>>>>>>> 5a9550d1
        "com.unity.editorcoroutines": "1.0.0",
        "com.unity.modules.particlesystem": "1.0.0",
        "com.unity.modules.unityanalytics": "1.0.0",
        "com.unity.modules.unitywebrequest": "1.0.0"
      },
      "url": "https://packages.unity.com"
    },
    "com.unity.xr.arkit": {
      "version": "5.1.5",
      "depth": 1,
      "source": "registry",
      "dependencies": {
        "com.unity.xr.core-utils": "2.1.0",
        "com.unity.xr.management": "4.0.1",
        "com.unity.xr.arfoundation": "5.1.5",
        "com.unity.editorcoroutines": "1.0.0"
      },
      "url": "https://packages.unity.com"
    },
    "com.unity.xr.core-utils": {
      "version": "2.3.0",
      "depth": 1,
      "source": "registry",
      "dependencies": {
        "com.unity.modules.xr": "1.0.0"
      },
      "url": "https://packages.unity.com"
    },
    "com.unity.xr.hands": {
<<<<<<< HEAD
      "version": "1.4.0",
=======
      "version": "1.5.0",
>>>>>>> 5a9550d1
      "depth": 0,
      "source": "registry",
      "dependencies": {
        "com.unity.modules.xr": "1.0.0",
        "com.unity.inputsystem": "1.3.0",
        "com.unity.mathematics": "1.2.6",
        "com.unity.xr.core-utils": "2.2.0",
        "com.unity.xr.management": "4.0.1"
      },
      "url": "https://packages.unity.com"
    },
    "com.unity.xr.interaction.toolkit": {
<<<<<<< HEAD
      "version": "2.6.3",
=======
      "version": "3.0.5",
>>>>>>> 5a9550d1
      "depth": 0,
      "source": "registry",
      "dependencies": {
        "com.unity.ugui": "1.0.0",
<<<<<<< HEAD
        "com.unity.inputsystem": "1.7.0",
=======
        "com.unity.modules.xr": "1.0.0",
        "com.unity.inputsystem": "1.8.1",
>>>>>>> 5a9550d1
        "com.unity.mathematics": "1.2.6",
        "com.unity.modules.audio": "1.0.0",
        "com.unity.modules.imgui": "1.0.0",
        "com.unity.xr.core-utils": "2.2.3",
<<<<<<< HEAD
        "com.unity.modules.physics": "1.0.0",
        "com.unity.xr.legacyinputhelpers": "2.1.10"
=======
        "com.unity.modules.physics": "1.0.0"
>>>>>>> 5a9550d1
      },
      "url": "https://packages.unity.com"
    },
    "com.unity.xr.legacyinputhelpers": {
      "version": "2.1.11",
      "depth": 1,
      "source": "registry",
      "dependencies": {
        "com.unity.modules.vr": "1.0.0",
        "com.unity.modules.xr": "1.0.0"
      },
      "url": "https://packages.unity.com"
    },
    "com.unity.xr.management": {
      "version": "4.5.0",
      "depth": 0,
      "source": "registry",
      "dependencies": {
        "com.unity.modules.vr": "1.0.0",
        "com.unity.modules.xr": "1.0.0",
        "com.unity.modules.subsystems": "1.0.0",
        "com.unity.xr.legacyinputhelpers": "2.1.7"
      },
      "url": "https://packages.unity.com"
    },
    "com.unity.xr.meta-openxr": {
      "version": "2.0.1",
      "depth": 0,
      "source": "registry",
      "dependencies": {
        "com.unity.xr.openxr": "1.10.0",
        "com.unity.xr.core-utils": "2.3.0",
        "com.unity.xr.management": "4.4.0",
        "com.unity.xr.arfoundation": "6.0.1"
      },
      "url": "https://packages.unity.com"
    },
    "com.unity.xr.openxr": {
<<<<<<< HEAD
      "version": "1.12.0",
=======
      "version": "1.12.1",
>>>>>>> 5a9550d1
      "depth": 0,
      "source": "registry",
      "dependencies": {
        "com.unity.inputsystem": "1.6.3",
        "com.unity.xr.core-utils": "2.1.1",
        "com.unity.xr.management": "4.4.0",
        "com.unity.xr.legacyinputhelpers": "2.1.2"
      },
      "url": "https://packages.unity.com"
    },
    "com.unity.modules.accessibility": {
      "version": "1.0.0",
      "depth": 0,
      "source": "builtin",
      "dependencies": {}
    },
    "com.unity.modules.ai": {
      "version": "1.0.0",
      "depth": 0,
      "source": "builtin",
      "dependencies": {}
    },
    "com.unity.modules.androidjni": {
      "version": "1.0.0",
      "depth": 0,
      "source": "builtin",
      "dependencies": {}
    },
    "com.unity.modules.animation": {
      "version": "1.0.0",
      "depth": 0,
      "source": "builtin",
      "dependencies": {}
    },
    "com.unity.modules.assetbundle": {
      "version": "1.0.0",
      "depth": 0,
      "source": "builtin",
      "dependencies": {}
    },
    "com.unity.modules.audio": {
      "version": "1.0.0",
      "depth": 0,
      "source": "builtin",
      "dependencies": {}
    },
    "com.unity.modules.cloth": {
      "version": "1.0.0",
      "depth": 0,
      "source": "builtin",
      "dependencies": {
        "com.unity.modules.physics": "1.0.0"
      }
    },
    "com.unity.modules.director": {
      "version": "1.0.0",
      "depth": 0,
      "source": "builtin",
      "dependencies": {
        "com.unity.modules.audio": "1.0.0",
        "com.unity.modules.animation": "1.0.0"
      }
    },
    "com.unity.modules.hierarchycore": {
      "version": "1.0.0",
      "depth": 1,
      "source": "builtin",
      "dependencies": {}
    },
    "com.unity.modules.imageconversion": {
      "version": "1.0.0",
      "depth": 0,
      "source": "builtin",
      "dependencies": {}
    },
    "com.unity.modules.imgui": {
      "version": "1.0.0",
      "depth": 0,
      "source": "builtin",
      "dependencies": {}
    },
    "com.unity.modules.jsonserialize": {
      "version": "1.0.0",
      "depth": 0,
      "source": "builtin",
      "dependencies": {}
    },
    "com.unity.modules.particlesystem": {
      "version": "1.0.0",
      "depth": 0,
      "source": "builtin",
      "dependencies": {}
    },
    "com.unity.modules.physics": {
      "version": "1.0.0",
      "depth": 0,
      "source": "builtin",
      "dependencies": {}
    },
    "com.unity.modules.physics2d": {
      "version": "1.0.0",
      "depth": 0,
      "source": "builtin",
      "dependencies": {}
    },
    "com.unity.modules.screencapture": {
      "version": "1.0.0",
      "depth": 0,
      "source": "builtin",
      "dependencies": {
        "com.unity.modules.imageconversion": "1.0.0"
      }
    },
    "com.unity.modules.subsystems": {
      "version": "1.0.0",
      "depth": 1,
      "source": "builtin",
      "dependencies": {
        "com.unity.modules.jsonserialize": "1.0.0"
      }
    },
    "com.unity.modules.terrain": {
      "version": "1.0.0",
      "depth": 0,
      "source": "builtin",
      "dependencies": {}
    },
    "com.unity.modules.terrainphysics": {
      "version": "1.0.0",
      "depth": 0,
      "source": "builtin",
      "dependencies": {
        "com.unity.modules.physics": "1.0.0",
        "com.unity.modules.terrain": "1.0.0"
      }
    },
    "com.unity.modules.tilemap": {
      "version": "1.0.0",
      "depth": 0,
      "source": "builtin",
      "dependencies": {
        "com.unity.modules.physics2d": "1.0.0"
      }
    },
    "com.unity.modules.ui": {
      "version": "1.0.0",
      "depth": 0,
      "source": "builtin",
      "dependencies": {}
    },
    "com.unity.modules.uielements": {
      "version": "1.0.0",
      "depth": 0,
      "source": "builtin",
      "dependencies": {
        "com.unity.modules.ui": "1.0.0",
        "com.unity.modules.imgui": "1.0.0",
        "com.unity.modules.jsonserialize": "1.0.0",
        "com.unity.modules.hierarchycore": "1.0.0"
      }
    },
    "com.unity.modules.umbra": {
      "version": "1.0.0",
      "depth": 0,
      "source": "builtin",
      "dependencies": {}
    },
    "com.unity.modules.unityanalytics": {
      "version": "1.0.0",
      "depth": 0,
      "source": "builtin",
      "dependencies": {
        "com.unity.modules.unitywebrequest": "1.0.0",
        "com.unity.modules.jsonserialize": "1.0.0"
      }
    },
    "com.unity.modules.unitywebrequest": {
      "version": "1.0.0",
      "depth": 0,
      "source": "builtin",
      "dependencies": {}
    },
    "com.unity.modules.unitywebrequestassetbundle": {
      "version": "1.0.0",
      "depth": 0,
      "source": "builtin",
      "dependencies": {
        "com.unity.modules.assetbundle": "1.0.0",
        "com.unity.modules.unitywebrequest": "1.0.0"
      }
    },
    "com.unity.modules.unitywebrequestaudio": {
      "version": "1.0.0",
      "depth": 0,
      "source": "builtin",
      "dependencies": {
        "com.unity.modules.unitywebrequest": "1.0.0",
        "com.unity.modules.audio": "1.0.0"
      }
    },
    "com.unity.modules.unitywebrequesttexture": {
      "version": "1.0.0",
      "depth": 0,
      "source": "builtin",
      "dependencies": {
        "com.unity.modules.unitywebrequest": "1.0.0",
        "com.unity.modules.imageconversion": "1.0.0"
      }
    },
    "com.unity.modules.unitywebrequestwww": {
      "version": "1.0.0",
      "depth": 0,
      "source": "builtin",
      "dependencies": {
        "com.unity.modules.unitywebrequest": "1.0.0",
        "com.unity.modules.unitywebrequestassetbundle": "1.0.0",
        "com.unity.modules.unitywebrequestaudio": "1.0.0",
        "com.unity.modules.audio": "1.0.0",
        "com.unity.modules.assetbundle": "1.0.0",
        "com.unity.modules.imageconversion": "1.0.0"
      }
    },
    "com.unity.modules.vehicles": {
      "version": "1.0.0",
      "depth": 0,
      "source": "builtin",
      "dependencies": {
        "com.unity.modules.physics": "1.0.0"
      }
    },
    "com.unity.modules.video": {
      "version": "1.0.0",
      "depth": 0,
      "source": "builtin",
      "dependencies": {
        "com.unity.modules.audio": "1.0.0",
        "com.unity.modules.ui": "1.0.0",
        "com.unity.modules.unitywebrequest": "1.0.0"
      }
    },
    "com.unity.modules.vr": {
      "version": "1.0.0",
      "depth": 0,
      "source": "builtin",
      "dependencies": {
        "com.unity.modules.jsonserialize": "1.0.0",
        "com.unity.modules.physics": "1.0.0",
        "com.unity.modules.xr": "1.0.0"
      }
    },
    "com.unity.modules.wind": {
      "version": "1.0.0",
      "depth": 0,
      "source": "builtin",
      "dependencies": {}
    },
    "com.unity.modules.xr": {
      "version": "1.0.0",
      "depth": 0,
      "source": "builtin",
      "dependencies": {
        "com.unity.modules.physics": "1.0.0",
        "com.unity.modules.jsonserialize": "1.0.0",
        "com.unity.modules.subsystems": "1.0.0"
      }
    }
  }
}<|MERGE_RESOLUTION|>--- conflicted
+++ resolved
@@ -21,11 +21,7 @@
       "url": "https://packages.unity.com"
     },
     "com.unity.burst": {
-<<<<<<< HEAD
-      "version": "1.8.17",
-=======
       "version": "1.8.18",
->>>>>>> 5a9550d1
       "depth": 1,
       "source": "registry",
       "dependencies": {
@@ -35,11 +31,7 @@
       "url": "https://packages.unity.com"
     },
     "com.unity.collab-proxy": {
-<<<<<<< HEAD
-      "version": "2.4.4",
-=======
       "version": "2.5.2",
->>>>>>> 5a9550d1
       "depth": 0,
       "source": "registry",
       "dependencies": {},
@@ -78,16 +70,9 @@
       "dependencies": {
         "com.unity.ide.visualstudio": "2.0.22",
         "com.unity.ide.rider": "3.0.31",
-<<<<<<< HEAD
-        "com.unity.ide.vscode": "1.2.5",
-        "com.unity.editorcoroutines": "1.0.0",
-        "com.unity.performance.profile-analyzer": "1.2.2",
-        "com.unity.test-framework": "1.1.33",
-=======
         "com.unity.editorcoroutines": "1.0.0",
         "com.unity.performance.profile-analyzer": "1.2.2",
         "com.unity.test-framework": "1.4.5",
->>>>>>> 5a9550d1
         "com.unity.testtools.codecoverage": "1.2.6"
       }
     },
@@ -170,11 +155,7 @@
       }
     },
     "com.unity.render-pipelines.high-definition": {
-<<<<<<< HEAD
-      "version": "14.0.11",
-=======
       "version": "17.0.3",
->>>>>>> 5a9550d1
       "depth": 0,
       "source": "builtin",
       "dependencies": {
@@ -196,11 +177,7 @@
       }
     },
     "com.unity.render-pipelines.universal": {
-<<<<<<< HEAD
-      "version": "14.0.11",
-=======
       "version": "17.0.3",
->>>>>>> 5a9550d1
       "depth": 0,
       "source": "builtin",
       "dependencies": {
@@ -261,15 +238,9 @@
       },
       "url": "https://packages.unity.com"
     },
-<<<<<<< HEAD
-    "com.unity.testtools.codecoverage": {
-      "version": "1.2.6",
-      "depth": 1,
-=======
     "com.unity.test-framework.performance": {
       "version": "3.0.3",
       "depth": 3,
->>>>>>> 5a9550d1
       "source": "registry",
       "dependencies": {
         "com.unity.test-framework": "1.1.31",
@@ -341,18 +312,6 @@
       "url": "https://packages.unity.com"
     },
     "com.unity.xr.arfoundation": {
-<<<<<<< HEAD
-      "version": "5.1.5",
-      "depth": 0,
-      "source": "registry",
-      "dependencies": {
-        "com.unity.ugui": "1.0.0",
-        "com.unity.modules.ui": "1.0.0",
-        "com.unity.inputsystem": "1.3.0",
-        "com.unity.mathematics": "1.2.5",
-        "com.unity.xr.core-utils": "2.2.1",
-        "com.unity.xr.management": "4.0.1",
-=======
       "version": "6.0.3",
       "depth": 0,
       "source": "registry",
@@ -363,7 +322,6 @@
         "com.unity.mathematics": "1.2.6",
         "com.unity.xr.core-utils": "2.3.0",
         "com.unity.xr.management": "4.4.0",
->>>>>>> 5a9550d1
         "com.unity.editorcoroutines": "1.0.0",
         "com.unity.modules.particlesystem": "1.0.0",
         "com.unity.modules.unityanalytics": "1.0.0",
@@ -393,11 +351,7 @@
       "url": "https://packages.unity.com"
     },
     "com.unity.xr.hands": {
-<<<<<<< HEAD
-      "version": "1.4.0",
-=======
       "version": "1.5.0",
->>>>>>> 5a9550d1
       "depth": 0,
       "source": "registry",
       "dependencies": {
@@ -410,31 +364,18 @@
       "url": "https://packages.unity.com"
     },
     "com.unity.xr.interaction.toolkit": {
-<<<<<<< HEAD
-      "version": "2.6.3",
-=======
       "version": "3.0.5",
->>>>>>> 5a9550d1
       "depth": 0,
       "source": "registry",
       "dependencies": {
         "com.unity.ugui": "1.0.0",
-<<<<<<< HEAD
-        "com.unity.inputsystem": "1.7.0",
-=======
         "com.unity.modules.xr": "1.0.0",
         "com.unity.inputsystem": "1.8.1",
->>>>>>> 5a9550d1
         "com.unity.mathematics": "1.2.6",
         "com.unity.modules.audio": "1.0.0",
         "com.unity.modules.imgui": "1.0.0",
         "com.unity.xr.core-utils": "2.2.3",
-<<<<<<< HEAD
-        "com.unity.modules.physics": "1.0.0",
-        "com.unity.xr.legacyinputhelpers": "2.1.10"
-=======
         "com.unity.modules.physics": "1.0.0"
->>>>>>> 5a9550d1
       },
       "url": "https://packages.unity.com"
     },
@@ -473,11 +414,7 @@
       "url": "https://packages.unity.com"
     },
     "com.unity.xr.openxr": {
-<<<<<<< HEAD
-      "version": "1.12.0",
-=======
       "version": "1.12.1",
->>>>>>> 5a9550d1
       "depth": 0,
       "source": "registry",
       "dependencies": {
