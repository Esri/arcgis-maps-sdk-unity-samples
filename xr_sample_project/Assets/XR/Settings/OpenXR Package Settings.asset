--- conflicted
+++ resolved
@@ -40,29 +40,15 @@
   company: Unity
   priority: 0
   required: 0
-<<<<<<< HEAD
---- !u!114 &-8167460830659791672
-=======
 --- !u!114 &-7265979468941631026
->>>>>>> 5a9550d1
-MonoBehaviour:
-  m_ObjectHideFlags: 0
-  m_CorrespondingSourceObject: {fileID: 0}
-  m_PrefabInstance: {fileID: 0}
-  m_PrefabAsset: {fileID: 0}
-  m_GameObject: {fileID: 0}
-  m_Enabled: 1
-  m_EditorHideFlags: 0
-<<<<<<< HEAD
-  m_Script: {fileID: 11500000, guid: b213d3e3c7f3109449eb46a4c8ee42f0, type: 3}
-  m_Name: XrPerformanceSettingsFeature Standalone
-  m_EditorClassIdentifier: 
-  m_enabled: 0
-  nameUi: XR Performance Settings
-  version: 1.0.0
-  featureIdInternal: com.unity.openxr.feature.extension.performance_settings
-  openxrExtensionStrings: XR_EXT_performance_settings
-=======
+MonoBehaviour:
+  m_ObjectHideFlags: 0
+  m_CorrespondingSourceObject: {fileID: 0}
+  m_PrefabInstance: {fileID: 0}
+  m_PrefabAsset: {fileID: 0}
+  m_GameObject: {fileID: 0}
+  m_Enabled: 1
+  m_EditorHideFlags: 0
   m_Script: {fileID: 11500000, guid: f6a75d1f5ff90154ea2a8e58222a1f59, type: 3}
   m_Name: FoveatedRenderingFeature Standalone
   m_EditorClassIdentifier: 
@@ -72,7 +58,6 @@
   featureIdInternal: com.unity.openxr.feature.foveatedrendering
   openxrExtensionStrings: XR_UNITY_foveation XR_FB_foveation XR_FB_foveation_configuration
     XR_FB_swapchain_update_state XR_FB_foveation_vulkan
->>>>>>> 5a9550d1
   company: Unity
   priority: 0
   required: 0
@@ -117,30 +102,15 @@
   priority: 0
   required: 0
   ignoreValidationErrors: 0
-<<<<<<< HEAD
---- !u!114 &-6024983457921388839
-=======
 --- !u!114 &-6497535745176713505
->>>>>>> 5a9550d1
-MonoBehaviour:
-  m_ObjectHideFlags: 0
-  m_CorrespondingSourceObject: {fileID: 0}
-  m_PrefabInstance: {fileID: 0}
-  m_PrefabAsset: {fileID: 0}
-  m_GameObject: {fileID: 0}
-  m_Enabled: 1
-  m_EditorHideFlags: 0
-<<<<<<< HEAD
-  m_Script: {fileID: 11500000, guid: b5a1f07dc5afe854f9f12a4194aca3fb, type: 3}
-  m_Name: iPhone
-  m_EditorClassIdentifier: 
-  features:
-  - {fileID: 6159090457093927510}
-  m_renderMode: 1
-  m_depthSubmissionMode: 0
-  m_optimizeBufferDiscards: 0
-  m_symmetricProjection: 0
-=======
+MonoBehaviour:
+  m_ObjectHideFlags: 0
+  m_CorrespondingSourceObject: {fileID: 0}
+  m_PrefabInstance: {fileID: 0}
+  m_PrefabAsset: {fileID: 0}
+  m_GameObject: {fileID: 0}
+  m_Enabled: 1
+  m_EditorHideFlags: 0
   m_Script: {fileID: 11500000, guid: b213d3e3c7f3109449eb46a4c8ee42f0, type: 3}
   m_Name: XrPerformanceSettingsFeature Standalone
   m_EditorClassIdentifier: 
@@ -152,7 +122,6 @@
   company: Unity
   priority: 0
   required: 0
->>>>>>> 5a9550d1
 --- !u!114 &-5652565566781764149
 MonoBehaviour:
   m_ObjectHideFlags: 0
@@ -173,11 +142,7 @@
   company: Unity
   priority: 0
   required: 0
-<<<<<<< HEAD
---- !u!114 &-5620605115825671443
-=======
 --- !u!114 &-5269707796719309665
->>>>>>> 5a9550d1
 MonoBehaviour:
   m_ObjectHideFlags: 0
   m_CorrespondingSourceObject: {fileID: 0}
@@ -491,12 +456,8 @@
   - {fileID: 3083000969247456001}
   - {fileID: 1820312199824372515}
   - {fileID: 5566811925302305157}
-<<<<<<< HEAD
-  - {fileID: -8167460830659791672}
-=======
   - {fileID: -6497535745176713505}
   - {fileID: -8283880837834441112}
->>>>>>> 5a9550d1
   m_renderMode: 1
   m_autoColorSubmissionMode: 1
   m_colorSubmissionModes:
@@ -537,11 +498,10 @@
   m_Script: {fileID: 11500000, guid: 9f0ebc320a151d3408ea1e9fce54d40e, type: 3}
   m_Name: OpenXR Package Settings
   m_EditorClassIdentifier: 
-  Keys: 010000000700000004000000
+  Keys: 0100000007000000
   Values:
   - {fileID: -1090752871925140901}
   - {fileID: 5136925890483494181}
-  - {fileID: -6024983457921388839}
 --- !u!114 &98301464308349619
 MonoBehaviour:
   m_ObjectHideFlags: 0
@@ -866,12 +826,8 @@
   - {fileID: -7240270717763147356}
   - {fileID: -2621702508308276706}
   - {fileID: -1673826765840900262}
-<<<<<<< HEAD
-  - {fileID: -5620605115825671443}
-=======
   - {fileID: -5269707796719309665}
   - {fileID: 8464656778858623114}
->>>>>>> 5a9550d1
   m_renderMode: 1
   m_autoColorSubmissionMode: 1
   m_colorSubmissionModes:
@@ -994,26 +950,6 @@
   extensionStrings:
   - XR_KHR_binding_modification
   - XR_EXT_dpad_binding
---- !u!114 &6159090457093927510
-MonoBehaviour:
-  m_ObjectHideFlags: 0
-  m_CorrespondingSourceObject: {fileID: 0}
-  m_PrefabInstance: {fileID: 0}
-  m_PrefabAsset: {fileID: 0}
-  m_GameObject: {fileID: 0}
-  m_Enabled: 1
-  m_EditorHideFlags: 0
-  m_Script: {fileID: 11500000, guid: b213d3e3c7f3109449eb46a4c8ee42f0, type: 3}
-  m_Name: XrPerformanceSettingsFeature iPhone
-  m_EditorClassIdentifier: 
-  m_enabled: 0
-  nameUi: XR Performance Settings
-  version: 1.0.0
-  featureIdInternal: com.unity.openxr.feature.extension.performance_settings
-  openxrExtensionStrings: XR_EXT_performance_settings
-  company: Unity
-  priority: 0
-  required: 0
 --- !u!114 &6386318725150068841
 MonoBehaviour:
   m_ObjectHideFlags: 0
