%YAML 1.1
%TAG !u! tag:unity3d.com,2011:
--- !u!1045 &1
EditorBuildSettings:
  m_ObjectHideFlags: 0
  serializedVersion: 2
  m_Scenes:
  - enabled: 1
    path: Assets/SampleViewer/SampleViewer.unity
    guid: 6ce02e91b78d9bf49b379e0b3df4c8e0
  - enabled: 1
    path: Assets/SampleViewer/Samples/LineOfSight/LineOfSight.unity
    guid: 50288eb8a3c0ca3469af0d0b9e1ba6ea
  - enabled: 1
    path: Assets/SampleViewer/Samples/MaterialByAttribute/MaterialByAttribute.unity
    guid: 3c18293bce6b2b941988576107f061ac
  - enabled: 1
    path: Assets/SampleViewer/Samples/FeatureLayer/FeatureLayer.unity
    guid: faaa2f7004a8bde4188f0332a235c038
  - enabled: 1
    path: Assets/SampleViewer/Samples/Routing/Routing.unity
    guid: f1b121b2a5e1e424ca7c6d987dbdb38f
  - enabled: 1
    path: Assets/SampleViewer/Samples/Measure/Measure.unity
    guid: d9acf8d898a38ac45a1b37ca38c45893
  - enabled: 1
    path: Assets/SampleViewer/Samples/HitTest/Hit Test.unity
    guid: cff5ff73220f3db4dab322242f246531
  - enabled: 1
    path: Assets/SampleViewer/Samples/Geocoding/Geocoding.unity
    guid: 9d0fbdfdb383b4f4480c7fbb5d2e2c6c
  - enabled: 1
    path: Assets/SampleViewer/Samples/StreamLayer/StreamLayer.unity
    guid: 7ec1fecb54ff66e40853134285ca2997
  - enabled: 1
    path: Assets/SampleViewer/Samples/ThirdPerson/ThirdPerson.unity
    guid: 89a7cad76f6a02d45b2f5e41f2d17953
  - enabled: 1
<<<<<<< HEAD
    path: Assets/SampleViewer/Samples/Geometry/Geometry.unity
    guid: df64c98ea0bb8284a9435024b15f4a61
=======
    path: Assets/SampleViewer/Samples/WeatherQuery/WeatherQuery.unity
    guid: 7a15e4c7e23f77249ac547fde13a7ed8
  - enabled: 1
    path: Assets/SampleViewer/Samples/BuildingFilter/BuildingFilter.unity
    guid: 502305d71deaf624c8c5d763926a5601
>>>>>>> 804d1387
  m_configObjects:
    com.unity.input.settings: {fileID: 11400000, guid: 9e7be553448fa2546aea5752021cbcf7, type: 2}
    com.unity.xr.management.loader_settings: {fileID: 11400000, guid: 4b9b5078436391c4c8cd14ffd64ce8c6, type: 2}
    com.unity.xr.openxr.settings4: {fileID: 11400000, guid: fec67603907677c4ca42901b42839293, type: 2}<|MERGE_RESOLUTION|>--- conflicted
+++ resolved
@@ -36,16 +36,14 @@
     path: Assets/SampleViewer/Samples/ThirdPerson/ThirdPerson.unity
     guid: 89a7cad76f6a02d45b2f5e41f2d17953
   - enabled: 1
-<<<<<<< HEAD
-    path: Assets/SampleViewer/Samples/Geometry/Geometry.unity
-    guid: df64c98ea0bb8284a9435024b15f4a61
-=======
     path: Assets/SampleViewer/Samples/WeatherQuery/WeatherQuery.unity
     guid: 7a15e4c7e23f77249ac547fde13a7ed8
   - enabled: 1
     path: Assets/SampleViewer/Samples/BuildingFilter/BuildingFilter.unity
     guid: 502305d71deaf624c8c5d763926a5601
->>>>>>> 804d1387
+  - enabled: 1
+    path: Assets/SampleViewer/Samples/Geometry/Geometry.unity
+    guid: df64c98ea0bb8284a9435024b15f4a61
   m_configObjects:
     com.unity.input.settings: {fileID: 11400000, guid: 9e7be553448fa2546aea5752021cbcf7, type: 2}
     com.unity.xr.management.loader_settings: {fileID: 11400000, guid: 4b9b5078436391c4c8cd14ffd64ce8c6, type: 2}
