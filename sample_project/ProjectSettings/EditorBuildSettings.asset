%YAML 1.1
%TAG !u! tag:unity3d.com,2011:
--- !u!1045 &1
EditorBuildSettings:
  m_ObjectHideFlags: 0
  serializedVersion: 2
  m_Scenes:
  - enabled: 1
    path: Assets/SampleViewer/SampleViewer.unity
    guid: 6ce02e91b78d9bf49b379e0b3df4c8e0
  - enabled: 1
    path: Assets/SampleViewer/Samples/LineOfSight/LineOfSight.unity
    guid: 50288eb8a3c0ca3469af0d0b9e1ba6ea
  - enabled: 1
    path: Assets/SampleViewer/Samples/MaterialByAttribute/MaterialByAttribute.unity
    guid: 3c18293bce6b2b941988576107f061ac
  - enabled: 1
    path: Assets/SampleViewer/Samples/FeatureLayer/FeatureLayer.unity
    guid: faaa2f7004a8bde4188f0332a235c038
  - enabled: 1
    path: Assets/SampleViewer/Samples/Routing/Routing.unity
    guid: f1b121b2a5e1e424ca7c6d987dbdb38f
  - enabled: 1
    path: Assets/SampleViewer/Samples/Measure/Measure.unity
    guid: d9acf8d898a38ac45a1b37ca38c45893
  - enabled: 1
    path: Assets/SampleViewer/Samples/HitTest/Hit Test.unity
    guid: cff5ff73220f3db4dab322242f246531
  - enabled: 1
    path: Assets/SampleViewer/Samples/Geocoding/Geocoding.unity
    guid: 9d0fbdfdb383b4f4480c7fbb5d2e2c6c
  - enabled: 1
    path: Assets/SampleViewer/Samples/StreamLayer/StreamLayer.unity
    guid: 7ec1fecb54ff66e40853134285ca2997
  - enabled: 1
    path: Assets/SampleViewer/Samples/ThirdPerson/ThirdPerson.unity
    guid: 89a7cad76f6a02d45b2f5e41f2d17953
  - enabled: 1
    path: Assets/SampleViewer/Samples/WeatherQuery/WeatherQuery.unity
    guid: 7a15e4c7e23f77249ac547fde13a7ed8
  - enabled: 1
    path: Assets/SampleViewer/Samples/BuildingFilter/BuildingFilter.unity
    guid: 502305d71deaf624c8c5d763926a5601
  - enabled: 1
    path: Assets/SampleViewer/Samples/Geometry/Geometry.unity
    guid: df64c98ea0bb8284a9435024b15f4a61
  - enabled: 1
<<<<<<< HEAD
    path: Assets/SampleViewer/Samples/OverviewMap/OverviewMap.unity
    guid: 87411f91d50914ee2a10535e1ae3a894
=======
    path: Assets/SampleViewer/Samples/Viewshed/Viewshed.unity
    guid: a57e31e879f7ad54495aef46c403bb2e
>>>>>>> 0f57b1bb
  m_configObjects:
    com.unity.input.settings: {fileID: 11400000, guid: 9e7be553448fa2546aea5752021cbcf7, type: 2}
    com.unity.xr.management.loader_settings: {fileID: 11400000, guid: 4b9b5078436391c4c8cd14ffd64ce8c6, type: 2}
    com.unity.xr.openxr.settings4: {fileID: 11400000, guid: fec67603907677c4ca42901b42839293, type: 2}<|MERGE_RESOLUTION|>--- conflicted
+++ resolved
@@ -45,13 +45,8 @@
     path: Assets/SampleViewer/Samples/Geometry/Geometry.unity
     guid: df64c98ea0bb8284a9435024b15f4a61
   - enabled: 1
-<<<<<<< HEAD
-    path: Assets/SampleViewer/Samples/OverviewMap/OverviewMap.unity
-    guid: 87411f91d50914ee2a10535e1ae3a894
-=======
     path: Assets/SampleViewer/Samples/Viewshed/Viewshed.unity
     guid: a57e31e879f7ad54495aef46c403bb2e
->>>>>>> 0f57b1bb
   m_configObjects:
     com.unity.input.settings: {fileID: 11400000, guid: 9e7be553448fa2546aea5752021cbcf7, type: 2}
     com.unity.xr.management.loader_settings: {fileID: 11400000, guid: 4b9b5078436391c4c8cd14ffd64ce8c6, type: 2}
