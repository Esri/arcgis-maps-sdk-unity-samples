--- conflicted
+++ resolved
@@ -665,7 +665,6 @@
   - component: {fileID: 1354401677}
   - component: {fileID: 1354401682}
   - component: {fileID: 1354401683}
-  - component: {fileID: 1354401684}
   m_Layer: 0
   m_Name: ArcGISCamera
   m_TagString: MainCamera
@@ -881,22 +880,6 @@
   m_Script: {fileID: 11500000, guid: 23c1ce4fb46143f46bc5cb5224c934f6, type: 3}
   m_Name: 
   m_EditorClassIdentifier: 
-<<<<<<< HEAD
---- !u!114 &1354401684
-MonoBehaviour:
-  m_ObjectHideFlags: 0
-  m_CorrespondingSourceObject: {fileID: 0}
-  m_PrefabInstance: {fileID: 0}
-  m_PrefabAsset: {fileID: 0}
-  m_GameObject: {fileID: 1354401675}
-  m_Enabled: 1
-  m_EditorHideFlags: 0
-  m_Script: {fileID: 11500000, guid: 1b7511ad6dd4a23469c6b1d94255a41f, type: 3}
-  m_Name: 
-  m_EditorClassIdentifier: 
-  JoystickCanvas: {fileID: 8245483605992596556, guid: f94e67b1f8188b441b93c2d9ac0435eb, type: 3}
-=======
->>>>>>> 605854f2
 --- !u!1 &1638021931
 GameObject:
   m_ObjectHideFlags: 0
