%YAML 1.1
%TAG !u! tag:unity3d.com,2011:
--- !u!29 &1
OcclusionCullingSettings:
  m_ObjectHideFlags: 0
  serializedVersion: 2
  m_OcclusionBakeSettings:
    smallestOccluder: 5
    smallestHole: 0.25
    backfaceThreshold: 100
  m_SceneGUID: 00000000000000000000000000000000
  m_OcclusionCullingData: {fileID: 0}
--- !u!104 &2
RenderSettings:
  m_ObjectHideFlags: 0
  serializedVersion: 9
  m_Fog: 0
  m_FogColor: {r: 0.5, g: 0.5, b: 0.5, a: 1}
  m_FogMode: 3
  m_FogDensity: 0.01
  m_LinearFogStart: 0
  m_LinearFogEnd: 300
  m_AmbientSkyColor: {r: 0.212, g: 0.227, b: 0.259, a: 1}
  m_AmbientEquatorColor: {r: 0.114, g: 0.125, b: 0.133, a: 1}
  m_AmbientGroundColor: {r: 0.047, g: 0.043, b: 0.035, a: 1}
  m_AmbientIntensity: 1
  m_AmbientMode: 0
  m_SubtractiveShadowColor: {r: 0.42, g: 0.478, b: 0.627, a: 1}
  m_SkyboxMaterial: {fileID: 0}
  m_HaloStrength: 0.5
  m_FlareStrength: 1
  m_FlareFadeSpeed: 3
  m_HaloTexture: {fileID: 0}
  m_SpotCookie: {fileID: 10001, guid: 0000000000000000e000000000000000, type: 0}
  m_DefaultReflectionMode: 0
  m_DefaultReflectionResolution: 128
  m_ReflectionBounces: 1
  m_ReflectionIntensity: 1
  m_CustomReflection: {fileID: 0}
  m_Sun: {fileID: 0}
  m_UseRadianceAmbientProbe: 0
--- !u!157 &3
LightmapSettings:
  m_ObjectHideFlags: 0
  serializedVersion: 12
  m_GIWorkflowMode: 1
  m_GISettings:
    serializedVersion: 2
    m_BounceScale: 1
    m_IndirectOutputScale: 1
    m_AlbedoBoost: 1
    m_EnvironmentLightingMode: 0
    m_EnableBakedLightmaps: 1
    m_EnableRealtimeLightmaps: 0
  m_LightmapEditorSettings:
    serializedVersion: 12
    m_Resolution: 2
    m_BakeResolution: 40
    m_AtlasSize: 1024
    m_AO: 0
    m_AOMaxDistance: 1
    m_CompAOExponent: 1
    m_CompAOExponentDirect: 0
    m_ExtractAmbientOcclusion: 0
    m_Padding: 2
    m_LightmapParameters: {fileID: 0}
    m_LightmapsBakeMode: 1
    m_TextureCompression: 1
    m_FinalGather: 0
    m_FinalGatherFiltering: 1
    m_FinalGatherRayCount: 256
    m_ReflectionCompression: 2
    m_MixedBakeMode: 2
    m_BakeBackend: 1
    m_PVRSampling: 1
    m_PVRDirectSampleCount: 32
    m_PVRSampleCount: 512
    m_PVRBounces: 2
    m_PVREnvironmentSampleCount: 256
    m_PVREnvironmentReferencePointCount: 2048
    m_PVRFilteringMode: 1
    m_PVRDenoiserTypeDirect: 1
    m_PVRDenoiserTypeIndirect: 1
    m_PVRDenoiserTypeAO: 1
    m_PVRFilterTypeDirect: 0
    m_PVRFilterTypeIndirect: 0
    m_PVRFilterTypeAO: 0
    m_PVREnvironmentMIS: 1
    m_PVRCulling: 1
    m_PVRFilteringGaussRadiusDirect: 1
    m_PVRFilteringGaussRadiusIndirect: 5
    m_PVRFilteringGaussRadiusAO: 2
    m_PVRFilteringAtrousPositionSigmaDirect: 0.5
    m_PVRFilteringAtrousPositionSigmaIndirect: 2
    m_PVRFilteringAtrousPositionSigmaAO: 1
    m_ExportTrainingData: 0
    m_TrainingDataDestination: TrainingData
    m_LightProbeSampleCountMultiplier: 4
  m_LightingDataAsset: {fileID: 0}
  m_LightingSettings: {fileID: 0}
--- !u!196 &4
NavMeshSettings:
  serializedVersion: 2
  m_ObjectHideFlags: 0
  m_BuildSettings:
    serializedVersion: 3
    agentTypeID: 0
    agentRadius: 0.5
    agentHeight: 2
    agentSlope: 45
    agentClimb: 0.4
    ledgeDropHeight: 0
    maxJumpAcrossDistance: 0
    minRegionArea: 2
    manualCellSize: 0
    cellSize: 0.16666667
    manualTileSize: 0
    tileSize: 256
    buildHeightMesh: 0
    maxJobWorkers: 0
    preserveTilesOutsideBounds: 0
    debug:
      m_Flags: 0
  m_NavMeshData: {fileID: 0}
--- !u!1 &47866074
GameObject:
  m_ObjectHideFlags: 0
  m_CorrespondingSourceObject: {fileID: 0}
  m_PrefabInstance: {fileID: 0}
  m_PrefabAsset: {fileID: 0}
  serializedVersion: 6
  m_Component:
  - component: {fileID: 47866075}
  - component: {fileID: 47866077}
  - component: {fileID: 47866076}
  m_Layer: 5
  m_Name: TitleText2
  m_TagString: Untagged
  m_Icon: {fileID: 0}
  m_NavMeshLayer: 0
  m_StaticEditorFlags: 0
  m_IsActive: 1
--- !u!224 &47866075
RectTransform:
  m_ObjectHideFlags: 0
  m_CorrespondingSourceObject: {fileID: 0}
  m_PrefabInstance: {fileID: 0}
  m_PrefabAsset: {fileID: 0}
  m_GameObject: {fileID: 47866074}
  m_LocalRotation: {x: 0, y: 0, z: 0, w: 1}
  m_LocalPosition: {x: 0, y: 0, z: 0}
  m_LocalScale: {x: 1, y: 1, z: 1}
  m_ConstrainProportionsScale: 0
  m_Children: []
  m_Father: {fileID: 645214060}
  m_LocalEulerAnglesHint: {x: 0, y: 0, z: 0}
  m_AnchorMin: {x: 0.5, y: 0.5}
  m_AnchorMax: {x: 0.5, y: 0.5}
  m_AnchoredPosition: {x: 1053, y: -66}
  m_SizeDelta: {x: 900, y: 200}
  m_Pivot: {x: 0.5, y: 0.5}
--- !u!114 &47866076
MonoBehaviour:
  m_ObjectHideFlags: 0
  m_CorrespondingSourceObject: {fileID: 0}
  m_PrefabInstance: {fileID: 0}
  m_PrefabAsset: {fileID: 0}
  m_GameObject: {fileID: 47866074}
  m_Enabled: 1
  m_EditorHideFlags: 0
  m_Script: {fileID: 11500000, guid: f4688fdb7df04437aeb418b961361dc5, type: 3}
  m_Name: 
  m_EditorClassIdentifier: 
  m_Material: {fileID: 0}
  m_Color: {r: 1, g: 1, b: 1, a: 1}
  m_RaycastTarget: 1
  m_RaycastPadding: {x: 0, y: 0, z: 0, w: 0}
  m_Maskable: 1
  m_OnCullStateChanged:
    m_PersistentCalls:
      m_Calls: []
  m_text: viewer
  m_isRightToLeft: 0
  m_fontAsset: {fileID: 11400000, guid: 1eb0b5bf922786546835ef14f50f94a1, type: 2}
  m_sharedMaterial: {fileID: -2202782437837226203, guid: 1eb0b5bf922786546835ef14f50f94a1, type: 2}
  m_fontSharedMaterials: []
  m_fontMaterial: {fileID: 0}
  m_fontMaterials: []
  m_fontColor32:
    serializedVersion: 2
    rgba: 4294967295
  m_fontColor: {r: 1, g: 1, b: 1, a: 1}
  m_enableVertexGradient: 0
  m_colorMode: 3
  m_fontColorGradient:
    topLeft: {r: 1, g: 1, b: 1, a: 1}
    topRight: {r: 1, g: 1, b: 1, a: 1}
    bottomLeft: {r: 1, g: 1, b: 1, a: 1}
    bottomRight: {r: 1, g: 1, b: 1, a: 1}
  m_fontColorGradientPreset: {fileID: 0}
  m_spriteAsset: {fileID: 0}
  m_tintAllSprites: 0
  m_StyleSheet: {fileID: 0}
  m_TextStyleHashCode: -1183493901
  m_overrideHtmlColors: 0
  m_faceColor:
    serializedVersion: 2
    rgba: 4294967295
  m_fontSize: 190
  m_fontSizeBase: 190
  m_fontWeight: 400
  m_enableAutoSizing: 0
  m_fontSizeMin: 18
  m_fontSizeMax: 72
  m_fontStyle: 0
  m_HorizontalAlignment: 1
  m_VerticalAlignment: 256
  m_textAlignment: 65535
  m_characterSpacing: 5
  m_wordSpacing: 0
  m_lineSpacing: 0
  m_lineSpacingMax: 0
  m_paragraphSpacing: 0
  m_charWidthMaxAdj: 0
  m_enableWordWrapping: 1
  m_wordWrappingRatios: 0.4
  m_overflowMode: 0
  m_linkedTextComponent: {fileID: 0}
  parentLinkedComponent: {fileID: 0}
  m_enableKerning: 1
  m_enableExtraPadding: 0
  checkPaddingRequired: 0
  m_isRichText: 1
  m_parseCtrlCharacters: 1
  m_isOrthographic: 1
  m_isCullingEnabled: 0
  m_horizontalMapping: 0
  m_verticalMapping: 0
  m_uvLineOffset: 0
  m_geometrySortingOrder: 0
  m_IsTextObjectScaleStatic: 0
  m_VertexBufferAutoSizeReduction: 0
  m_useMaxVisibleDescender: 1
  m_pageToDisplay: 1
  m_margin: {x: 0, y: 0, z: 0, w: 0}
  m_isUsingLegacyAnimationComponent: 0
  m_isVolumetricText: 0
  m_hasFontAssetChanged: 0
  m_baseMaterial: {fileID: 0}
  m_maskOffset: {x: 0, y: 0, z: 0, w: 0}
--- !u!222 &47866077
CanvasRenderer:
  m_ObjectHideFlags: 0
  m_CorrespondingSourceObject: {fileID: 0}
  m_PrefabInstance: {fileID: 0}
  m_PrefabAsset: {fileID: 0}
  m_GameObject: {fileID: 47866074}
  m_CullTransparentMesh: 1
--- !u!1 &59237273
GameObject:
  m_ObjectHideFlags: 0
  m_CorrespondingSourceObject: {fileID: 0}
  m_PrefabInstance: {fileID: 0}
  m_PrefabAsset: {fileID: 0}
  serializedVersion: 6
  m_Component:
  - component: {fileID: 59237274}
  - component: {fileID: 59237276}
  - component: {fileID: 59237275}
  m_Layer: 5
  m_Name: Text_API_Key
  m_TagString: Untagged
  m_Icon: {fileID: 0}
  m_NavMeshLayer: 0
  m_StaticEditorFlags: 0
  m_IsActive: 1
--- !u!224 &59237274
RectTransform:
  m_ObjectHideFlags: 0
  m_CorrespondingSourceObject: {fileID: 0}
  m_PrefabInstance: {fileID: 0}
  m_PrefabAsset: {fileID: 0}
  m_GameObject: {fileID: 59237273}
  m_LocalRotation: {x: 0, y: 0, z: 0, w: 1}
  m_LocalPosition: {x: 0, y: 0, z: 0}
  m_LocalScale: {x: 1, y: 1, z: 1}
  m_ConstrainProportionsScale: 0
  m_Children: []
  m_Father: {fileID: 2096995680}
  m_LocalEulerAnglesHint: {x: 0, y: 0, z: 0}
  m_AnchorMin: {x: 0, y: 0}
  m_AnchorMax: {x: 1, y: 1}
  m_AnchoredPosition: {x: 0, y: 0}
  m_SizeDelta: {x: 0, y: 0}
  m_Pivot: {x: 0.5, y: 0.5}
--- !u!114 &59237275
MonoBehaviour:
  m_ObjectHideFlags: 0
  m_CorrespondingSourceObject: {fileID: 0}
  m_PrefabInstance: {fileID: 0}
  m_PrefabAsset: {fileID: 0}
  m_GameObject: {fileID: 59237273}
  m_Enabled: 1
  m_EditorHideFlags: 0
  m_Script: {fileID: 11500000, guid: f4688fdb7df04437aeb418b961361dc5, type: 3}
  m_Name: 
  m_EditorClassIdentifier: 
  m_Material: {fileID: 0}
  m_Color: {r: 1, g: 1, b: 1, a: 1}
  m_RaycastTarget: 1
  m_RaycastPadding: {x: 0, y: 0, z: 0, w: 0}
  m_Maskable: 1
  m_OnCullStateChanged:
    m_PersistentCalls:
      m_Calls: []
  m_text: '   API Key'
  m_isRightToLeft: 0
  m_fontAsset: {fileID: 11400000, guid: e59fb78ae467b9446bad6955a0dd0766, type: 2}
  m_sharedMaterial: {fileID: 8862657535182535335, guid: e59fb78ae467b9446bad6955a0dd0766, type: 2}
  m_fontSharedMaterials: []
  m_fontMaterial: {fileID: 0}
  m_fontMaterials: []
  m_fontColor32:
    serializedVersion: 2
    rgba: 4294967295
  m_fontColor: {r: 1, g: 1, b: 1, a: 1}
  m_enableVertexGradient: 0
  m_colorMode: 3
  m_fontColorGradient:
    topLeft: {r: 1, g: 1, b: 1, a: 1}
    topRight: {r: 1, g: 1, b: 1, a: 1}
    bottomLeft: {r: 1, g: 1, b: 1, a: 1}
    bottomRight: {r: 1, g: 1, b: 1, a: 1}
  m_fontColorGradientPreset: {fileID: 0}
  m_spriteAsset: {fileID: 0}
  m_tintAllSprites: 0
  m_StyleSheet: {fileID: 0}
  m_TextStyleHashCode: -1183493901
  m_overrideHtmlColors: 0
  m_faceColor:
    serializedVersion: 2
    rgba: 4294967295
  m_fontSize: 42
  m_fontSizeBase: 42
  m_fontWeight: 400
  m_enableAutoSizing: 0
  m_fontSizeMin: 18
  m_fontSizeMax: 71.3
  m_fontStyle: 0
  m_HorizontalAlignment: 1
  m_VerticalAlignment: 512
  m_textAlignment: 65535
  m_characterSpacing: 0
  m_wordSpacing: 0
  m_lineSpacing: 0
  m_lineSpacingMax: 0
  m_paragraphSpacing: 0
  m_charWidthMaxAdj: 0
  m_enableWordWrapping: 1
  m_wordWrappingRatios: 0.4
  m_overflowMode: 0
  m_linkedTextComponent: {fileID: 0}
  parentLinkedComponent: {fileID: 0}
  m_enableKerning: 1
  m_enableExtraPadding: 0
  checkPaddingRequired: 0
  m_isRichText: 1
  m_parseCtrlCharacters: 1
  m_isOrthographic: 1
  m_isCullingEnabled: 0
  m_horizontalMapping: 0
  m_verticalMapping: 0
  m_uvLineOffset: 0
  m_geometrySortingOrder: 0
  m_IsTextObjectScaleStatic: 0
  m_VertexBufferAutoSizeReduction: 0
  m_useMaxVisibleDescender: 1
  m_pageToDisplay: 1
  m_margin: {x: 0, y: 0, z: 0, w: 0}
  m_isUsingLegacyAnimationComponent: 0
  m_isVolumetricText: 0
  m_hasFontAssetChanged: 0
  m_baseMaterial: {fileID: 0}
  m_maskOffset: {x: 0, y: 0, z: 0, w: 0}
--- !u!222 &59237276
CanvasRenderer:
  m_ObjectHideFlags: 0
  m_CorrespondingSourceObject: {fileID: 0}
  m_PrefabInstance: {fileID: 0}
  m_PrefabAsset: {fileID: 0}
  m_GameObject: {fileID: 59237273}
  m_CullTransparentMesh: 1
--- !u!1 &59505100
GameObject:
  m_ObjectHideFlags: 0
  m_CorrespondingSourceObject: {fileID: 0}
  m_PrefabInstance: {fileID: 0}
  m_PrefabAsset: {fileID: 0}
  serializedVersion: 6
  m_Component:
  - component: {fileID: 59505101}
  - component: {fileID: 59505104}
  - component: {fileID: 59505103}
  - component: {fileID: 59505102}
  m_Layer: 5
  m_Name: StreamLayer
  m_TagString: Untagged
  m_Icon: {fileID: 0}
  m_NavMeshLayer: 0
  m_StaticEditorFlags: 0
  m_IsActive: 1
--- !u!224 &59505101
RectTransform:
  m_ObjectHideFlags: 0
  m_CorrespondingSourceObject: {fileID: 0}
  m_PrefabInstance: {fileID: 0}
  m_PrefabAsset: {fileID: 0}
  m_GameObject: {fileID: 59505100}
  m_LocalRotation: {x: 0, y: 0, z: 0, w: 1}
  m_LocalPosition: {x: 0, y: 0, z: 0}
  m_LocalScale: {x: 1, y: 1, z: 1}
  m_ConstrainProportionsScale: 0
  m_Children:
  - {fileID: 298684286}
  m_Father: {fileID: 82947692}
  m_LocalEulerAnglesHint: {x: 0, y: 0, z: 0}
  m_AnchorMin: {x: 0, y: 1}
  m_AnchorMax: {x: 0, y: 1}
  m_AnchoredPosition: {x: 150, y: -505}
  m_SizeDelta: {x: 300, y: 50}
  m_Pivot: {x: 0.5, y: 0.5}
--- !u!114 &59505102
MonoBehaviour:
  m_ObjectHideFlags: 0
  m_CorrespondingSourceObject: {fileID: 0}
  m_PrefabInstance: {fileID: 0}
  m_PrefabAsset: {fileID: 0}
  m_GameObject: {fileID: 59505100}
  m_Enabled: 1
  m_EditorHideFlags: 0
  m_Script: {fileID: 11500000, guid: 4e29b1a8efbd4b44bb3f3716e73f07ff, type: 3}
  m_Name: 
  m_EditorClassIdentifier: 
  m_Navigation:
    m_Mode: 3
    m_WrapAround: 0
    m_SelectOnUp: {fileID: 0}
    m_SelectOnDown: {fileID: 0}
    m_SelectOnLeft: {fileID: 0}
    m_SelectOnRight: {fileID: 0}
  m_Transition: 1
  m_Colors:
    m_NormalColor: {r: 1, g: 1, b: 1, a: 1}
    m_HighlightedColor: {r: 0.5921569, g: 0.2784314, b: 1, a: 1}
    m_PressedColor: {r: 0.5224015, g: 0.20024922, b: 0.9433962, a: 1}
    m_SelectedColor: {r: 0.34053445, g: 0.03769135, b: 0.7264151, a: 1}
    m_DisabledColor: {r: 0.5411765, g: 0.5411765, b: 0.5411765, a: 1}
    m_ColorMultiplier: 1
    m_FadeDuration: 0.1
  m_SpriteState:
    m_HighlightedSprite: {fileID: 0}
    m_PressedSprite: {fileID: 0}
    m_SelectedSprite: {fileID: 0}
    m_DisabledSprite: {fileID: 0}
  m_AnimationTriggers:
    m_NormalTrigger: Normal
    m_HighlightedTrigger: Highlighted
    m_PressedTrigger: Pressed
    m_SelectedTrigger: Selected
    m_DisabledTrigger: Disabled
  m_Interactable: 1
  m_TargetGraphic: {fileID: 298684287}
  m_OnClick:
    m_PersistentCalls:
      m_Calls:
      - m_Target: {fileID: 1201840877}
        m_TargetAssemblyTypeName: SampleSwitcher, Sample Viewer
        m_MethodName: SetNextSceneName
        m_Mode: 5
        m_Arguments:
          m_ObjectArgument: {fileID: 0}
          m_ObjectArgumentAssemblyTypeName: UnityEngine.Object, UnityEngine
          m_IntArgument: 0
          m_FloatArgument: 0
          m_StringArgument: StreamLayer
          m_BoolArgument: 0
        m_CallState: 2
      - m_Target: {fileID: 1201840877}
        m_TargetAssemblyTypeName: SampleSwitcher, Sample Viewer
        m_MethodName: SceneButtonOnClick
        m_Mode: 1
        m_Arguments:
          m_ObjectArgument: {fileID: 0}
          m_ObjectArgumentAssemblyTypeName: UnityEngine.Object, UnityEngine
          m_IntArgument: 0
          m_FloatArgument: 0
          m_StringArgument: 
          m_BoolArgument: 0
        m_CallState: 2
      - m_Target: {fileID: 611118319}
        m_TargetAssemblyTypeName: UnityEngine.Animator, UnityEngine
        m_MethodName: Play
        m_Mode: 5
        m_Arguments:
          m_ObjectArgument: {fileID: 0}
          m_ObjectArgumentAssemblyTypeName: UnityEngine.Object, UnityEngine
          m_IntArgument: 0
          m_FloatArgument: 0
          m_StringArgument: MenuSliderAnim
          m_BoolArgument: 0
        m_CallState: 2
      - m_Target: {fileID: 713282519}
        m_TargetAssemblyTypeName: UnityEngine.Animator, UnityEngine
        m_MethodName: Play
        m_Mode: 5
        m_Arguments:
          m_ObjectArgument: {fileID: 0}
          m_ObjectArgumentAssemblyTypeName: UnityEngine.Object, UnityEngine
          m_IntArgument: 0
          m_FloatArgument: 0
          m_StringArgument: LogoSliderAnim
          m_BoolArgument: 0
        m_CallState: 2
      - m_Target: {fileID: 1201840877}
        m_TargetAssemblyTypeName: SampleSwitcher, Sample Viewer
        m_MethodName: OnSceneButtonClicked
        m_Mode: 2
        m_Arguments:
          m_ObjectArgument: {fileID: 59505102}
          m_ObjectArgumentAssemblyTypeName: UnityEngine.UI.Button, UnityEngine.UI
          m_IntArgument: 0
          m_FloatArgument: 0
          m_StringArgument: 
          m_BoolArgument: 0
        m_CallState: 2
      - m_Target: {fileID: 1437857924}
        m_TargetAssemblyTypeName: UnityEngine.GameObject, UnityEngine
        m_MethodName: SetActive
        m_Mode: 6
        m_Arguments:
          m_ObjectArgument: {fileID: 0}
          m_ObjectArgumentAssemblyTypeName: UnityEngine.Object, UnityEngine
          m_IntArgument: 0
          m_FloatArgument: 0
          m_StringArgument: 
          m_BoolArgument: 1
        m_CallState: 2
      - m_Target: {fileID: 841042261}
        m_TargetAssemblyTypeName: UnityEngine.GameObject, UnityEngine
        m_MethodName: SetActive
        m_Mode: 6
        m_Arguments:
          m_ObjectArgument: {fileID: 0}
          m_ObjectArgumentAssemblyTypeName: UnityEngine.Object, UnityEngine
          m_IntArgument: 0
          m_FloatArgument: 0
          m_StringArgument: 
          m_BoolArgument: 1
        m_CallState: 2
      - m_Target: {fileID: 841042263}
        m_TargetAssemblyTypeName: UnityEngine.UI.Selectable, UnityEngine.UI
        m_MethodName: set_interactable
        m_Mode: 6
        m_Arguments:
          m_ObjectArgument: {fileID: 0}
          m_ObjectArgumentAssemblyTypeName: UnityEngine.Object, UnityEngine
          m_IntArgument: 0
          m_FloatArgument: 0
          m_StringArgument: 
          m_BoolArgument: 1
        m_CallState: 2
--- !u!114 &59505103
MonoBehaviour:
  m_ObjectHideFlags: 0
  m_CorrespondingSourceObject: {fileID: 0}
  m_PrefabInstance: {fileID: 0}
  m_PrefabAsset: {fileID: 0}
  m_GameObject: {fileID: 59505100}
  m_Enabled: 0
  m_EditorHideFlags: 0
  m_Script: {fileID: 11500000, guid: fe87c0e1cc204ed48ad3b37840f39efc, type: 3}
  m_Name: 
  m_EditorClassIdentifier: 
  m_Material: {fileID: 0}
  m_Color: {r: 1, g: 1, b: 1, a: 1}
  m_RaycastTarget: 1
  m_RaycastPadding: {x: 0, y: 0, z: 0, w: 0}
  m_Maskable: 1
  m_OnCullStateChanged:
    m_PersistentCalls:
      m_Calls: []
  m_Sprite: {fileID: 10905, guid: 0000000000000000f000000000000000, type: 0}
  m_Type: 1
  m_PreserveAspect: 0
  m_FillCenter: 1
  m_FillMethod: 4
  m_FillAmount: 1
  m_FillClockwise: 1
  m_FillOrigin: 0
  m_UseSpriteMesh: 0
  m_PixelsPerUnitMultiplier: 1
--- !u!222 &59505104
CanvasRenderer:
  m_ObjectHideFlags: 0
  m_CorrespondingSourceObject: {fileID: 0}
  m_PrefabInstance: {fileID: 0}
  m_PrefabAsset: {fileID: 0}
  m_GameObject: {fileID: 59505100}
  m_CullTransparentMesh: 1
--- !u!1 &72658582
GameObject:
  m_ObjectHideFlags: 0
  m_CorrespondingSourceObject: {fileID: 0}
  m_PrefabInstance: {fileID: 0}
  m_PrefabAsset: {fileID: 0}
  serializedVersion: 6
  m_Component:
  - component: {fileID: 72658583}
  - component: {fileID: 72658585}
  - component: {fileID: 72658584}
  m_Layer: 0
  m_Name: Text_Warning_Title
  m_TagString: Untagged
  m_Icon: {fileID: 0}
  m_NavMeshLayer: 0
  m_StaticEditorFlags: 0
  m_IsActive: 1
--- !u!224 &72658583
RectTransform:
  m_ObjectHideFlags: 0
  m_CorrespondingSourceObject: {fileID: 0}
  m_PrefabInstance: {fileID: 0}
  m_PrefabAsset: {fileID: 0}
  m_GameObject: {fileID: 72658582}
  m_LocalRotation: {x: -0, y: -0, z: -0, w: 1}
  m_LocalPosition: {x: 0, y: 0, z: 0}
  m_LocalScale: {x: 1.0499995, y: 1, z: 1}
  m_ConstrainProportionsScale: 0
  m_Children: []
  m_Father: {fileID: 139799379}
  m_LocalEulerAnglesHint: {x: 0, y: 0, z: 0}
  m_AnchorMin: {x: 0.5, y: 0.5}
  m_AnchorMax: {x: 0.5, y: 0.5}
  m_AnchoredPosition: {x: 3.8499346, y: 8.999797}
  m_SizeDelta: {x: 500, y: 50}
  m_Pivot: {x: 0.5, y: 0.5}
--- !u!114 &72658584
MonoBehaviour:
  m_ObjectHideFlags: 0
  m_CorrespondingSourceObject: {fileID: 0}
  m_PrefabInstance: {fileID: 0}
  m_PrefabAsset: {fileID: 0}
  m_GameObject: {fileID: 72658582}
  m_Enabled: 1
  m_EditorHideFlags: 0
  m_Script: {fileID: 11500000, guid: f4688fdb7df04437aeb418b961361dc5, type: 3}
  m_Name: 
  m_EditorClassIdentifier: 
  m_Material: {fileID: 0}
  m_Color: {r: 1, g: 1, b: 1, a: 1}
  m_RaycastTarget: 1
  m_RaycastPadding: {x: 0, y: 0, z: 0, w: 0}
  m_Maskable: 1
  m_OnCullStateChanged:
    m_PersistentCalls:
      m_Calls: []
  m_text: Note
  m_isRightToLeft: 0
  m_fontAsset: {fileID: 11400000, guid: 0e4b41e3b59ce154a96a87160608102b, type: 2}
  m_sharedMaterial: {fileID: 8279154966062764842, guid: 0e4b41e3b59ce154a96a87160608102b, type: 2}
  m_fontSharedMaterials: []
  m_fontMaterial: {fileID: 0}
  m_fontMaterials: []
  m_fontColor32:
    serializedVersion: 2
    rgba: 4294967295
  m_fontColor: {r: 1, g: 1, b: 1, a: 1}
  m_enableVertexGradient: 0
  m_colorMode: 3
  m_fontColorGradient:
    topLeft: {r: 1, g: 1, b: 1, a: 1}
    topRight: {r: 1, g: 1, b: 1, a: 1}
    bottomLeft: {r: 1, g: 1, b: 1, a: 1}
    bottomRight: {r: 1, g: 1, b: 1, a: 1}
  m_fontColorGradientPreset: {fileID: 0}
  m_spriteAsset: {fileID: 0}
  m_tintAllSprites: 0
  m_StyleSheet: {fileID: 0}
  m_TextStyleHashCode: -1183493901
  m_overrideHtmlColors: 0
  m_faceColor:
    serializedVersion: 2
    rgba: 4294967295
  m_fontSize: 35
  m_fontSizeBase: 35
  m_fontWeight: 400
  m_enableAutoSizing: 0
  m_fontSizeMin: 18
  m_fontSizeMax: 72
  m_fontStyle: 0
  m_HorizontalAlignment: 1
  m_VerticalAlignment: 256
  m_textAlignment: 65535
  m_characterSpacing: 0
  m_wordSpacing: 0
  m_lineSpacing: 0
  m_lineSpacingMax: 0
  m_paragraphSpacing: 0
  m_charWidthMaxAdj: 0
  m_enableWordWrapping: 1
  m_wordWrappingRatios: 0.4
  m_overflowMode: 0
  m_linkedTextComponent: {fileID: 0}
  parentLinkedComponent: {fileID: 0}
  m_enableKerning: 1
  m_enableExtraPadding: 0
  checkPaddingRequired: 0
  m_isRichText: 1
  m_parseCtrlCharacters: 1
  m_isOrthographic: 1
  m_isCullingEnabled: 0
  m_horizontalMapping: 0
  m_verticalMapping: 0
  m_uvLineOffset: 0
  m_geometrySortingOrder: 0
  m_IsTextObjectScaleStatic: 0
  m_VertexBufferAutoSizeReduction: 0
  m_useMaxVisibleDescender: 1
  m_pageToDisplay: 1
  m_margin: {x: 0, y: 0, z: 0, w: 0}
  m_isUsingLegacyAnimationComponent: 0
  m_isVolumetricText: 0
  m_hasFontAssetChanged: 0
  m_baseMaterial: {fileID: 0}
  m_maskOffset: {x: 0, y: 0, z: 0, w: 0}
--- !u!222 &72658585
CanvasRenderer:
  m_ObjectHideFlags: 0
  m_CorrespondingSourceObject: {fileID: 0}
  m_PrefabInstance: {fileID: 0}
  m_PrefabAsset: {fileID: 0}
  m_GameObject: {fileID: 72658582}
  m_CullTransparentMesh: 1
--- !u!1 &82947691
GameObject:
  m_ObjectHideFlags: 0
  m_CorrespondingSourceObject: {fileID: 0}
  m_PrefabInstance: {fileID: 0}
  m_PrefabAsset: {fileID: 0}
  serializedVersion: 6
  m_Component:
  - component: {fileID: 82947692}
  - component: {fileID: 82947693}
  m_Layer: 5
  m_Name: Content
  m_TagString: Untagged
  m_Icon: {fileID: 0}
  m_NavMeshLayer: 0
  m_StaticEditorFlags: 0
  m_IsActive: 1
--- !u!224 &82947692
RectTransform:
  m_ObjectHideFlags: 0
  m_CorrespondingSourceObject: {fileID: 0}
  m_PrefabInstance: {fileID: 0}
  m_PrefabAsset: {fileID: 0}
  m_GameObject: {fileID: 82947691}
  m_LocalRotation: {x: -0, y: -0, z: -0, w: 1}
  m_LocalPosition: {x: 0, y: 0, z: 0}
  m_LocalScale: {x: 1, y: 1, z: 1}
  m_ConstrainProportionsScale: 0
  m_Children:
  - {fileID: 645327034}
  - {fileID: 1313005921}
  - {fileID: 1379358657}
  - {fileID: 1547299625}
  - {fileID: 1323399147}
  - {fileID: 1344149045}
  - {fileID: 1840450426}
  - {fileID: 1281431968}
  - {fileID: 59505101}
  - {fileID: 719263337}
  - {fileID: 456742793}
  m_Father: {fileID: 1566643829}
  m_LocalEulerAnglesHint: {x: 0, y: 0, z: 0}
  m_AnchorMin: {x: 0, y: 1}
  m_AnchorMax: {x: 1, y: 1}
  m_AnchoredPosition: {x: 0, y: 0}
  m_SizeDelta: {x: 0, y: 650}
  m_Pivot: {x: 0, y: 1}
--- !u!114 &82947693
MonoBehaviour:
  m_ObjectHideFlags: 0
  m_CorrespondingSourceObject: {fileID: 0}
  m_PrefabInstance: {fileID: 0}
  m_PrefabAsset: {fileID: 0}
  m_GameObject: {fileID: 82947691}
  m_Enabled: 1
  m_EditorHideFlags: 0
  m_Script: {fileID: 11500000, guid: 59f8146938fff824cb5fd77236b75775, type: 3}
  m_Name: 
  m_EditorClassIdentifier: 
  m_Padding:
    m_Left: 0
    m_Right: 0
    m_Top: 0
    m_Bottom: 0
  m_ChildAlignment: 0
  m_Spacing: 10
  m_ChildForceExpandWidth: 0
  m_ChildForceExpandHeight: 0
  m_ChildControlWidth: 0
  m_ChildControlHeight: 0
  m_ChildScaleWidth: 0
  m_ChildScaleHeight: 0
  m_ReverseArrangement: 0
--- !u!1 &83609302
GameObject:
  m_ObjectHideFlags: 0
  m_CorrespondingSourceObject: {fileID: 0}
  m_PrefabInstance: {fileID: 0}
  m_PrefabAsset: {fileID: 0}
  serializedVersion: 6
  m_Component:
  - component: {fileID: 83609303}
  - component: {fileID: 83609305}
  - component: {fileID: 83609306}
  - component: {fileID: 83609307}
  m_Layer: 5
  m_Name: MenuVideo
  m_TagString: Untagged
  m_Icon: {fileID: 0}
  m_NavMeshLayer: 0
  m_StaticEditorFlags: 0
  m_IsActive: 1
--- !u!224 &83609303
RectTransform:
  m_ObjectHideFlags: 0
  m_CorrespondingSourceObject: {fileID: 0}
  m_PrefabInstance: {fileID: 0}
  m_PrefabAsset: {fileID: 0}
  m_GameObject: {fileID: 83609302}
  m_LocalRotation: {x: 0, y: 0, z: 0, w: 1}
  m_LocalPosition: {x: 0, y: 0, z: 0}
  m_LocalScale: {x: 1, y: 1, z: 1}
  m_ConstrainProportionsScale: 0
  m_Children: []
  m_Father: {fileID: 1519126542}
  m_LocalEulerAnglesHint: {x: 0, y: 0, z: 0}
  m_AnchorMin: {x: 0, y: 0}
  m_AnchorMax: {x: 1, y: 1}
  m_AnchoredPosition: {x: 0, y: 0}
  m_SizeDelta: {x: 0, y: 0}
  m_Pivot: {x: 0.5, y: 0.5}
--- !u!222 &83609305
CanvasRenderer:
  m_ObjectHideFlags: 0
  m_CorrespondingSourceObject: {fileID: 0}
  m_PrefabInstance: {fileID: 0}
  m_PrefabAsset: {fileID: 0}
  m_GameObject: {fileID: 83609302}
  m_CullTransparentMesh: 1
--- !u!328 &83609306
VideoPlayer:
  m_ObjectHideFlags: 0
  m_CorrespondingSourceObject: {fileID: 0}
  m_PrefabInstance: {fileID: 0}
  m_PrefabAsset: {fileID: 0}
  m_GameObject: {fileID: 83609302}
  m_Enabled: 1
  m_VideoClip: {fileID: 32900000, guid: 82a8cefb13499f74c966adcf8bf623ff, type: 3}
  m_TargetCameraAlpha: 1
  m_TargetCamera3DLayout: 0
  m_TargetCamera: {fileID: 0}
  m_TargetTexture: {fileID: 8400000, guid: a4fb2987d5804cd4780d5a352f31643e, type: 2}
  m_TimeReference: 0
  m_TargetMaterialRenderer: {fileID: 0}
  m_TargetMaterialProperty: <noninit>
  m_RenderMode: 2
  m_AspectRatio: 3
  m_DataSource: 0
  m_TimeUpdateMode: 2
  m_PlaybackSpeed: 1
  m_AudioOutputMode: 2
  m_TargetAudioSources:
  - {fileID: 0}
  m_DirectAudioVolumes:
  - 1
  m_Url: 
  m_EnabledAudioTracks: 01
  m_DirectAudioMutes: 01
  m_ControlledAudioTrackCount: 1
  m_PlayOnAwake: 1
  m_SkipOnDrop: 1
  m_Looping: 1
  m_WaitForFirstFrame: 1
  m_FrameReadyEventEnabled: 0
  m_VideoShaders: []
--- !u!114 &83609307
MonoBehaviour:
  m_ObjectHideFlags: 0
  m_CorrespondingSourceObject: {fileID: 0}
  m_PrefabInstance: {fileID: 0}
  m_PrefabAsset: {fileID: 0}
  m_GameObject: {fileID: 83609302}
  m_Enabled: 1
  m_EditorHideFlags: 0
  m_Script: {fileID: 11500000, guid: 1344c3c82d62a2a41a3576d8abb8e3ea, type: 3}
  m_Name: 
  m_EditorClassIdentifier: 
  m_Material: {fileID: 0}
  m_Color: {r: 1, g: 1, b: 1, a: 1}
  m_RaycastTarget: 1
  m_RaycastPadding: {x: 0, y: 0, z: 0, w: 0}
  m_Maskable: 1
  m_OnCullStateChanged:
    m_PersistentCalls:
      m_Calls: []
  m_Texture: {fileID: 8400000, guid: a4fb2987d5804cd4780d5a352f31643e, type: 2}
  m_UVRect:
    serializedVersion: 2
    x: 0
    y: 0
    width: 1
    height: 1
--- !u!1 &93586261
GameObject:
  m_ObjectHideFlags: 0
  m_CorrespondingSourceObject: {fileID: 0}
  m_PrefabInstance: {fileID: 0}
  m_PrefabAsset: {fileID: 0}
  serializedVersion: 6
  m_Component:
  - component: {fileID: 93586262}
  - component: {fileID: 93586264}
  - component: {fileID: 93586263}
  - component: {fileID: 93586265}
  m_Layer: 0
  m_Name: Camera
  m_TagString: Untagged
  m_Icon: {fileID: 0}
  m_NavMeshLayer: 0
  m_StaticEditorFlags: 0
  m_IsActive: 1
--- !u!4 &93586262
Transform:
  m_ObjectHideFlags: 0
  m_CorrespondingSourceObject: {fileID: 0}
  m_PrefabInstance: {fileID: 0}
  m_PrefabAsset: {fileID: 0}
  m_GameObject: {fileID: 93586261}
  serializedVersion: 2
  m_LocalRotation: {x: 0, y: 0, z: 0, w: 1}
  m_LocalPosition: {x: 0, y: 0, z: 0}
  m_LocalScale: {x: 1, y: 1, z: 1}
  m_ConstrainProportionsScale: 0
  m_Children: []
  m_Father: {fileID: 1201840878}
  m_LocalEulerAnglesHint: {x: 0, y: 0, z: 0}
--- !u!114 &93586263
MonoBehaviour:
  m_ObjectHideFlags: 0
  m_CorrespondingSourceObject: {fileID: 0}
  m_PrefabInstance: {fileID: 0}
  m_PrefabAsset: {fileID: 0}
  m_GameObject: {fileID: 93586261}
  m_Enabled: 0
  m_EditorHideFlags: 0
  m_Script: {fileID: 11500000, guid: 23c1ce4fb46143f46bc5cb5224c934f6, type: 3}
  m_Name: 
  m_EditorClassIdentifier: 
  clearColorMode: 0
  backgroundColorHDR: {r: 0.025, g: 0.07, b: 0.19, a: 0}
  clearDepth: 1
  volumeLayerMask:
    serializedVersion: 2
    m_Bits: 1
  volumeAnchorOverride: {fileID: 0}
  antialiasing: 0
  SMAAQuality: 2
  dithering: 0
  stopNaNs: 0
  taaSharpenStrength: 0.5
  TAAQuality: 1
  taaHistorySharpening: 0.35
  taaAntiFlicker: 0.5
  taaMotionVectorRejection: 0
  taaAntiHistoryRinging: 0
  taaBaseBlendFactor: 0.875
  taaJitterScale: 1
  physicalParameters:
    m_Iso: 200
    m_ShutterSpeed: 0.005
    m_Aperture: 16
    m_FocusDistance: 10
    m_BladeCount: 5
    m_Curvature: {x: 2, y: 11}
    m_BarrelClipping: 0.25
    m_Anamorphism: 0
  flipYMode: 0
  xrRendering: 1
  fullscreenPassthrough: 0
  allowDynamicResolution: 0
  customRenderingSettings: 0
  invertFaceCulling: 0
  probeLayerMask:
    serializedVersion: 2
    m_Bits: 4294967295
  hasPersistentHistory: 0
  screenSizeOverride: {x: 0, y: 0, z: 0, w: 0}
  screenCoordScaleBias: {x: 0, y: 0, z: 0, w: 0}
  allowDeepLearningSuperSampling: 1
  deepLearningSuperSamplingUseCustomQualitySettings: 0
  deepLearningSuperSamplingQuality: 0
  deepLearningSuperSamplingUseCustomAttributes: 0
  deepLearningSuperSamplingUseOptimalSettings: 1
  deepLearningSuperSamplingSharpening: 0
  fsrOverrideSharpness: 0
  fsrSharpness: 0.92
  exposureTarget: {fileID: 0}
  materialMipBias: 0
  m_RenderingPathCustomFrameSettings:
    bitDatas:
      data1: 72198260625768269
      data2: 13763000477350330392
    lodBias: 1
    lodBiasMode: 0
    lodBiasQualityLevel: 0
    maximumLODLevel: 0
    maximumLODLevelMode: 0
    maximumLODLevelQualityLevel: 0
    sssQualityMode: 0
    sssQualityLevel: 0
    sssCustomSampleBudget: 20
    msaaMode: 1
    materialQuality: 0
  renderingPathCustomFrameSettingsOverrideMask:
    mask:
      data1: 0
      data2: 0
  defaultFrameSettings: 0
  m_Version: 9
  m_ObsoleteRenderingPath: 0
  m_ObsoleteFrameSettings:
    overrides: 0
    enableShadow: 0
    enableContactShadows: 0
    enableShadowMask: 0
    enableSSR: 0
    enableSSAO: 0
    enableSubsurfaceScattering: 0
    enableTransmission: 0
    enableAtmosphericScattering: 0
    enableVolumetrics: 0
    enableReprojectionForVolumetrics: 0
    enableLightLayers: 0
    enableExposureControl: 1
    diffuseGlobalDimmer: 0
    specularGlobalDimmer: 0
    shaderLitMode: 0
    enableDepthPrepassWithDeferredRendering: 0
    enableTransparentPrepass: 0
    enableMotionVectors: 0
    enableObjectMotionVectors: 0
    enableDecals: 0
    enableRoughRefraction: 0
    enableTransparentPostpass: 0
    enableDistortion: 0
    enablePostprocess: 0
    enableOpaqueObjects: 0
    enableTransparentObjects: 0
    enableRealtimePlanarReflection: 0
    enableMSAA: 0
    enableAsyncCompute: 0
    runLightListAsync: 0
    runSSRAsync: 0
    runSSAOAsync: 0
    runContactShadowsAsync: 0
    runVolumeVoxelizationAsync: 0
    lightLoopSettings:
      overrides: 0
      enableDeferredTileAndCluster: 0
      enableComputeLightEvaluation: 0
      enableComputeLightVariants: 0
      enableComputeMaterialVariants: 0
      enableFptlForForwardOpaque: 0
      enableBigTilePrepass: 0
      isFptlEnabled: 0
--- !u!20 &93586264
Camera:
  m_ObjectHideFlags: 0
  m_CorrespondingSourceObject: {fileID: 0}
  m_PrefabInstance: {fileID: 0}
  m_PrefabAsset: {fileID: 0}
  m_GameObject: {fileID: 93586261}
  m_Enabled: 1
  serializedVersion: 2
  m_ClearFlags: 1
  m_BackGroundColor: {r: 0.19215687, g: 0.3019608, b: 0.4745098, a: 0}
  m_projectionMatrixMode: 1
  m_GateFitMode: 2
  m_FOVAxisMode: 0
  m_Iso: 200
  m_ShutterSpeed: 0.005
  m_Aperture: 16
  m_FocusDistance: 10
  m_FocalLength: 50
  m_BladeCount: 5
  m_Curvature: {x: 2, y: 11}
  m_BarrelClipping: 0.25
  m_Anamorphism: 0
  m_SensorSize: {x: 36, y: 24}
  m_LensShift: {x: 0, y: 0}
  m_NormalizedViewPortRect:
    serializedVersion: 2
    x: 0
    y: 0
    width: 1
    height: 1
  near clip plane: 0.3
  far clip plane: 1000
  field of view: 60
  orthographic: 0
  orthographic size: 5
  m_Depth: 0
  m_CullingMask:
    serializedVersion: 2
    m_Bits: 4294967295
  m_RenderingPath: -1
  m_TargetTexture: {fileID: 0}
  m_TargetDisplay: 0
  m_TargetEye: 3
  m_HDR: 0
  m_AllowMSAA: 0
  m_AllowDynamicResolution: 0
  m_ForceIntoRT: 0
  m_OcclusionCulling: 1
  m_StereoConvergence: 10
  m_StereoSeparation: 0.022
--- !u!114 &93586265
MonoBehaviour:
  m_ObjectHideFlags: 0
  m_CorrespondingSourceObject: {fileID: 0}
  m_PrefabInstance: {fileID: 0}
  m_PrefabAsset: {fileID: 0}
  m_GameObject: {fileID: 93586261}
  m_Enabled: 1
  m_EditorHideFlags: 0
  m_Script: {fileID: 11500000, guid: a79441f348de89743a2939f4d699eac1, type: 3}
  m_Name: 
  m_EditorClassIdentifier: 
  m_RenderShadows: 1
  m_RequiresDepthTextureOption: 2
  m_RequiresOpaqueTextureOption: 2
  m_CameraType: 0
  m_Cameras: []
  m_RendererIndex: -1
  m_VolumeLayerMask:
    serializedVersion: 2
    m_Bits: 1
  m_VolumeTrigger: {fileID: 0}
  m_VolumeFrameworkUpdateModeOption: 2
  m_RenderPostProcessing: 0
  m_Antialiasing: 0
  m_AntialiasingQuality: 2
  m_StopNaN: 0
  m_Dithering: 0
  m_ClearDepth: 1
  m_AllowXRRendering: 1
  m_AllowHDROutput: 1
  m_UseScreenCoordOverride: 0
  m_ScreenSizeOverride: {x: 0, y: 0, z: 0, w: 0}
  m_ScreenCoordScaleBias: {x: 0, y: 0, z: 0, w: 0}
  m_RequiresDepthTexture: 0
  m_RequiresColorTexture: 0
  m_Version: 2
  m_TaaSettings:
    m_Quality: 3
    m_FrameInfluence: 0.1
    m_JitterScale: 1
    m_MipBias: 0
    m_VarianceClampScale: 0.9
    m_ContrastAdaptiveSharpening: 0
--- !u!1 &119052340
GameObject:
  m_ObjectHideFlags: 0
  m_CorrespondingSourceObject: {fileID: 0}
  m_PrefabInstance: {fileID: 0}
  m_PrefabAsset: {fileID: 0}
  serializedVersion: 6
  m_Component:
  - component: {fileID: 119052341}
  - component: {fileID: 119052343}
  - component: {fileID: 119052342}
  m_Layer: 0
  m_Name: MenuBackground
  m_TagString: Untagged
  m_Icon: {fileID: 0}
  m_NavMeshLayer: 0
  m_StaticEditorFlags: 0
  m_IsActive: 1
--- !u!224 &119052341
RectTransform:
  m_ObjectHideFlags: 0
  m_CorrespondingSourceObject: {fileID: 0}
  m_PrefabInstance: {fileID: 0}
  m_PrefabAsset: {fileID: 0}
  m_GameObject: {fileID: 119052340}
  m_LocalRotation: {x: -0, y: -0, z: -0, w: 1}
  m_LocalPosition: {x: 0, y: 0, z: 0}
  m_LocalScale: {x: 0.31500003, y: 1, z: 1}
  m_ConstrainProportionsScale: 0
  m_Children: []
  m_Father: {fileID: 611118318}
  m_LocalEulerAnglesHint: {x: 0, y: 0, z: 0}
  m_AnchorMin: {x: 0, y: 0}
  m_AnchorMax: {x: 1, y: 1}
  m_AnchoredPosition: {x: -877, y: 0}
  m_SizeDelta: {x: 2460, y: 1340.1682}
  m_Pivot: {x: 0.5, y: 0.5}
--- !u!114 &119052342
MonoBehaviour:
  m_ObjectHideFlags: 0
  m_CorrespondingSourceObject: {fileID: 0}
  m_PrefabInstance: {fileID: 0}
  m_PrefabAsset: {fileID: 0}
  m_GameObject: {fileID: 119052340}
  m_Enabled: 1
  m_EditorHideFlags: 0
  m_Script: {fileID: 11500000, guid: fe87c0e1cc204ed48ad3b37840f39efc, type: 3}
  m_Name: 
  m_EditorClassIdentifier: 
  m_Material: {fileID: 0}
  m_Color: {r: 0.14509805, g: 0.14509805, b: 0.14509805, a: 0.88235295}
  m_RaycastTarget: 1
  m_RaycastPadding: {x: 0, y: 0, z: 0, w: 0}
  m_Maskable: 1
  m_OnCullStateChanged:
    m_PersistentCalls:
      m_Calls: []
  m_Sprite: {fileID: 0}
  m_Type: 0
  m_PreserveAspect: 0
  m_FillCenter: 1
  m_FillMethod: 4
  m_FillAmount: 1
  m_FillClockwise: 1
  m_FillOrigin: 0
  m_UseSpriteMesh: 0
  m_PixelsPerUnitMultiplier: 1
--- !u!222 &119052343
CanvasRenderer:
  m_ObjectHideFlags: 0
  m_CorrespondingSourceObject: {fileID: 0}
  m_PrefabInstance: {fileID: 0}
  m_PrefabAsset: {fileID: 0}
  m_GameObject: {fileID: 119052340}
  m_CullTransparentMesh: 1
--- !u!1 &133550621
GameObject:
  m_ObjectHideFlags: 0
  m_CorrespondingSourceObject: {fileID: 0}
  m_PrefabInstance: {fileID: 0}
  m_PrefabAsset: {fileID: 0}
  serializedVersion: 6
  m_Component:
  - component: {fileID: 133550622}
  - component: {fileID: 133550625}
  - component: {fileID: 133550624}
  - component: {fileID: 133550623}
  m_Layer: 5
  m_Name: ListedItem_Pipeline
  m_TagString: Untagged
  m_Icon: {fileID: 0}
  m_NavMeshLayer: 0
  m_StaticEditorFlags: 0
  m_IsActive: 1
--- !u!224 &133550622
RectTransform:
  m_ObjectHideFlags: 0
  m_CorrespondingSourceObject: {fileID: 0}
  m_PrefabInstance: {fileID: 0}
  m_PrefabAsset: {fileID: 0}
  m_GameObject: {fileID: 133550621}
  m_LocalRotation: {x: 0, y: 0, z: 0, w: 1}
  m_LocalPosition: {x: 0, y: 0, z: 0}
  m_LocalScale: {x: 1, y: 1, z: 1}
  m_ConstrainProportionsScale: 0
  m_Children:
  - {fileID: 1067867998}
  m_Father: {fileID: 519873324}
  m_LocalEulerAnglesHint: {x: 0, y: 0, z: 0}
  m_AnchorMin: {x: 0, y: 1}
  m_AnchorMax: {x: 0, y: 1}
  m_AnchoredPosition: {x: 316.5, y: -190.992}
  m_SizeDelta: {x: 633, y: 0}
  m_Pivot: {x: 0.5, y: 0.5}
--- !u!114 &133550623
MonoBehaviour:
  m_ObjectHideFlags: 0
  m_CorrespondingSourceObject: {fileID: 0}
  m_PrefabInstance: {fileID: 0}
  m_PrefabAsset: {fileID: 0}
  m_GameObject: {fileID: 133550621}
  m_Enabled: 1
  m_EditorHideFlags: 0
  m_Script: {fileID: 11500000, guid: 3245ec927659c4140ac4f8d17403cc18, type: 3}
  m_Name: 
  m_EditorClassIdentifier: 
  m_HorizontalFit: 0
  m_VerticalFit: 2
--- !u!114 &133550624
MonoBehaviour:
  m_ObjectHideFlags: 0
  m_CorrespondingSourceObject: {fileID: 0}
  m_PrefabInstance: {fileID: 0}
  m_PrefabAsset: {fileID: 0}
  m_GameObject: {fileID: 133550621}
  m_Enabled: 1
  m_EditorHideFlags: 0
  m_Script: {fileID: 11500000, guid: 59f8146938fff824cb5fd77236b75775, type: 3}
  m_Name: 
  m_EditorClassIdentifier: 
  m_Padding:
    m_Left: 0
    m_Right: 0
    m_Top: 0
    m_Bottom: 0
  m_ChildAlignment: 0
  m_Spacing: 0
  m_ChildForceExpandWidth: 0
  m_ChildForceExpandHeight: 0
  m_ChildControlWidth: 1
  m_ChildControlHeight: 1
  m_ChildScaleWidth: 0
  m_ChildScaleHeight: 0
  m_ReverseArrangement: 0
--- !u!222 &133550625
CanvasRenderer:
  m_ObjectHideFlags: 0
  m_CorrespondingSourceObject: {fileID: 0}
  m_PrefabInstance: {fileID: 0}
  m_PrefabAsset: {fileID: 0}
  m_GameObject: {fileID: 133550621}
  m_CullTransparentMesh: 1
--- !u!1 &139799378
GameObject:
  m_ObjectHideFlags: 0
  m_CorrespondingSourceObject: {fileID: 0}
  m_PrefabInstance: {fileID: 0}
  m_PrefabAsset: {fileID: 0}
  serializedVersion: 6
  m_Component:
  - component: {fileID: 139799379}
  m_Layer: 5
  m_Name: Warning_Msg
  m_TagString: Untagged
  m_Icon: {fileID: 0}
  m_NavMeshLayer: 0
  m_StaticEditorFlags: 0
  m_IsActive: 1
--- !u!224 &139799379
RectTransform:
  m_ObjectHideFlags: 0
  m_CorrespondingSourceObject: {fileID: 0}
  m_PrefabInstance: {fileID: 0}
  m_PrefabAsset: {fileID: 0}
  m_GameObject: {fileID: 139799378}
  m_LocalRotation: {x: 0, y: 0, z: 0, w: 1}
  m_LocalPosition: {x: 0, y: 0, z: 0}
  m_LocalScale: {x: 1, y: 1, z: 1}
  m_ConstrainProportionsScale: 0
  m_Children:
  - {fileID: 1508300711}
  - {fileID: 72658583}
  - {fileID: 513137911}
  - {fileID: 1540321733}
  m_Father: {fileID: 264896323}
  m_LocalEulerAnglesHint: {x: 0, y: 0, z: 0}
  m_AnchorMin: {x: 0.5, y: 0.5}
  m_AnchorMax: {x: 0.5, y: 0.5}
  m_AnchoredPosition: {x: -308, y: -54.999817}
  m_SizeDelta: {x: 594.9999, y: 120}
  m_Pivot: {x: 0.5, y: 0.5}
--- !u!1 &168307413
GameObject:
  m_ObjectHideFlags: 0
  m_CorrespondingSourceObject: {fileID: 0}
  m_PrefabInstance: {fileID: 0}
  m_PrefabAsset: {fileID: 0}
  serializedVersion: 6
  m_Component:
  - component: {fileID: 168307414}
  - component: {fileID: 168307416}
  - component: {fileID: 168307415}
  m_Layer: 5
  m_Name: Text_LineofSight
  m_TagString: Untagged
  m_Icon: {fileID: 0}
  m_NavMeshLayer: 0
  m_StaticEditorFlags: 0
  m_IsActive: 1
--- !u!224 &168307414
RectTransform:
  m_ObjectHideFlags: 0
  m_CorrespondingSourceObject: {fileID: 0}
  m_PrefabInstance: {fileID: 0}
  m_PrefabAsset: {fileID: 0}
  m_GameObject: {fileID: 168307413}
  m_LocalRotation: {x: 0, y: 0, z: 0, w: 1}
  m_LocalPosition: {x: 0, y: 0, z: 0}
  m_LocalScale: {x: 1, y: 1, z: 1}
  m_ConstrainProportionsScale: 0
  m_Children: []
  m_Father: {fileID: 1323399147}
  m_LocalEulerAnglesHint: {x: 0, y: 0, z: 0}
  m_AnchorMin: {x: 0, y: 0}
  m_AnchorMax: {x: 1, y: 1}
  m_AnchoredPosition: {x: 0, y: 0}
  m_SizeDelta: {x: 0, y: 0}
  m_Pivot: {x: 0.5, y: 0.5}
--- !u!114 &168307415
MonoBehaviour:
  m_ObjectHideFlags: 0
  m_CorrespondingSourceObject: {fileID: 0}
  m_PrefabInstance: {fileID: 0}
  m_PrefabAsset: {fileID: 0}
  m_GameObject: {fileID: 168307413}
  m_Enabled: 1
  m_EditorHideFlags: 0
  m_Script: {fileID: 11500000, guid: f4688fdb7df04437aeb418b961361dc5, type: 3}
  m_Name: 
  m_EditorClassIdentifier: 
  m_Material: {fileID: 0}
  m_Color: {r: 1, g: 1, b: 1, a: 1}
  m_RaycastTarget: 1
  m_RaycastPadding: {x: 0, y: 0, z: 0, w: 0}
  m_Maskable: 1
  m_OnCullStateChanged:
    m_PersistentCalls:
      m_Calls: []
  m_text: Line of sight
  m_isRightToLeft: 0
  m_fontAsset: {fileID: 11400000, guid: e59fb78ae467b9446bad6955a0dd0766, type: 2}
  m_sharedMaterial: {fileID: 8862657535182535335, guid: e59fb78ae467b9446bad6955a0dd0766, type: 2}
  m_fontSharedMaterials: []
  m_fontMaterial: {fileID: 0}
  m_fontMaterials: []
  m_fontColor32:
    serializedVersion: 2
    rgba: 4294967295
  m_fontColor: {r: 1, g: 1, b: 1, a: 1}
  m_enableVertexGradient: 0
  m_colorMode: 3
  m_fontColorGradient:
    topLeft: {r: 1, g: 1, b: 1, a: 1}
    topRight: {r: 1, g: 1, b: 1, a: 1}
    bottomLeft: {r: 1, g: 1, b: 1, a: 1}
    bottomRight: {r: 1, g: 1, b: 1, a: 1}
  m_fontColorGradientPreset: {fileID: 0}
  m_spriteAsset: {fileID: 0}
  m_tintAllSprites: 0
  m_StyleSheet: {fileID: 0}
  m_TextStyleHashCode: -1183493901
  m_overrideHtmlColors: 0
  m_faceColor:
    serializedVersion: 2
    rgba: 4294967295
  m_fontSize: 35
  m_fontSizeBase: 35
  m_fontWeight: 400
  m_enableAutoSizing: 0
  m_fontSizeMin: 18
  m_fontSizeMax: 72
  m_fontStyle: 0
  m_HorizontalAlignment: 1
  m_VerticalAlignment: 512
  m_textAlignment: 65535
  m_characterSpacing: 0
  m_wordSpacing: 0
  m_lineSpacing: 0
  m_lineSpacingMax: 0
  m_paragraphSpacing: 0
  m_charWidthMaxAdj: 0
  m_enableWordWrapping: 1
  m_wordWrappingRatios: 0.4
  m_overflowMode: 0
  m_linkedTextComponent: {fileID: 0}
  parentLinkedComponent: {fileID: 0}
  m_enableKerning: 1
  m_enableExtraPadding: 0
  checkPaddingRequired: 0
  m_isRichText: 1
  m_parseCtrlCharacters: 1
  m_isOrthographic: 1
  m_isCullingEnabled: 0
  m_horizontalMapping: 0
  m_verticalMapping: 0
  m_uvLineOffset: 0
  m_geometrySortingOrder: 0
  m_IsTextObjectScaleStatic: 0
  m_VertexBufferAutoSizeReduction: 0
  m_useMaxVisibleDescender: 1
  m_pageToDisplay: 1
  m_margin: {x: 0, y: 0, z: 0, w: 0}
  m_isUsingLegacyAnimationComponent: 0
  m_isVolumetricText: 0
  m_hasFontAssetChanged: 0
  m_baseMaterial: {fileID: 0}
  m_maskOffset: {x: 0, y: 0, z: 0, w: 0}
--- !u!222 &168307416
CanvasRenderer:
  m_ObjectHideFlags: 0
  m_CorrespondingSourceObject: {fileID: 0}
  m_PrefabInstance: {fileID: 0}
  m_PrefabAsset: {fileID: 0}
  m_GameObject: {fileID: 168307413}
  m_CullTransparentMesh: 1
--- !u!1 &178411305
GameObject:
  m_ObjectHideFlags: 0
  m_CorrespondingSourceObject: {fileID: 0}
  m_PrefabInstance: {fileID: 0}
  m_PrefabAsset: {fileID: 0}
  serializedVersion: 6
  m_Component:
  - component: {fileID: 178411306}
  - component: {fileID: 178411307}
  m_Layer: 5
  m_Name: Text Area
  m_TagString: Untagged
  m_Icon: {fileID: 0}
  m_NavMeshLayer: 0
  m_StaticEditorFlags: 0
  m_IsActive: 1
--- !u!224 &178411306
RectTransform:
  m_ObjectHideFlags: 0
  m_CorrespondingSourceObject: {fileID: 0}
  m_PrefabInstance: {fileID: 0}
  m_PrefabAsset: {fileID: 0}
  m_GameObject: {fileID: 178411305}
  m_LocalRotation: {x: 0, y: 0, z: 0, w: 1}
  m_LocalPosition: {x: 0, y: 0, z: 0}
  m_LocalScale: {x: 1, y: 1, z: 1}
  m_ConstrainProportionsScale: 0
  m_Children:
  - {fileID: 1776320466}
  - {fileID: 1768435228}
  m_Father: {fileID: 316352995}
  m_LocalEulerAnglesHint: {x: 0, y: 0, z: 0}
  m_AnchorMin: {x: 0, y: 0}
  m_AnchorMax: {x: 1, y: 1}
  m_AnchoredPosition: {x: 0, y: -0.5}
  m_SizeDelta: {x: -20, y: -13}
  m_Pivot: {x: 0.5, y: 0.5}
--- !u!114 &178411307
MonoBehaviour:
  m_ObjectHideFlags: 0
  m_CorrespondingSourceObject: {fileID: 0}
  m_PrefabInstance: {fileID: 0}
  m_PrefabAsset: {fileID: 0}
  m_GameObject: {fileID: 178411305}
  m_Enabled: 1
  m_EditorHideFlags: 0
  m_Script: {fileID: 11500000, guid: 3312d7739989d2b4e91e6319e9a96d76, type: 3}
  m_Name: 
  m_EditorClassIdentifier: 
  m_Padding: {x: -8, y: -5, z: -8, w: -5}
  m_Softness: {x: 0, y: 0}
--- !u!1 &264896322
GameObject:
  m_ObjectHideFlags: 0
  m_CorrespondingSourceObject: {fileID: 0}
  m_PrefabInstance: {fileID: 0}
  m_PrefabAsset: {fileID: 0}
  serializedVersion: 6
  m_Component:
  - component: {fileID: 264896323}
  - component: {fileID: 264896324}
  m_Layer: 5
  m_Name: NotificationMenu
  m_TagString: Untagged
  m_Icon: {fileID: 0}
  m_NavMeshLayer: 0
  m_StaticEditorFlags: 0
  m_IsActive: 1
--- !u!224 &264896323
RectTransform:
  m_ObjectHideFlags: 0
  m_CorrespondingSourceObject: {fileID: 0}
  m_PrefabInstance: {fileID: 0}
  m_PrefabAsset: {fileID: 0}
  m_GameObject: {fileID: 264896322}
  m_LocalRotation: {x: 0, y: 0, z: 0, w: 1}
  m_LocalPosition: {x: 0, y: 0, z: 0}
  m_LocalScale: {x: 0.8, y: 0.8, z: 0.8}
  m_ConstrainProportionsScale: 0
  m_Children:
  - {fileID: 1644474814}
  - {fileID: 139799379}
  m_Father: {fileID: 1519126542}
  m_LocalEulerAnglesHint: {x: 0, y: 0, z: 0}
  m_AnchorMin: {x: 1, y: 1}
  m_AnchorMax: {x: 1, y: 1}
  m_AnchoredPosition: {x: 710.0801, y: -80}
  m_SizeDelta: {x: 100, y: 100}
  m_Pivot: {x: 0.5, y: 0.5}
--- !u!95 &264896324
Animator:
  serializedVersion: 5
  m_ObjectHideFlags: 0
  m_CorrespondingSourceObject: {fileID: 0}
  m_PrefabInstance: {fileID: 0}
  m_PrefabAsset: {fileID: 0}
  m_GameObject: {fileID: 264896322}
  m_Enabled: 1
  m_Avatar: {fileID: 0}
  m_Controller: {fileID: 9100000, guid: 4b99bd8365f696d4c8a3d2df06c9816d, type: 2}
  m_CullingMode: 0
  m_UpdateMode: 0
  m_ApplyRootMotion: 0
  m_LinearVelocityBlending: 0
  m_StabilizeFeet: 0
  m_WarningMessage: 
  m_HasTransformHierarchy: 1
  m_AllowConstantClipSamplingOptimization: 1
  m_KeepAnimatorStateOnDisable: 0
  m_WriteDefaultValuesOnDisable: 0
--- !u!1 &290383721
GameObject:
  m_ObjectHideFlags: 0
  m_CorrespondingSourceObject: {fileID: 0}
  m_PrefabInstance: {fileID: 0}
  m_PrefabAsset: {fileID: 0}
  serializedVersion: 6
  m_Component:
  - component: {fileID: 290383722}
  - component: {fileID: 290383726}
  - component: {fileID: 290383725}
  - component: {fileID: 290383724}
  - component: {fileID: 290383723}
  m_Layer: 5
  m_Name: Expand
  m_TagString: Untagged
  m_Icon: {fileID: 0}
  m_NavMeshLayer: 0
  m_StaticEditorFlags: 0
  m_IsActive: 1
--- !u!224 &290383722
RectTransform:
  m_ObjectHideFlags: 0
  m_CorrespondingSourceObject: {fileID: 0}
  m_PrefabInstance: {fileID: 0}
  m_PrefabAsset: {fileID: 0}
  m_GameObject: {fileID: 290383721}
  m_LocalRotation: {x: 0, y: 0, z: 0, w: 1}
  m_LocalPosition: {x: 0, y: 0, z: 0}
  m_LocalScale: {x: 1, y: 1, z: 1}
  m_ConstrainProportionsScale: 0
  m_Children: []
  m_Father: {fileID: 440851149}
  m_LocalEulerAnglesHint: {x: 0, y: 0, z: 0}
  m_AnchorMin: {x: 0, y: 0}
  m_AnchorMax: {x: 0, y: 0}
  m_AnchoredPosition: {x: 0, y: 0}
  m_SizeDelta: {x: 0, y: 0}
  m_Pivot: {x: 0.5, y: 0.5}
--- !u!114 &290383723
MonoBehaviour:
  m_ObjectHideFlags: 0
  m_CorrespondingSourceObject: {fileID: 0}
  m_PrefabInstance: {fileID: 0}
  m_PrefabAsset: {fileID: 0}
  m_GameObject: {fileID: 290383721}
  m_Enabled: 1
  m_EditorHideFlags: 0
  m_Script: {fileID: 11500000, guid: 306cc8c2b49d7114eaa3623786fc2126, type: 3}
  m_Name: 
  m_EditorClassIdentifier: 
  m_IgnoreLayout: 0
  m_MinWidth: -1
  m_MinHeight: -1
  m_PreferredWidth: 39
  m_PreferredHeight: 39
  m_FlexibleWidth: 0
  m_FlexibleHeight: 0
  m_LayoutPriority: 1
--- !u!114 &290383724
MonoBehaviour:
  m_ObjectHideFlags: 0
  m_CorrespondingSourceObject: {fileID: 0}
  m_PrefabInstance: {fileID: 0}
  m_PrefabAsset: {fileID: 0}
  m_GameObject: {fileID: 290383721}
  m_Enabled: 1
  m_EditorHideFlags: 0
  m_Script: {fileID: 11500000, guid: 4e29b1a8efbd4b44bb3f3716e73f07ff, type: 3}
  m_Name: 
  m_EditorClassIdentifier: 
  m_Navigation:
    m_Mode: 3
    m_WrapAround: 0
    m_SelectOnUp: {fileID: 0}
    m_SelectOnDown: {fileID: 0}
    m_SelectOnLeft: {fileID: 0}
    m_SelectOnRight: {fileID: 0}
  m_Transition: 1
  m_Colors:
    m_NormalColor: {r: 1, g: 1, b: 1, a: 1}
    m_HighlightedColor: {r: 0.5921569, g: 0.2784314, b: 1, a: 1}
    m_PressedColor: {r: 0.39215687, g: 0.047058824, b: 0.84313726, a: 1}
    m_SelectedColor: {r: 0.34117648, g: 0.039215688, b: 0.7254902, a: 1}
    m_DisabledColor: {r: 0.78431374, g: 0.78431374, b: 0.78431374, a: 0.5019608}
    m_ColorMultiplier: 1
    m_FadeDuration: 0.1
  m_SpriteState:
    m_HighlightedSprite: {fileID: 0}
    m_PressedSprite: {fileID: 0}
    m_SelectedSprite: {fileID: 0}
    m_DisabledSprite: {fileID: 0}
  m_AnimationTriggers:
    m_NormalTrigger: Normal
    m_HighlightedTrigger: Highlighted
    m_PressedTrigger: Pressed
    m_SelectedTrigger: Selected
    m_DisabledTrigger: Disabled
  m_Interactable: 1
  m_TargetGraphic: {fileID: 290383725}
  m_OnClick:
    m_PersistentCalls:
      m_Calls:
      - m_Target: {fileID: 290383721}
        m_TargetAssemblyTypeName: UnityEngine.GameObject, UnityEngine
        m_MethodName: SetActive
        m_Mode: 6
        m_Arguments:
          m_ObjectArgument: {fileID: 0}
          m_ObjectArgumentAssemblyTypeName: UnityEngine.Object, UnityEngine
          m_IntArgument: 0
          m_FloatArgument: 0
          m_StringArgument: 
          m_BoolArgument: 0
        m_CallState: 2
      - m_Target: {fileID: 496770992}
        m_TargetAssemblyTypeName: UnityEngine.GameObject, UnityEngine
        m_MethodName: SetActive
        m_Mode: 6
        m_Arguments:
          m_ObjectArgument: {fileID: 0}
          m_ObjectArgumentAssemblyTypeName: UnityEngine.Object, UnityEngine
          m_IntArgument: 0
          m_FloatArgument: 0
          m_StringArgument: 
          m_BoolArgument: 1
        m_CallState: 2
      - m_Target: {fileID: 1369176901}
        m_TargetAssemblyTypeName: UnityEngine.GameObject, UnityEngine
        m_MethodName: SetActive
        m_Mode: 6
        m_Arguments:
          m_ObjectArgument: {fileID: 0}
          m_ObjectArgumentAssemblyTypeName: UnityEngine.Object, UnityEngine
          m_IntArgument: 0
          m_FloatArgument: 0
          m_StringArgument: 
          m_BoolArgument: 0
        m_CallState: 2
--- !u!114 &290383725
MonoBehaviour:
  m_ObjectHideFlags: 0
  m_CorrespondingSourceObject: {fileID: 0}
  m_PrefabInstance: {fileID: 0}
  m_PrefabAsset: {fileID: 0}
  m_GameObject: {fileID: 290383721}
  m_Enabled: 1
  m_EditorHideFlags: 0
  m_Script: {fileID: 11500000, guid: fe87c0e1cc204ed48ad3b37840f39efc, type: 3}
  m_Name: 
  m_EditorClassIdentifier: 
  m_Material: {fileID: 0}
  m_Color: {r: 1, g: 1, b: 1, a: 1}
  m_RaycastTarget: 1
  m_RaycastPadding: {x: 0, y: 0, z: 0, w: 0}
  m_Maskable: 1
  m_OnCullStateChanged:
    m_PersistentCalls:
      m_Calls: []
  m_Sprite: {fileID: 21300000, guid: a1cf8af78083a5b4a9a15528d235ac79, type: 3}
  m_Type: 0
  m_PreserveAspect: 0
  m_FillCenter: 1
  m_FillMethod: 4
  m_FillAmount: 1
  m_FillClockwise: 1
  m_FillOrigin: 0
  m_UseSpriteMesh: 0
  m_PixelsPerUnitMultiplier: 1
--- !u!222 &290383726
CanvasRenderer:
  m_ObjectHideFlags: 0
  m_CorrespondingSourceObject: {fileID: 0}
  m_PrefabInstance: {fileID: 0}
  m_PrefabAsset: {fileID: 0}
  m_GameObject: {fileID: 290383721}
  m_CullTransparentMesh: 1
--- !u!1 &298684285
GameObject:
  m_ObjectHideFlags: 0
  m_CorrespondingSourceObject: {fileID: 0}
  m_PrefabInstance: {fileID: 0}
  m_PrefabAsset: {fileID: 0}
  serializedVersion: 6
  m_Component:
  - component: {fileID: 298684286}
  - component: {fileID: 298684288}
  - component: {fileID: 298684287}
  m_Layer: 5
  m_Name: Text_StreamLayer
  m_TagString: Untagged
  m_Icon: {fileID: 0}
  m_NavMeshLayer: 0
  m_StaticEditorFlags: 0
  m_IsActive: 1
--- !u!224 &298684286
RectTransform:
  m_ObjectHideFlags: 0
  m_CorrespondingSourceObject: {fileID: 0}
  m_PrefabInstance: {fileID: 0}
  m_PrefabAsset: {fileID: 0}
  m_GameObject: {fileID: 298684285}
  m_LocalRotation: {x: 0, y: 0, z: 0, w: 1}
  m_LocalPosition: {x: 0, y: 0, z: 0}
  m_LocalScale: {x: 1, y: 1, z: 1}
  m_ConstrainProportionsScale: 0
  m_Children: []
  m_Father: {fileID: 59505101}
  m_LocalEulerAnglesHint: {x: 0, y: 0, z: 0}
  m_AnchorMin: {x: 0, y: 0}
  m_AnchorMax: {x: 1, y: 1}
  m_AnchoredPosition: {x: 0, y: 0}
  m_SizeDelta: {x: 0, y: 0}
  m_Pivot: {x: 0.5, y: 0.5}
--- !u!114 &298684287
MonoBehaviour:
  m_ObjectHideFlags: 0
  m_CorrespondingSourceObject: {fileID: 0}
  m_PrefabInstance: {fileID: 0}
  m_PrefabAsset: {fileID: 0}
  m_GameObject: {fileID: 298684285}
  m_Enabled: 1
  m_EditorHideFlags: 0
  m_Script: {fileID: 11500000, guid: f4688fdb7df04437aeb418b961361dc5, type: 3}
  m_Name: 
  m_EditorClassIdentifier: 
  m_Material: {fileID: 0}
  m_Color: {r: 1, g: 1, b: 1, a: 1}
  m_RaycastTarget: 1
  m_RaycastPadding: {x: 0, y: 0, z: 0, w: 0}
  m_Maskable: 1
  m_OnCullStateChanged:
    m_PersistentCalls:
      m_Calls: []
  m_text: Stream layer
  m_isRightToLeft: 0
  m_fontAsset: {fileID: 11400000, guid: e59fb78ae467b9446bad6955a0dd0766, type: 2}
  m_sharedMaterial: {fileID: 8862657535182535335, guid: e59fb78ae467b9446bad6955a0dd0766, type: 2}
  m_fontSharedMaterials: []
  m_fontMaterial: {fileID: 0}
  m_fontMaterials: []
  m_fontColor32:
    serializedVersion: 2
    rgba: 4294967295
  m_fontColor: {r: 1, g: 1, b: 1, a: 1}
  m_enableVertexGradient: 0
  m_colorMode: 3
  m_fontColorGradient:
    topLeft: {r: 1, g: 1, b: 1, a: 1}
    topRight: {r: 1, g: 1, b: 1, a: 1}
    bottomLeft: {r: 1, g: 1, b: 1, a: 1}
    bottomRight: {r: 1, g: 1, b: 1, a: 1}
  m_fontColorGradientPreset: {fileID: 0}
  m_spriteAsset: {fileID: 0}
  m_tintAllSprites: 0
  m_StyleSheet: {fileID: 0}
  m_TextStyleHashCode: -1183493901
  m_overrideHtmlColors: 0
  m_faceColor:
    serializedVersion: 2
    rgba: 4294967295
  m_fontSize: 35
  m_fontSizeBase: 35
  m_fontWeight: 400
  m_enableAutoSizing: 0
  m_fontSizeMin: 18
  m_fontSizeMax: 72
  m_fontStyle: 0
  m_HorizontalAlignment: 1
  m_VerticalAlignment: 512
  m_textAlignment: 65535
  m_characterSpacing: 0
  m_wordSpacing: 0
  m_lineSpacing: 0
  m_lineSpacingMax: 0
  m_paragraphSpacing: 0
  m_charWidthMaxAdj: 0
  m_enableWordWrapping: 1
  m_wordWrappingRatios: 0.4
  m_overflowMode: 0
  m_linkedTextComponent: {fileID: 0}
  parentLinkedComponent: {fileID: 0}
  m_enableKerning: 1
  m_enableExtraPadding: 0
  checkPaddingRequired: 0
  m_isRichText: 1
  m_parseCtrlCharacters: 1
  m_isOrthographic: 1
  m_isCullingEnabled: 0
  m_horizontalMapping: 0
  m_verticalMapping: 0
  m_uvLineOffset: 0
  m_geometrySortingOrder: 0
  m_IsTextObjectScaleStatic: 0
  m_VertexBufferAutoSizeReduction: 0
  m_useMaxVisibleDescender: 1
  m_pageToDisplay: 1
  m_margin: {x: 0, y: 0, z: 0, w: 0}
  m_isUsingLegacyAnimationComponent: 0
  m_isVolumetricText: 0
  m_hasFontAssetChanged: 0
  m_baseMaterial: {fileID: 0}
  m_maskOffset: {x: 0, y: 0, z: 0, w: 0}
--- !u!222 &298684288
CanvasRenderer:
  m_ObjectHideFlags: 0
  m_CorrespondingSourceObject: {fileID: 0}
  m_PrefabInstance: {fileID: 0}
  m_PrefabAsset: {fileID: 0}
  m_GameObject: {fileID: 298684285}
  m_CullTransparentMesh: 1
--- !u!1 &316352994
GameObject:
  m_ObjectHideFlags: 0
  m_CorrespondingSourceObject: {fileID: 0}
  m_PrefabInstance: {fileID: 0}
  m_PrefabAsset: {fileID: 0}
  serializedVersion: 6
  m_Component:
  - component: {fileID: 316352995}
  - component: {fileID: 316352998}
  - component: {fileID: 316352997}
  - component: {fileID: 316352996}
  m_Layer: 5
  m_Name: InputField (TMP)
  m_TagString: Untagged
  m_Icon: {fileID: 0}
  m_NavMeshLayer: 0
  m_StaticEditorFlags: 0
  m_IsActive: 1
--- !u!224 &316352995
RectTransform:
  m_ObjectHideFlags: 0
  m_CorrespondingSourceObject: {fileID: 0}
  m_PrefabInstance: {fileID: 0}
  m_PrefabAsset: {fileID: 0}
  m_GameObject: {fileID: 316352994}
  m_LocalRotation: {x: -0, y: -0, z: -0, w: 1}
  m_LocalPosition: {x: 0, y: 0, z: 0}
  m_LocalScale: {x: 1, y: 1, z: 1}
  m_ConstrainProportionsScale: 0
  m_Children:
  - {fileID: 178411306}
  m_Father: {fileID: 1369176902}
  m_LocalEulerAnglesHint: {x: 0, y: 0, z: 0}
  m_AnchorMin: {x: 0.5, y: 0.5}
  m_AnchorMax: {x: 0.5, y: 0.5}
  m_AnchoredPosition: {x: -35, y: 0}
  m_SizeDelta: {x: 320, y: 60}
  m_Pivot: {x: 0.5, y: 0.5}
--- !u!114 &316352996
MonoBehaviour:
  m_ObjectHideFlags: 0
  m_CorrespondingSourceObject: {fileID: 0}
  m_PrefabInstance: {fileID: 0}
  m_PrefabAsset: {fileID: 0}
  m_GameObject: {fileID: 316352994}
  m_Enabled: 1
  m_EditorHideFlags: 0
  m_Script: {fileID: 11500000, guid: 2da0c512f12947e489f739169773d7ca, type: 3}
  m_Name: 
  m_EditorClassIdentifier: 
  m_Navigation:
    m_Mode: 3
    m_WrapAround: 0
    m_SelectOnUp: {fileID: 0}
    m_SelectOnDown: {fileID: 0}
    m_SelectOnLeft: {fileID: 0}
    m_SelectOnRight: {fileID: 0}
  m_Transition: 1
  m_Colors:
    m_NormalColor: {r: 1, g: 1, b: 1, a: 1}
    m_HighlightedColor: {r: 0.9607843, g: 0.9607843, b: 0.9607843, a: 1}
    m_PressedColor: {r: 0.78431374, g: 0.78431374, b: 0.78431374, a: 1}
    m_SelectedColor: {r: 0.9607843, g: 0.9607843, b: 0.9607843, a: 1}
    m_DisabledColor: {r: 0.78431374, g: 0.78431374, b: 0.78431374, a: 0.5019608}
    m_ColorMultiplier: 1
    m_FadeDuration: 0.1
  m_SpriteState:
    m_HighlightedSprite: {fileID: 0}
    m_PressedSprite: {fileID: 0}
    m_SelectedSprite: {fileID: 0}
    m_DisabledSprite: {fileID: 0}
  m_AnimationTriggers:
    m_NormalTrigger: Normal
    m_HighlightedTrigger: Highlighted
    m_PressedTrigger: Pressed
    m_SelectedTrigger: Selected
    m_DisabledTrigger: Disabled
  m_Interactable: 1
  m_TargetGraphic: {fileID: 316352997}
  m_TextViewport: {fileID: 178411306}
  m_TextComponent: {fileID: 1768435229}
  m_Placeholder: {fileID: 1776320468}
  m_VerticalScrollbar: {fileID: 0}
  m_VerticalScrollbarEventHandler: {fileID: 0}
  m_LayoutGroup: {fileID: 0}
  m_ScrollSensitivity: 1
  m_ContentType: 0
  m_InputType: 0
  m_AsteriskChar: 42
  m_KeyboardType: 0
  m_LineType: 0
  m_HideMobileInput: 0
  m_HideSoftKeyboard: 0
  m_CharacterValidation: 0
  m_RegexValue: 
  m_GlobalPointSize: 14
  m_CharacterLimit: 0
  m_OnEndEdit:
    m_PersistentCalls:
      m_Calls: []
  m_OnSubmit:
    m_PersistentCalls:
      m_Calls: []
  m_OnSelect:
    m_PersistentCalls:
      m_Calls: []
  m_OnDeselect:
    m_PersistentCalls:
      m_Calls: []
  m_OnTextSelection:
    m_PersistentCalls:
      m_Calls: []
  m_OnEndTextSelection:
    m_PersistentCalls:
      m_Calls: []
  m_OnValueChanged:
    m_PersistentCalls:
      m_Calls:
      - m_Target: {fileID: 1201840877}
        m_TargetAssemblyTypeName: SampleSwitcher, Sample Viewer
        m_MethodName: CheckAPIKey
        m_Mode: 0
        m_Arguments:
          m_ObjectArgument: {fileID: 0}
          m_ObjectArgumentAssemblyTypeName: UnityEngine.Object, UnityEngine
          m_IntArgument: 0
          m_FloatArgument: 0
          m_StringArgument: 
          m_BoolArgument: 0
        m_CallState: 2
  m_OnTouchScreenKeyboardStatusChanged:
    m_PersistentCalls:
      m_Calls: []
  m_CaretColor: {r: 0.19607843, g: 0.19607843, b: 0.19607843, a: 1}
  m_CustomCaretColor: 0
  m_SelectionColor: {r: 0.65882355, g: 0.80784315, b: 1, a: 0.7529412}
  m_Text: 
  m_CaretBlinkRate: 0.85
  m_CaretWidth: 1
  m_ReadOnly: 0
  m_RichText: 1
  m_GlobalFontAsset: {fileID: 11400000, guid: 8f586378b4e144a9851e7b34d9b748ee, type: 2}
  m_OnFocusSelectAll: 1
  m_ResetOnDeActivation: 1
  m_RestoreOriginalTextOnEscape: 1
  m_isRichTextEditingAllowed: 0
  m_LineLimit: 0
  m_InputValidator: {fileID: 0}
--- !u!114 &316352997
MonoBehaviour:
  m_ObjectHideFlags: 0
  m_CorrespondingSourceObject: {fileID: 0}
  m_PrefabInstance: {fileID: 0}
  m_PrefabAsset: {fileID: 0}
  m_GameObject: {fileID: 316352994}
  m_Enabled: 1
  m_EditorHideFlags: 0
  m_Script: {fileID: 11500000, guid: fe87c0e1cc204ed48ad3b37840f39efc, type: 3}
  m_Name: 
  m_EditorClassIdentifier: 
  m_Material: {fileID: 0}
  m_Color: {r: 1, g: 1, b: 1, a: 0.64705884}
  m_RaycastTarget: 1
  m_RaycastPadding: {x: 0, y: 0, z: 0, w: 0}
  m_Maskable: 1
  m_OnCullStateChanged:
    m_PersistentCalls:
      m_Calls: []
  m_Sprite: {fileID: 0}
  m_Type: 1
  m_PreserveAspect: 0
  m_FillCenter: 1
  m_FillMethod: 4
  m_FillAmount: 1
  m_FillClockwise: 1
  m_FillOrigin: 0
  m_UseSpriteMesh: 0
  m_PixelsPerUnitMultiplier: 1
--- !u!222 &316352998
CanvasRenderer:
  m_ObjectHideFlags: 0
  m_CorrespondingSourceObject: {fileID: 0}
  m_PrefabInstance: {fileID: 0}
  m_PrefabAsset: {fileID: 0}
  m_GameObject: {fileID: 316352994}
  m_CullTransparentMesh: 1
--- !u!1 &331673018
GameObject:
  m_ObjectHideFlags: 0
  m_CorrespondingSourceObject: {fileID: 0}
  m_PrefabInstance: {fileID: 0}
  m_PrefabAsset: {fileID: 0}
  serializedVersion: 6
  m_Component:
  - component: {fileID: 331673019}
  - component: {fileID: 331673022}
  - component: {fileID: 331673021}
  m_Layer: 5
  m_Name: Logo
  m_TagString: Untagged
  m_Icon: {fileID: 0}
  m_NavMeshLayer: 0
  m_StaticEditorFlags: 0
  m_IsActive: 1
--- !u!224 &331673019
RectTransform:
  m_ObjectHideFlags: 0
  m_CorrespondingSourceObject: {fileID: 0}
  m_PrefabInstance: {fileID: 0}
  m_PrefabAsset: {fileID: 0}
  m_GameObject: {fileID: 331673018}
  m_LocalRotation: {x: -0, y: -0, z: -0, w: 1}
  m_LocalPosition: {x: 0, y: 0, z: 0}
  m_LocalScale: {x: 1, y: 1, z: 1}
  m_ConstrainProportionsScale: 0
  m_Children: []
  m_Father: {fileID: 713282518}
  m_LocalEulerAnglesHint: {x: 0, y: 0, z: 0}
  m_AnchorMin: {x: 0.5, y: 0.5}
  m_AnchorMax: {x: 0.5, y: 0.5}
  m_AnchoredPosition: {x: 0, y: -0.00006866455}
  m_SizeDelta: {x: 98, y: 110}
  m_Pivot: {x: 0.5, y: 0.5}
--- !u!114 &331673021
MonoBehaviour:
  m_ObjectHideFlags: 0
  m_CorrespondingSourceObject: {fileID: 0}
  m_PrefabInstance: {fileID: 0}
  m_PrefabAsset: {fileID: 0}
  m_GameObject: {fileID: 331673018}
  m_Enabled: 1
  m_EditorHideFlags: 0
  m_Script: {fileID: 11500000, guid: fe87c0e1cc204ed48ad3b37840f39efc, type: 3}
  m_Name: 
  m_EditorClassIdentifier: 
  m_Material: {fileID: 0}
  m_Color: {r: 1, g: 1, b: 1, a: 1}
  m_RaycastTarget: 1
  m_RaycastPadding: {x: 0, y: 0, z: 0, w: 0}
  m_Maskable: 1
  m_OnCullStateChanged:
    m_PersistentCalls:
      m_Calls: []
  m_Sprite: {fileID: 21300000, guid: 64f1132a65f4bba41bf67048276a0928, type: 3}
  m_Type: 0
  m_PreserveAspect: 0
  m_FillCenter: 1
  m_FillMethod: 4
  m_FillAmount: 1
  m_FillClockwise: 1
  m_FillOrigin: 0
  m_UseSpriteMesh: 0
  m_PixelsPerUnitMultiplier: 1
--- !u!222 &331673022
CanvasRenderer:
  m_ObjectHideFlags: 0
  m_CorrespondingSourceObject: {fileID: 0}
  m_PrefabInstance: {fileID: 0}
  m_PrefabAsset: {fileID: 0}
  m_GameObject: {fileID: 331673018}
  m_CullTransparentMesh: 1
--- !u!1 &397159672
GameObject:
  m_ObjectHideFlags: 0
  m_CorrespondingSourceObject: {fileID: 0}
  m_PrefabInstance: {fileID: 0}
  m_PrefabAsset: {fileID: 0}
  serializedVersion: 6
  m_Component:
  - component: {fileID: 397159673}
  - component: {fileID: 397159675}
  - component: {fileID: 397159674}
  m_Layer: 5
  m_Name: Text_Geocoding
  m_TagString: Untagged
  m_Icon: {fileID: 0}
  m_NavMeshLayer: 0
  m_StaticEditorFlags: 0
  m_IsActive: 1
--- !u!224 &397159673
RectTransform:
  m_ObjectHideFlags: 0
  m_CorrespondingSourceObject: {fileID: 0}
  m_PrefabInstance: {fileID: 0}
  m_PrefabAsset: {fileID: 0}
  m_GameObject: {fileID: 397159672}
  m_LocalRotation: {x: 0, y: 0, z: 0, w: 1}
  m_LocalPosition: {x: 0, y: 0, z: 0}
  m_LocalScale: {x: 1, y: 1, z: 1}
  m_ConstrainProportionsScale: 0
  m_Children: []
  m_Father: {fileID: 1379358657}
  m_LocalEulerAnglesHint: {x: 0, y: 0, z: 0}
  m_AnchorMin: {x: 0, y: 0}
  m_AnchorMax: {x: 1, y: 1}
  m_AnchoredPosition: {x: 0, y: 0}
  m_SizeDelta: {x: 0, y: 0}
  m_Pivot: {x: 0.5, y: 0.5}
--- !u!114 &397159674
MonoBehaviour:
  m_ObjectHideFlags: 0
  m_CorrespondingSourceObject: {fileID: 0}
  m_PrefabInstance: {fileID: 0}
  m_PrefabAsset: {fileID: 0}
  m_GameObject: {fileID: 397159672}
  m_Enabled: 1
  m_EditorHideFlags: 0
  m_Script: {fileID: 11500000, guid: f4688fdb7df04437aeb418b961361dc5, type: 3}
  m_Name: 
  m_EditorClassIdentifier: 
  m_Material: {fileID: 0}
  m_Color: {r: 1, g: 1, b: 1, a: 1}
  m_RaycastTarget: 1
  m_RaycastPadding: {x: 0, y: 0, z: 0, w: 0}
  m_Maskable: 1
  m_OnCullStateChanged:
    m_PersistentCalls:
      m_Calls: []
  m_text: Geocoding
  m_isRightToLeft: 0
  m_fontAsset: {fileID: 11400000, guid: e59fb78ae467b9446bad6955a0dd0766, type: 2}
  m_sharedMaterial: {fileID: 8862657535182535335, guid: e59fb78ae467b9446bad6955a0dd0766, type: 2}
  m_fontSharedMaterials: []
  m_fontMaterial: {fileID: 0}
  m_fontMaterials: []
  m_fontColor32:
    serializedVersion: 2
    rgba: 4294967295
  m_fontColor: {r: 1, g: 1, b: 1, a: 1}
  m_enableVertexGradient: 0
  m_colorMode: 3
  m_fontColorGradient:
    topLeft: {r: 1, g: 1, b: 1, a: 1}
    topRight: {r: 1, g: 1, b: 1, a: 1}
    bottomLeft: {r: 1, g: 1, b: 1, a: 1}
    bottomRight: {r: 1, g: 1, b: 1, a: 1}
  m_fontColorGradientPreset: {fileID: 0}
  m_spriteAsset: {fileID: 0}
  m_tintAllSprites: 0
  m_StyleSheet: {fileID: 0}
  m_TextStyleHashCode: -1183493901
  m_overrideHtmlColors: 0
  m_faceColor:
    serializedVersion: 2
    rgba: 4294967295
  m_fontSize: 35
  m_fontSizeBase: 35
  m_fontWeight: 400
  m_enableAutoSizing: 0
  m_fontSizeMin: 18
  m_fontSizeMax: 72
  m_fontStyle: 0
  m_HorizontalAlignment: 1
  m_VerticalAlignment: 512
  m_textAlignment: 65535
  m_characterSpacing: 0
  m_wordSpacing: 0
  m_lineSpacing: 0
  m_lineSpacingMax: 0
  m_paragraphSpacing: 0
  m_charWidthMaxAdj: 0
  m_enableWordWrapping: 1
  m_wordWrappingRatios: 0.4
  m_overflowMode: 0
  m_linkedTextComponent: {fileID: 0}
  parentLinkedComponent: {fileID: 0}
  m_enableKerning: 1
  m_enableExtraPadding: 0
  checkPaddingRequired: 0
  m_isRichText: 1
  m_parseCtrlCharacters: 1
  m_isOrthographic: 1
  m_isCullingEnabled: 0
  m_horizontalMapping: 0
  m_verticalMapping: 0
  m_uvLineOffset: 0
  m_geometrySortingOrder: 0
  m_IsTextObjectScaleStatic: 0
  m_VertexBufferAutoSizeReduction: 0
  m_useMaxVisibleDescender: 1
  m_pageToDisplay: 1
  m_margin: {x: 0, y: 0, z: 0, w: 0}
  m_isUsingLegacyAnimationComponent: 0
  m_isVolumetricText: 0
  m_hasFontAssetChanged: 0
  m_baseMaterial: {fileID: 0}
  m_maskOffset: {x: 0, y: 0, z: 0, w: 0}
--- !u!222 &397159675
CanvasRenderer:
  m_ObjectHideFlags: 0
  m_CorrespondingSourceObject: {fileID: 0}
  m_PrefabInstance: {fileID: 0}
  m_PrefabAsset: {fileID: 0}
  m_GameObject: {fileID: 397159672}
  m_CullTransparentMesh: 1
--- !u!1 &403383049
GameObject:
  m_ObjectHideFlags: 0
  m_CorrespondingSourceObject: {fileID: 0}
  m_PrefabInstance: {fileID: 0}
  m_PrefabAsset: {fileID: 0}
  serializedVersion: 6
  m_Component:
  - component: {fileID: 403383050}
  - component: {fileID: 403383053}
  - component: {fileID: 403383052}
  - component: {fileID: 403383051}
  m_Layer: 5
  m_Name: SlideButton
  m_TagString: Untagged
  m_Icon: {fileID: 0}
  m_NavMeshLayer: 0
  m_StaticEditorFlags: 0
  m_IsActive: 1
--- !u!224 &403383050
RectTransform:
  m_ObjectHideFlags: 0
  m_CorrespondingSourceObject: {fileID: 0}
  m_PrefabInstance: {fileID: 0}
  m_PrefabAsset: {fileID: 0}
  m_GameObject: {fileID: 403383049}
  m_LocalRotation: {x: -0, y: -0, z: -0, w: 1}
  m_LocalPosition: {x: 0, y: 0, z: 0}
  m_LocalScale: {x: 1, y: 1, z: 1}
  m_ConstrainProportionsScale: 0
  m_Children: []
  m_Father: {fileID: 611118318}
  m_LocalEulerAnglesHint: {x: 0, y: 0, z: 0}
  m_AnchorMin: {x: 0.5, y: 0.5}
  m_AnchorMax: {x: 0.5, y: 0.5}
  m_AnchoredPosition: {x: -559, y: 625.6}
  m_SizeDelta: {x: 30, y: 23}
  m_Pivot: {x: 0.5, y: 0.5}
--- !u!114 &403383051
MonoBehaviour:
  m_ObjectHideFlags: 0
  m_CorrespondingSourceObject: {fileID: 0}
  m_PrefabInstance: {fileID: 0}
  m_PrefabAsset: {fileID: 0}
  m_GameObject: {fileID: 403383049}
  m_Enabled: 1
  m_EditorHideFlags: 0
  m_Script: {fileID: 11500000, guid: 4e29b1a8efbd4b44bb3f3716e73f07ff, type: 3}
  m_Name: 
  m_EditorClassIdentifier: 
  m_Navigation:
    m_Mode: 3
    m_WrapAround: 0
    m_SelectOnUp: {fileID: 0}
    m_SelectOnDown: {fileID: 0}
    m_SelectOnLeft: {fileID: 0}
    m_SelectOnRight: {fileID: 0}
  m_Transition: 1
  m_Colors:
    m_NormalColor: {r: 1, g: 1, b: 1, a: 1}
    m_HighlightedColor: {r: 0.5921569, g: 0.2784314, b: 1, a: 1}
    m_PressedColor: {r: 0.39215687, g: 0.047058824, b: 0.84313726, a: 1}
    m_SelectedColor: {r: 0.34117648, g: 0.039215688, b: 0.7254902, a: 1}
    m_DisabledColor: {r: 0.78431374, g: 0.78431374, b: 0.78431374, a: 0.5019608}
    m_ColorMultiplier: 1
    m_FadeDuration: 0.1
  m_SpriteState:
    m_HighlightedSprite: {fileID: 0}
    m_PressedSprite: {fileID: 0}
    m_SelectedSprite: {fileID: 0}
    m_DisabledSprite: {fileID: 0}
  m_AnimationTriggers:
    m_NormalTrigger: Normal
    m_HighlightedTrigger: Highlighted
    m_PressedTrigger: Pressed
    m_SelectedTrigger: Selected
    m_DisabledTrigger: Disabled
  m_Interactable: 1
  m_TargetGraphic: {fileID: 403383052}
  m_OnClick:
    m_PersistentCalls:
      m_Calls:
      - m_Target: {fileID: 611118319}
        m_TargetAssemblyTypeName: UnityEngine.Animator, UnityEngine
        m_MethodName: Play
        m_Mode: 5
        m_Arguments:
          m_ObjectArgument: {fileID: 0}
          m_ObjectArgumentAssemblyTypeName: UnityEngine.Object, UnityEngine
          m_IntArgument: 0
          m_FloatArgument: 0
          m_StringArgument: MenuSliderAnim
          m_BoolArgument: 0
        m_CallState: 2
      - m_Target: {fileID: 713282519}
        m_TargetAssemblyTypeName: UnityEngine.Animator, UnityEngine
        m_MethodName: Play
        m_Mode: 5
        m_Arguments:
          m_ObjectArgument: {fileID: 0}
          m_ObjectArgumentAssemblyTypeName: UnityEngine.Object, UnityEngine
          m_IntArgument: 0
          m_FloatArgument: 0
          m_StringArgument: LogoSliderAnim
          m_BoolArgument: 0
        m_CallState: 2
--- !u!114 &403383052
MonoBehaviour:
  m_ObjectHideFlags: 0
  m_CorrespondingSourceObject: {fileID: 0}
  m_PrefabInstance: {fileID: 0}
  m_PrefabAsset: {fileID: 0}
  m_GameObject: {fileID: 403383049}
  m_Enabled: 1
  m_EditorHideFlags: 0
  m_Script: {fileID: 11500000, guid: fe87c0e1cc204ed48ad3b37840f39efc, type: 3}
  m_Name: 
  m_EditorClassIdentifier: 
  m_Material: {fileID: 0}
  m_Color: {r: 1, g: 1, b: 1, a: 1}
  m_RaycastTarget: 1
  m_RaycastPadding: {x: 0, y: 0, z: 0, w: 0}
  m_Maskable: 1
  m_OnCullStateChanged:
    m_PersistentCalls:
      m_Calls: []
  m_Sprite: {fileID: 21300000, guid: 53d5cc20323493d4cb37b5b2b728a829, type: 3}
  m_Type: 0
  m_PreserveAspect: 0
  m_FillCenter: 1
  m_FillMethod: 4
  m_FillAmount: 1
  m_FillClockwise: 1
  m_FillOrigin: 0
  m_UseSpriteMesh: 0
  m_PixelsPerUnitMultiplier: 1
--- !u!222 &403383053
CanvasRenderer:
  m_ObjectHideFlags: 0
  m_CorrespondingSourceObject: {fileID: 0}
  m_PrefabInstance: {fileID: 0}
  m_PrefabAsset: {fileID: 0}
  m_GameObject: {fileID: 403383049}
  m_CullTransparentMesh: 1
--- !u!1 &440851148
GameObject:
  m_ObjectHideFlags: 0
  m_CorrespondingSourceObject: {fileID: 0}
  m_PrefabInstance: {fileID: 0}
  m_PrefabAsset: {fileID: 0}
  serializedVersion: 6
  m_Component:
  - component: {fileID: 440851149}
  - component: {fileID: 440851152}
  - component: {fileID: 440851151}
  - component: {fileID: 440851150}
  m_Layer: 5
  m_Name: Header
  m_TagString: Untagged
  m_Icon: {fileID: 0}
  m_NavMeshLayer: 0
  m_StaticEditorFlags: 0
  m_IsActive: 1
--- !u!224 &440851149
RectTransform:
  m_ObjectHideFlags: 0
  m_CorrespondingSourceObject: {fileID: 0}
  m_PrefabInstance: {fileID: 0}
  m_PrefabAsset: {fileID: 0}
  m_GameObject: {fileID: 440851148}
  m_LocalRotation: {x: 0, y: 0, z: 0, w: 1}
  m_LocalPosition: {x: 0, y: 0, z: 0}
  m_LocalScale: {x: 1, y: 1, z: 1}
  m_ConstrainProportionsScale: 0
  m_Children:
  - {fileID: 496770993}
  - {fileID: 290383722}
  - {fileID: 2096995680}
  m_Father: {fileID: 466282555}
  m_LocalEulerAnglesHint: {x: 0, y: 0, z: 0}
  m_AnchorMin: {x: 0, y: 0}
  m_AnchorMax: {x: 0, y: 0}
  m_AnchoredPosition: {x: 0, y: 0}
  m_SizeDelta: {x: 0, y: 0}
  m_Pivot: {x: 0.5, y: 0.5}
--- !u!114 &440851150
MonoBehaviour:
  m_ObjectHideFlags: 0
  m_CorrespondingSourceObject: {fileID: 0}
  m_PrefabInstance: {fileID: 0}
  m_PrefabAsset: {fileID: 0}
  m_GameObject: {fileID: 440851148}
  m_Enabled: 1
  m_EditorHideFlags: 0
  m_Script: {fileID: 11500000, guid: 306cc8c2b49d7114eaa3623786fc2126, type: 3}
  m_Name: 
  m_EditorClassIdentifier: 
  m_IgnoreLayout: 0
  m_MinWidth: -1
  m_MinHeight: -1
  m_PreferredWidth: 680
  m_PreferredHeight: 50
  m_FlexibleWidth: -1
  m_FlexibleHeight: -1
  m_LayoutPriority: 1
--- !u!114 &440851151
MonoBehaviour:
  m_ObjectHideFlags: 0
  m_CorrespondingSourceObject: {fileID: 0}
  m_PrefabInstance: {fileID: 0}
  m_PrefabAsset: {fileID: 0}
  m_GameObject: {fileID: 440851148}
  m_Enabled: 1
  m_EditorHideFlags: 0
  m_Script: {fileID: 11500000, guid: 30649d3a9faa99c48a7b1166b86bf2a0, type: 3}
  m_Name: 
  m_EditorClassIdentifier: 
  m_Padding:
    m_Left: 0
    m_Right: 0
    m_Top: 0
    m_Bottom: 0
  m_ChildAlignment: 0
  m_Spacing: 0
  m_ChildForceExpandWidth: 0
  m_ChildForceExpandHeight: 0
  m_ChildControlWidth: 1
  m_ChildControlHeight: 1
  m_ChildScaleWidth: 0
  m_ChildScaleHeight: 0
  m_ReverseArrangement: 0
--- !u!222 &440851152
CanvasRenderer:
  m_ObjectHideFlags: 0
  m_CorrespondingSourceObject: {fileID: 0}
  m_PrefabInstance: {fileID: 0}
  m_PrefabAsset: {fileID: 0}
  m_GameObject: {fileID: 440851148}
  m_CullTransparentMesh: 1
--- !u!1 &455417947
GameObject:
  m_ObjectHideFlags: 0
  m_CorrespondingSourceObject: {fileID: 0}
  m_PrefabInstance: {fileID: 0}
  m_PrefabAsset: {fileID: 0}
  serializedVersion: 6
  m_Component:
  - component: {fileID: 455417948}
  - component: {fileID: 455417951}
  - component: {fileID: 455417950}
  - component: {fileID: 455417949}
  m_Layer: 5
  m_Name: Scroll View
  m_TagString: Untagged
  m_Icon: {fileID: 0}
  m_NavMeshLayer: 0
  m_StaticEditorFlags: 0
  m_IsActive: 1
--- !u!224 &455417948
RectTransform:
  m_ObjectHideFlags: 0
  m_CorrespondingSourceObject: {fileID: 0}
  m_PrefabInstance: {fileID: 0}
  m_PrefabAsset: {fileID: 0}
  m_GameObject: {fileID: 455417947}
  m_LocalRotation: {x: 0, y: 0, z: 0, w: 1}
  m_LocalPosition: {x: 0, y: 0, z: 0}
  m_LocalScale: {x: 1, y: 1, z: 1}
  m_ConstrainProportionsScale: 0
  m_Children:
  - {fileID: 1566643829}
  m_Father: {fileID: 533411583}
  m_LocalEulerAnglesHint: {x: 0, y: 0, z: 0}
  m_AnchorMin: {x: 0.5, y: 0.5}
  m_AnchorMax: {x: 0.5, y: 0.5}
  m_AnchoredPosition: {x: 28, y: 2}
  m_SizeDelta: {x: 450, y: 650}
  m_Pivot: {x: 0.5, y: 0.5}
--- !u!114 &455417949
MonoBehaviour:
  m_ObjectHideFlags: 0
  m_CorrespondingSourceObject: {fileID: 0}
  m_PrefabInstance: {fileID: 0}
  m_PrefabAsset: {fileID: 0}
  m_GameObject: {fileID: 455417947}
  m_Enabled: 0
  m_EditorHideFlags: 0
  m_Script: {fileID: 11500000, guid: 1aa08ab6e0800fa44ae55d278d1423e3, type: 3}
  m_Name: 
  m_EditorClassIdentifier: 
  m_Content: {fileID: 82947692}
  m_Horizontal: 1
  m_Vertical: 1
  m_MovementType: 1
  m_Elasticity: 0.1
  m_Inertia: 1
  m_DecelerationRate: 0.135
  m_ScrollSensitivity: 1
  m_Viewport: {fileID: 1566643829}
  m_HorizontalScrollbar: {fileID: 0}
  m_VerticalScrollbar: {fileID: 0}
  m_HorizontalScrollbarVisibility: 2
  m_VerticalScrollbarVisibility: 2
  m_HorizontalScrollbarSpacing: -3
  m_VerticalScrollbarSpacing: -3
  m_OnValueChanged:
    m_PersistentCalls:
      m_Calls: []
--- !u!114 &455417950
MonoBehaviour:
  m_ObjectHideFlags: 0
  m_CorrespondingSourceObject: {fileID: 0}
  m_PrefabInstance: {fileID: 0}
  m_PrefabAsset: {fileID: 0}
  m_GameObject: {fileID: 455417947}
  m_Enabled: 0
  m_EditorHideFlags: 0
  m_Script: {fileID: 11500000, guid: fe87c0e1cc204ed48ad3b37840f39efc, type: 3}
  m_Name: 
  m_EditorClassIdentifier: 
  m_Material: {fileID: 0}
  m_Color: {r: 1, g: 1, b: 1, a: 0.392}
  m_RaycastTarget: 1
  m_RaycastPadding: {x: 0, y: 0, z: 0, w: 0}
  m_Maskable: 1
  m_OnCullStateChanged:
    m_PersistentCalls:
      m_Calls: []
  m_Sprite: {fileID: 10907, guid: 0000000000000000f000000000000000, type: 0}
  m_Type: 1
  m_PreserveAspect: 0
  m_FillCenter: 1
  m_FillMethod: 4
  m_FillAmount: 1
  m_FillClockwise: 1
  m_FillOrigin: 0
  m_UseSpriteMesh: 0
  m_PixelsPerUnitMultiplier: 1
--- !u!222 &455417951
CanvasRenderer:
  m_ObjectHideFlags: 0
  m_CorrespondingSourceObject: {fileID: 0}
  m_PrefabInstance: {fileID: 0}
  m_PrefabAsset: {fileID: 0}
  m_GameObject: {fileID: 455417947}
  m_CullTransparentMesh: 1
--- !u!1 &456742792
GameObject:
  m_ObjectHideFlags: 0
  m_CorrespondingSourceObject: {fileID: 0}
  m_PrefabInstance: {fileID: 0}
  m_PrefabAsset: {fileID: 0}
  serializedVersion: 6
  m_Component:
  - component: {fileID: 456742793}
  - component: {fileID: 456742796}
  - component: {fileID: 456742795}
  - component: {fileID: 456742794}
  m_Layer: 5
  m_Name: Weather Query
  m_TagString: Untagged
  m_Icon: {fileID: 0}
  m_NavMeshLayer: 0
  m_StaticEditorFlags: 0
  m_IsActive: 1
--- !u!224 &456742793
RectTransform:
  m_ObjectHideFlags: 0
  m_CorrespondingSourceObject: {fileID: 0}
  m_PrefabInstance: {fileID: 0}
  m_PrefabAsset: {fileID: 0}
  m_GameObject: {fileID: 456742792}
  m_LocalRotation: {x: 0, y: 0, z: 0, w: 1}
  m_LocalPosition: {x: 0, y: 0, z: 0}
  m_LocalScale: {x: 1, y: 1, z: 1}
  m_ConstrainProportionsScale: 0
  m_Children:
  - {fileID: 1813216670}
  m_Father: {fileID: 82947692}
  m_LocalEulerAnglesHint: {x: 0, y: 0, z: 0}
  m_AnchorMin: {x: 0, y: 1}
  m_AnchorMax: {x: 0, y: 1}
  m_AnchoredPosition: {x: 195, y: -625}
  m_SizeDelta: {x: 390, y: 50}
  m_Pivot: {x: 0.5, y: 0.5}
--- !u!114 &456742794
MonoBehaviour:
  m_ObjectHideFlags: 0
  m_CorrespondingSourceObject: {fileID: 0}
  m_PrefabInstance: {fileID: 0}
  m_PrefabAsset: {fileID: 0}
  m_GameObject: {fileID: 456742792}
  m_Enabled: 1
  m_EditorHideFlags: 0
  m_Script: {fileID: 11500000, guid: 4e29b1a8efbd4b44bb3f3716e73f07ff, type: 3}
  m_Name: 
  m_EditorClassIdentifier: 
  m_Navigation:
    m_Mode: 3
    m_WrapAround: 0
    m_SelectOnUp: {fileID: 0}
    m_SelectOnDown: {fileID: 0}
    m_SelectOnLeft: {fileID: 0}
    m_SelectOnRight: {fileID: 0}
  m_Transition: 1
  m_Colors:
    m_NormalColor: {r: 1, g: 1, b: 1, a: 1}
    m_HighlightedColor: {r: 0.5921569, g: 0.2784314, b: 1, a: 1}
    m_PressedColor: {r: 0.5224015, g: 0.20024922, b: 0.9433962, a: 1}
    m_SelectedColor: {r: 0.34053445, g: 0.03769135, b: 0.7264151, a: 1}
    m_DisabledColor: {r: 0.5411765, g: 0.5411765, b: 0.5411765, a: 1}
    m_ColorMultiplier: 1
    m_FadeDuration: 0.1
  m_SpriteState:
    m_HighlightedSprite: {fileID: 0}
    m_PressedSprite: {fileID: 0}
    m_SelectedSprite: {fileID: 0}
    m_DisabledSprite: {fileID: 0}
  m_AnimationTriggers:
    m_NormalTrigger: Normal
    m_HighlightedTrigger: Highlighted
    m_PressedTrigger: Pressed
    m_SelectedTrigger: Selected
    m_DisabledTrigger: Disabled
  m_Interactable: 1
  m_TargetGraphic: {fileID: 1813216671}
  m_OnClick:
    m_PersistentCalls:
      m_Calls:
      - m_Target: {fileID: 1201840877}
        m_TargetAssemblyTypeName: SampleSwitcher, Sample Viewer
        m_MethodName: SetNextSceneName
        m_Mode: 5
        m_Arguments:
          m_ObjectArgument: {fileID: 0}
          m_ObjectArgumentAssemblyTypeName: UnityEngine.Object, UnityEngine
          m_IntArgument: 0
          m_FloatArgument: 0
          m_StringArgument: WeatherQuery
          m_BoolArgument: 0
        m_CallState: 2
      - m_Target: {fileID: 1201840877}
        m_TargetAssemblyTypeName: SampleSwitcher, Sample Viewer
        m_MethodName: SceneButtonOnClick
        m_Mode: 1
        m_Arguments:
          m_ObjectArgument: {fileID: 0}
          m_ObjectArgumentAssemblyTypeName: UnityEngine.Object, UnityEngine
          m_IntArgument: 0
          m_FloatArgument: 0
          m_StringArgument: 
          m_BoolArgument: 0
        m_CallState: 2
      - m_Target: {fileID: 611118319}
        m_TargetAssemblyTypeName: UnityEngine.Animator, UnityEngine
        m_MethodName: Play
        m_Mode: 5
        m_Arguments:
          m_ObjectArgument: {fileID: 0}
          m_ObjectArgumentAssemblyTypeName: UnityEngine.Object, UnityEngine
          m_IntArgument: 0
          m_FloatArgument: 0
          m_StringArgument: MenuSliderAnim
          m_BoolArgument: 0
        m_CallState: 2
      - m_Target: {fileID: 713282519}
        m_TargetAssemblyTypeName: UnityEngine.Animator, UnityEngine
        m_MethodName: Play
        m_Mode: 5
        m_Arguments:
          m_ObjectArgument: {fileID: 0}
          m_ObjectArgumentAssemblyTypeName: UnityEngine.Object, UnityEngine
          m_IntArgument: 0
          m_FloatArgument: 0
          m_StringArgument: LogoSliderAnim
          m_BoolArgument: 0
        m_CallState: 2
      - m_Target: {fileID: 1201840877}
        m_TargetAssemblyTypeName: SampleSwitcher, Sample Viewer
        m_MethodName: OnSceneButtonClicked
        m_Mode: 2
        m_Arguments:
          m_ObjectArgument: {fileID: 456742794}
          m_ObjectArgumentAssemblyTypeName: UnityEngine.UI.Button, UnityEngine.UI
          m_IntArgument: 0
          m_FloatArgument: 0
          m_StringArgument: 
          m_BoolArgument: 0
        m_CallState: 2
      - m_Target: {fileID: 1437857924}
        m_TargetAssemblyTypeName: UnityEngine.GameObject, UnityEngine
        m_MethodName: SetActive
        m_Mode: 6
        m_Arguments:
          m_ObjectArgument: {fileID: 0}
          m_ObjectArgumentAssemblyTypeName: UnityEngine.Object, UnityEngine
          m_IntArgument: 0
          m_FloatArgument: 0
          m_StringArgument: 
          m_BoolArgument: 1
        m_CallState: 2
      - m_Target: {fileID: 841042261}
        m_TargetAssemblyTypeName: UnityEngine.GameObject, UnityEngine
        m_MethodName: SetActive
        m_Mode: 6
        m_Arguments:
          m_ObjectArgument: {fileID: 0}
          m_ObjectArgumentAssemblyTypeName: UnityEngine.Object, UnityEngine
          m_IntArgument: 0
          m_FloatArgument: 0
          m_StringArgument: 
          m_BoolArgument: 1
        m_CallState: 2
      - m_Target: {fileID: 1201840877}
        m_TargetAssemblyTypeName: SampleSwitcher, Sample Viewer
        m_MethodName: PipelineButtonOnClick
        m_Mode: 1
        m_Arguments:
          m_ObjectArgument: {fileID: 0}
          m_ObjectArgumentAssemblyTypeName: UnityEngine.Object, UnityEngine
          m_IntArgument: 0
          m_FloatArgument: 0
          m_StringArgument: 
          m_BoolArgument: 0
        m_CallState: 2
      - m_Target: {fileID: 1201840877}
        m_TargetAssemblyTypeName: SampleSwitcher, Sample Viewer
        m_MethodName: OnPipelineButtonClicked
        m_Mode: 2
        m_Arguments:
          m_ObjectArgument: {fileID: 1437857926}
          m_ObjectArgumentAssemblyTypeName: UnityEngine.UI.Button, UnityEngine.UI
          m_IntArgument: 0
          m_FloatArgument: 0
          m_StringArgument: 
          m_BoolArgument: 0
        m_CallState: 2
      - m_Target: {fileID: 1201840877}
        m_TargetAssemblyTypeName: SampleSwitcher, Sample Viewer
        m_MethodName: SetPipelineText
        m_Mode: 5
        m_Arguments:
          m_ObjectArgument: {fileID: 0}
          m_ObjectArgumentAssemblyTypeName: UnityEngine.Object, UnityEngine
          m_IntArgument: 0
          m_FloatArgument: 0
          m_StringArgument: HDRP
          m_BoolArgument: 0
        m_CallState: 2
      - m_Target: {fileID: 841042263}
        m_TargetAssemblyTypeName: UnityEngine.UI.Selectable, UnityEngine.UI
        m_MethodName: set_interactable
        m_Mode: 6
        m_Arguments:
          m_ObjectArgument: {fileID: 0}
          m_ObjectArgumentAssemblyTypeName: UnityEngine.Object, UnityEngine
          m_IntArgument: 0
          m_FloatArgument: 0
          m_StringArgument: 
          m_BoolArgument: 0
        m_CallState: 2
--- !u!114 &456742795
MonoBehaviour:
  m_ObjectHideFlags: 0
  m_CorrespondingSourceObject: {fileID: 0}
  m_PrefabInstance: {fileID: 0}
  m_PrefabAsset: {fileID: 0}
  m_GameObject: {fileID: 456742792}
  m_Enabled: 0
  m_EditorHideFlags: 0
  m_Script: {fileID: 11500000, guid: fe87c0e1cc204ed48ad3b37840f39efc, type: 3}
  m_Name: 
  m_EditorClassIdentifier: 
  m_Material: {fileID: 0}
  m_Color: {r: 1, g: 1, b: 1, a: 1}
  m_RaycastTarget: 1
  m_RaycastPadding: {x: 0, y: 0, z: 0, w: 0}
  m_Maskable: 1
  m_OnCullStateChanged:
    m_PersistentCalls:
      m_Calls: []
  m_Sprite: {fileID: 10905, guid: 0000000000000000f000000000000000, type: 0}
  m_Type: 1
  m_PreserveAspect: 0
  m_FillCenter: 1
  m_FillMethod: 4
  m_FillAmount: 1
  m_FillClockwise: 1
  m_FillOrigin: 0
  m_UseSpriteMesh: 0
  m_PixelsPerUnitMultiplier: 1
--- !u!222 &456742796
CanvasRenderer:
  m_ObjectHideFlags: 0
  m_CorrespondingSourceObject: {fileID: 0}
  m_PrefabInstance: {fileID: 0}
  m_PrefabAsset: {fileID: 0}
  m_GameObject: {fileID: 456742792}
  m_CullTransparentMesh: 1
--- !u!1 &466282554
GameObject:
  m_ObjectHideFlags: 0
  m_CorrespondingSourceObject: {fileID: 0}
  m_PrefabInstance: {fileID: 0}
  m_PrefabAsset: {fileID: 0}
  serializedVersion: 6
  m_Component:
  - component: {fileID: 466282555}
  - component: {fileID: 466282556}
  - component: {fileID: 466282558}
  - component: {fileID: 466282557}
  m_Layer: 5
  m_Name: ListedItem_API_key
  m_TagString: Untagged
  m_Icon: {fileID: 0}
  m_NavMeshLayer: 0
  m_StaticEditorFlags: 0
  m_IsActive: 1
--- !u!224 &466282555
RectTransform:
  m_ObjectHideFlags: 0
  m_CorrespondingSourceObject: {fileID: 0}
  m_PrefabInstance: {fileID: 0}
  m_PrefabAsset: {fileID: 0}
  m_GameObject: {fileID: 466282554}
  m_LocalRotation: {x: 0, y: 0, z: 0, w: 1}
  m_LocalPosition: {x: 0, y: 0, z: 0}
  m_LocalScale: {x: 1, y: 1, z: 1}
  m_ConstrainProportionsScale: 0
  m_Children:
  - {fileID: 440851149}
  - {fileID: 1369176902}
  m_Father: {fileID: 519873324}
  m_LocalEulerAnglesHint: {x: 0, y: 0, z: 0}
  m_AnchorMin: {x: 0, y: 1}
  m_AnchorMax: {x: 0, y: 1}
  m_AnchoredPosition: {x: 316.5, y: -315.992}
  m_SizeDelta: {x: 633, y: 0}
  m_Pivot: {x: 0.5, y: 0.5}
--- !u!222 &466282556
CanvasRenderer:
  m_ObjectHideFlags: 0
  m_CorrespondingSourceObject: {fileID: 0}
  m_PrefabInstance: {fileID: 0}
  m_PrefabAsset: {fileID: 0}
  m_GameObject: {fileID: 466282554}
  m_CullTransparentMesh: 1
--- !u!114 &466282557
MonoBehaviour:
  m_ObjectHideFlags: 0
  m_CorrespondingSourceObject: {fileID: 0}
  m_PrefabInstance: {fileID: 0}
  m_PrefabAsset: {fileID: 0}
  m_GameObject: {fileID: 466282554}
  m_Enabled: 1
  m_EditorHideFlags: 0
  m_Script: {fileID: 11500000, guid: 3245ec927659c4140ac4f8d17403cc18, type: 3}
  m_Name: 
  m_EditorClassIdentifier: 
  m_HorizontalFit: 0
  m_VerticalFit: 2
--- !u!114 &466282558
MonoBehaviour:
  m_ObjectHideFlags: 0
  m_CorrespondingSourceObject: {fileID: 0}
  m_PrefabInstance: {fileID: 0}
  m_PrefabAsset: {fileID: 0}
  m_GameObject: {fileID: 466282554}
  m_Enabled: 1
  m_EditorHideFlags: 0
  m_Script: {fileID: 11500000, guid: 59f8146938fff824cb5fd77236b75775, type: 3}
  m_Name: 
  m_EditorClassIdentifier: 
  m_Padding:
    m_Left: 0
    m_Right: 0
    m_Top: 0
    m_Bottom: 0
  m_ChildAlignment: 0
  m_Spacing: 0
  m_ChildForceExpandWidth: 0
  m_ChildForceExpandHeight: 0
  m_ChildControlWidth: 1
  m_ChildControlHeight: 1
  m_ChildScaleWidth: 0
  m_ChildScaleHeight: 0
  m_ReverseArrangement: 0
--- !u!1 &496770992
GameObject:
  m_ObjectHideFlags: 0
  m_CorrespondingSourceObject: {fileID: 0}
  m_PrefabInstance: {fileID: 0}
  m_PrefabAsset: {fileID: 0}
  serializedVersion: 6
  m_Component:
  - component: {fileID: 496770993}
  - component: {fileID: 496770997}
  - component: {fileID: 496770996}
  - component: {fileID: 496770995}
  - component: {fileID: 496770994}
  m_Layer: 5
  m_Name: Shrink
  m_TagString: Untagged
  m_Icon: {fileID: 0}
  m_NavMeshLayer: 0
  m_StaticEditorFlags: 0
  m_IsActive: 0
--- !u!224 &496770993
RectTransform:
  m_ObjectHideFlags: 0
  m_CorrespondingSourceObject: {fileID: 0}
  m_PrefabInstance: {fileID: 0}
  m_PrefabAsset: {fileID: 0}
  m_GameObject: {fileID: 496770992}
  m_LocalRotation: {x: 0, y: 0, z: 0, w: 1}
  m_LocalPosition: {x: 0, y: 0, z: 0}
  m_LocalScale: {x: 1, y: 1, z: 1}
  m_ConstrainProportionsScale: 0
  m_Children: []
  m_Father: {fileID: 440851149}
  m_LocalEulerAnglesHint: {x: 0, y: 0, z: 0}
  m_AnchorMin: {x: 0, y: 1}
  m_AnchorMax: {x: 0, y: 1}
  m_AnchoredPosition: {x: 19.5, y: -19.5}
  m_SizeDelta: {x: 39, y: 39}
  m_Pivot: {x: 0.5, y: 0.5}
--- !u!114 &496770994
MonoBehaviour:
  m_ObjectHideFlags: 0
  m_CorrespondingSourceObject: {fileID: 0}
  m_PrefabInstance: {fileID: 0}
  m_PrefabAsset: {fileID: 0}
  m_GameObject: {fileID: 496770992}
  m_Enabled: 1
  m_EditorHideFlags: 0
  m_Script: {fileID: 11500000, guid: 306cc8c2b49d7114eaa3623786fc2126, type: 3}
  m_Name: 
  m_EditorClassIdentifier: 
  m_IgnoreLayout: 0
  m_MinWidth: -1
  m_MinHeight: -1
  m_PreferredWidth: 39
  m_PreferredHeight: 39
  m_FlexibleWidth: 0
  m_FlexibleHeight: 0
  m_LayoutPriority: 1
--- !u!114 &496770995
MonoBehaviour:
  m_ObjectHideFlags: 0
  m_CorrespondingSourceObject: {fileID: 0}
  m_PrefabInstance: {fileID: 0}
  m_PrefabAsset: {fileID: 0}
  m_GameObject: {fileID: 496770992}
  m_Enabled: 1
  m_EditorHideFlags: 0
  m_Script: {fileID: 11500000, guid: 4e29b1a8efbd4b44bb3f3716e73f07ff, type: 3}
  m_Name: 
  m_EditorClassIdentifier: 
  m_Navigation:
    m_Mode: 3
    m_WrapAround: 0
    m_SelectOnUp: {fileID: 0}
    m_SelectOnDown: {fileID: 0}
    m_SelectOnLeft: {fileID: 0}
    m_SelectOnRight: {fileID: 0}
  m_Transition: 1
  m_Colors:
    m_NormalColor: {r: 1, g: 1, b: 1, a: 1}
    m_HighlightedColor: {r: 0.5921569, g: 0.2784314, b: 1, a: 1}
    m_PressedColor: {r: 0.39215687, g: 0.047058824, b: 0.84313726, a: 1}
    m_SelectedColor: {r: 0.34117648, g: 0.039215688, b: 0.7254902, a: 1}
    m_DisabledColor: {r: 0.78431374, g: 0.78431374, b: 0.78431374, a: 0.5019608}
    m_ColorMultiplier: 1
    m_FadeDuration: 0.1
  m_SpriteState:
    m_HighlightedSprite: {fileID: 0}
    m_PressedSprite: {fileID: 0}
    m_SelectedSprite: {fileID: 0}
    m_DisabledSprite: {fileID: 0}
  m_AnimationTriggers:
    m_NormalTrigger: Normal
    m_HighlightedTrigger: Highlighted
    m_PressedTrigger: Pressed
    m_SelectedTrigger: Selected
    m_DisabledTrigger: Disabled
  m_Interactable: 1
  m_TargetGraphic: {fileID: 496770996}
  m_OnClick:
    m_PersistentCalls:
      m_Calls:
      - m_Target: {fileID: 290383721}
        m_TargetAssemblyTypeName: UnityEngine.GameObject, UnityEngine
        m_MethodName: SetActive
        m_Mode: 6
        m_Arguments:
          m_ObjectArgument: {fileID: 0}
          m_ObjectArgumentAssemblyTypeName: UnityEngine.Object, UnityEngine
          m_IntArgument: 0
          m_FloatArgument: 0
          m_StringArgument: 
          m_BoolArgument: 1
        m_CallState: 2
      - m_Target: {fileID: 496770992}
        m_TargetAssemblyTypeName: UnityEngine.GameObject, UnityEngine
        m_MethodName: SetActive
        m_Mode: 6
        m_Arguments:
          m_ObjectArgument: {fileID: 0}
          m_ObjectArgumentAssemblyTypeName: UnityEngine.Object, UnityEngine
          m_IntArgument: 0
          m_FloatArgument: 0
          m_StringArgument: 
          m_BoolArgument: 0
        m_CallState: 2
      - m_Target: {fileID: 1369176901}
        m_TargetAssemblyTypeName: UnityEngine.GameObject, UnityEngine
        m_MethodName: SetActive
        m_Mode: 6
        m_Arguments:
          m_ObjectArgument: {fileID: 0}
          m_ObjectArgumentAssemblyTypeName: UnityEngine.Object, UnityEngine
          m_IntArgument: 0
          m_FloatArgument: 0
          m_StringArgument: 
          m_BoolArgument: 1
        m_CallState: 2
--- !u!114 &496770996
MonoBehaviour:
  m_ObjectHideFlags: 0
  m_CorrespondingSourceObject: {fileID: 0}
  m_PrefabInstance: {fileID: 0}
  m_PrefabAsset: {fileID: 0}
  m_GameObject: {fileID: 496770992}
  m_Enabled: 1
  m_EditorHideFlags: 0
  m_Script: {fileID: 11500000, guid: fe87c0e1cc204ed48ad3b37840f39efc, type: 3}
  m_Name: 
  m_EditorClassIdentifier: 
  m_Material: {fileID: 0}
  m_Color: {r: 1, g: 1, b: 1, a: 1}
  m_RaycastTarget: 1
  m_RaycastPadding: {x: 0, y: 0, z: 0, w: 0}
  m_Maskable: 1
  m_OnCullStateChanged:
    m_PersistentCalls:
      m_Calls: []
  m_Sprite: {fileID: 21300000, guid: ebaaeaefecf47444e90b52184657dca8, type: 3}
  m_Type: 0
  m_PreserveAspect: 0
  m_FillCenter: 1
  m_FillMethod: 4
  m_FillAmount: 1
  m_FillClockwise: 1
  m_FillOrigin: 0
  m_UseSpriteMesh: 0
  m_PixelsPerUnitMultiplier: 1
--- !u!222 &496770997
CanvasRenderer:
  m_ObjectHideFlags: 0
  m_CorrespondingSourceObject: {fileID: 0}
  m_PrefabInstance: {fileID: 0}
  m_PrefabAsset: {fileID: 0}
  m_GameObject: {fileID: 496770992}
  m_CullTransparentMesh: 1
--- !u!1 &509550698
GameObject:
  m_ObjectHideFlags: 0
  m_CorrespondingSourceObject: {fileID: 0}
  m_PrefabInstance: {fileID: 0}
  m_PrefabAsset: {fileID: 0}
  serializedVersion: 6
  m_Component:
  - component: {fileID: 509550699}
  - component: {fileID: 509550701}
  - component: {fileID: 509550700}
  m_Layer: 5
  m_Name: Text_Routing
  m_TagString: Untagged
  m_Icon: {fileID: 0}
  m_NavMeshLayer: 0
  m_StaticEditorFlags: 0
  m_IsActive: 1
--- !u!224 &509550699
RectTransform:
  m_ObjectHideFlags: 0
  m_CorrespondingSourceObject: {fileID: 0}
  m_PrefabInstance: {fileID: 0}
  m_PrefabAsset: {fileID: 0}
  m_GameObject: {fileID: 509550698}
  m_LocalRotation: {x: 0, y: 0, z: 0, w: 1}
  m_LocalPosition: {x: 0, y: 0, z: 0}
  m_LocalScale: {x: 1, y: 1, z: 1}
  m_ConstrainProportionsScale: 0
  m_Children: []
  m_Father: {fileID: 1281431968}
  m_LocalEulerAnglesHint: {x: 0, y: 0, z: 0}
  m_AnchorMin: {x: 0, y: 0}
  m_AnchorMax: {x: 1, y: 1}
  m_AnchoredPosition: {x: 0, y: 0}
  m_SizeDelta: {x: 0, y: 0}
  m_Pivot: {x: 0.5, y: 0.5}
--- !u!114 &509550700
MonoBehaviour:
  m_ObjectHideFlags: 0
  m_CorrespondingSourceObject: {fileID: 0}
  m_PrefabInstance: {fileID: 0}
  m_PrefabAsset: {fileID: 0}
  m_GameObject: {fileID: 509550698}
  m_Enabled: 1
  m_EditorHideFlags: 0
  m_Script: {fileID: 11500000, guid: f4688fdb7df04437aeb418b961361dc5, type: 3}
  m_Name: 
  m_EditorClassIdentifier: 
  m_Material: {fileID: 0}
  m_Color: {r: 1, g: 1, b: 1, a: 1}
  m_RaycastTarget: 1
  m_RaycastPadding: {x: 0, y: 0, z: 0, w: 0}
  m_Maskable: 1
  m_OnCullStateChanged:
    m_PersistentCalls:
      m_Calls: []
  m_text: Routing
  m_isRightToLeft: 0
  m_fontAsset: {fileID: 11400000, guid: e59fb78ae467b9446bad6955a0dd0766, type: 2}
  m_sharedMaterial: {fileID: 8862657535182535335, guid: e59fb78ae467b9446bad6955a0dd0766, type: 2}
  m_fontSharedMaterials: []
  m_fontMaterial: {fileID: 0}
  m_fontMaterials: []
  m_fontColor32:
    serializedVersion: 2
    rgba: 4294967295
  m_fontColor: {r: 1, g: 1, b: 1, a: 1}
  m_enableVertexGradient: 0
  m_colorMode: 3
  m_fontColorGradient:
    topLeft: {r: 1, g: 1, b: 1, a: 1}
    topRight: {r: 1, g: 1, b: 1, a: 1}
    bottomLeft: {r: 1, g: 1, b: 1, a: 1}
    bottomRight: {r: 1, g: 1, b: 1, a: 1}
  m_fontColorGradientPreset: {fileID: 0}
  m_spriteAsset: {fileID: 0}
  m_tintAllSprites: 0
  m_StyleSheet: {fileID: 0}
  m_TextStyleHashCode: -1183493901
  m_overrideHtmlColors: 0
  m_faceColor:
    serializedVersion: 2
    rgba: 4294967295
  m_fontSize: 35
  m_fontSizeBase: 35
  m_fontWeight: 400
  m_enableAutoSizing: 0
  m_fontSizeMin: 18
  m_fontSizeMax: 72
  m_fontStyle: 0
  m_HorizontalAlignment: 1
  m_VerticalAlignment: 512
  m_textAlignment: 65535
  m_characterSpacing: 0
  m_wordSpacing: 0
  m_lineSpacing: 0
  m_lineSpacingMax: 0
  m_paragraphSpacing: 0
  m_charWidthMaxAdj: 0
  m_enableWordWrapping: 1
  m_wordWrappingRatios: 0.4
  m_overflowMode: 0
  m_linkedTextComponent: {fileID: 0}
  parentLinkedComponent: {fileID: 0}
  m_enableKerning: 1
  m_enableExtraPadding: 0
  checkPaddingRequired: 0
  m_isRichText: 1
  m_parseCtrlCharacters: 1
  m_isOrthographic: 1
  m_isCullingEnabled: 0
  m_horizontalMapping: 0
  m_verticalMapping: 0
  m_uvLineOffset: 0
  m_geometrySortingOrder: 0
  m_IsTextObjectScaleStatic: 0
  m_VertexBufferAutoSizeReduction: 0
  m_useMaxVisibleDescender: 1
  m_pageToDisplay: 1
  m_margin: {x: 0, y: 0, z: 0, w: 0}
  m_isUsingLegacyAnimationComponent: 0
  m_isVolumetricText: 0
  m_hasFontAssetChanged: 0
  m_baseMaterial: {fileID: 0}
  m_maskOffset: {x: 0, y: 0, z: 0, w: 0}
--- !u!222 &509550701
CanvasRenderer:
  m_ObjectHideFlags: 0
  m_CorrespondingSourceObject: {fileID: 0}
  m_PrefabInstance: {fileID: 0}
  m_PrefabAsset: {fileID: 0}
  m_GameObject: {fileID: 509550698}
  m_CullTransparentMesh: 1
--- !u!1 &513137910
GameObject:
  m_ObjectHideFlags: 0
  m_CorrespondingSourceObject: {fileID: 0}
  m_PrefabInstance: {fileID: 0}
  m_PrefabAsset: {fileID: 0}
  serializedVersion: 6
  m_Component:
  - component: {fileID: 513137911}
  - component: {fileID: 513137913}
  - component: {fileID: 513137912}
  m_Layer: 0
  m_Name: Text_Warning_Msg2
  m_TagString: Untagged
  m_Icon: {fileID: 0}
  m_NavMeshLayer: 0
  m_StaticEditorFlags: 0
  m_IsActive: 1
--- !u!224 &513137911
RectTransform:
  m_ObjectHideFlags: 0
  m_CorrespondingSourceObject: {fileID: 0}
  m_PrefabInstance: {fileID: 0}
  m_PrefabAsset: {fileID: 0}
  m_GameObject: {fileID: 513137910}
  m_LocalRotation: {x: -0, y: -0, z: -0, w: 1}
  m_LocalPosition: {x: 0, y: 0, z: 0}
  m_LocalScale: {x: 1.0499995, y: 1, z: 1}
  m_ConstrainProportionsScale: 0
  m_Children: []
  m_Father: {fileID: 139799379}
  m_LocalEulerAnglesHint: {x: 0, y: 0, z: 0}
  m_AnchorMin: {x: 0.5, y: 0.5}
  m_AnchorMax: {x: 0.5, y: 0.5}
  m_AnchoredPosition: {x: -8.6502, y: -66}
  m_SizeDelta: {x: 475, y: 100}
  m_Pivot: {x: 0.5, y: 0.5}
--- !u!114 &513137912
MonoBehaviour:
  m_ObjectHideFlags: 0
  m_CorrespondingSourceObject: {fileID: 0}
  m_PrefabInstance: {fileID: 0}
  m_PrefabAsset: {fileID: 0}
  m_GameObject: {fileID: 513137910}
  m_Enabled: 1
  m_EditorHideFlags: 0
  m_Script: {fileID: 11500000, guid: f4688fdb7df04437aeb418b961361dc5, type: 3}
  m_Name: 
  m_EditorClassIdentifier: 
  m_Material: {fileID: 0}
  m_Color: {r: 1, g: 1, b: 1, a: 1}
  m_RaycastTarget: 1
  m_RaycastPadding: {x: 0, y: 0, z: 0, w: 0}
  m_Maskable: 1
  m_OnCullStateChanged:
    m_PersistentCalls:
      m_Calls: []
  m_text: If you see overlapping UI menus during the game mode, change the game editor
    window aspect ratio from "Free Aspect" to "16 x 9".
  m_isRightToLeft: 0
  m_fontAsset: {fileID: 11400000, guid: e59fb78ae467b9446bad6955a0dd0766, type: 2}
  m_sharedMaterial: {fileID: 8862657535182535335, guid: e59fb78ae467b9446bad6955a0dd0766, type: 2}
  m_fontSharedMaterials: []
  m_fontMaterial: {fileID: 0}
  m_fontMaterials: []
  m_fontColor32:
    serializedVersion: 2
    rgba: 4291217103
  m_fontColor: {r: 0.8113208, g: 0.77687794, b: 0.77687794, a: 1}
  m_enableVertexGradient: 0
  m_colorMode: 3
  m_fontColorGradient:
    topLeft: {r: 1, g: 1, b: 1, a: 1}
    topRight: {r: 1, g: 1, b: 1, a: 1}
    bottomLeft: {r: 1, g: 1, b: 1, a: 1}
    bottomRight: {r: 1, g: 1, b: 1, a: 1}
  m_fontColorGradientPreset: {fileID: 0}
  m_spriteAsset: {fileID: 0}
  m_tintAllSprites: 0
  m_StyleSheet: {fileID: 0}
  m_TextStyleHashCode: -1183493901
  m_overrideHtmlColors: 0
  m_faceColor:
    serializedVersion: 2
    rgba: 4294967295
  m_fontSize: 23
  m_fontSizeBase: 23
  m_fontWeight: 400
  m_enableAutoSizing: 0
  m_fontSizeMin: 18
  m_fontSizeMax: 72
  m_fontStyle: 0
  m_HorizontalAlignment: 1
  m_VerticalAlignment: 256
  m_textAlignment: 65535
  m_characterSpacing: 0
  m_wordSpacing: 0
  m_lineSpacing: 0
  m_lineSpacingMax: 0
  m_paragraphSpacing: 0
  m_charWidthMaxAdj: 0
  m_enableWordWrapping: 1
  m_wordWrappingRatios: 0.4
  m_overflowMode: 0
  m_linkedTextComponent: {fileID: 0}
  parentLinkedComponent: {fileID: 0}
  m_enableKerning: 1
  m_enableExtraPadding: 0
  checkPaddingRequired: 0
  m_isRichText: 1
  m_parseCtrlCharacters: 1
  m_isOrthographic: 1
  m_isCullingEnabled: 0
  m_horizontalMapping: 0
  m_verticalMapping: 0
  m_uvLineOffset: 0
  m_geometrySortingOrder: 0
  m_IsTextObjectScaleStatic: 0
  m_VertexBufferAutoSizeReduction: 0
  m_useMaxVisibleDescender: 1
  m_pageToDisplay: 1
  m_margin: {x: 0, y: 0, z: 0, w: 0}
  m_isUsingLegacyAnimationComponent: 0
  m_isVolumetricText: 0
  m_hasFontAssetChanged: 0
  m_baseMaterial: {fileID: 0}
  m_maskOffset: {x: 0, y: 0, z: 0, w: 0}
--- !u!222 &513137913
CanvasRenderer:
  m_ObjectHideFlags: 0
  m_CorrespondingSourceObject: {fileID: 0}
  m_PrefabInstance: {fileID: 0}
  m_PrefabAsset: {fileID: 0}
  m_GameObject: {fileID: 513137910}
  m_CullTransparentMesh: 1
--- !u!1 &519163578
GameObject:
  m_ObjectHideFlags: 0
  m_CorrespondingSourceObject: {fileID: 0}
  m_PrefabInstance: {fileID: 0}
  m_PrefabAsset: {fileID: 0}
  serializedVersion: 6
  m_Component:
  - component: {fileID: 519163579}
  - component: {fileID: 519163582}
  - component: {fileID: 519163581}
  m_Layer: 5
  m_Name: MenuPanel
  m_TagString: Untagged
  m_Icon: {fileID: 0}
  m_NavMeshLayer: 0
  m_StaticEditorFlags: 0
  m_IsActive: 1
--- !u!224 &519163579
RectTransform:
  m_ObjectHideFlags: 0
  m_CorrespondingSourceObject: {fileID: 0}
  m_PrefabInstance: {fileID: 0}
  m_PrefabAsset: {fileID: 0}
  m_GameObject: {fileID: 519163578}
  m_LocalRotation: {x: -0, y: -0, z: -0, w: 1}
  m_LocalPosition: {x: 0, y: 0, z: 0}
  m_LocalScale: {x: 1, y: 1, z: 1}
  m_ConstrainProportionsScale: 0
  m_Children:
  - {fileID: 1387689967}
  - {fileID: 1222183998}
  m_Father: {fileID: 611118318}
  m_LocalEulerAnglesHint: {x: 0, y: 0, z: 0}
  m_AnchorMin: {x: 0.5, y: 0.5}
  m_AnchorMax: {x: 0.5, y: 0.5}
  m_AnchoredPosition: {x: -870, y: -26}
  m_SizeDelta: {x: 650, y: 1200}
  m_Pivot: {x: 0.5, y: 0.5}
--- !u!114 &519163581
MonoBehaviour:
  m_ObjectHideFlags: 0
  m_CorrespondingSourceObject: {fileID: 0}
  m_PrefabInstance: {fileID: 0}
  m_PrefabAsset: {fileID: 0}
  m_GameObject: {fileID: 519163578}
  m_Enabled: 0
  m_EditorHideFlags: 0
  m_Script: {fileID: 11500000, guid: fe87c0e1cc204ed48ad3b37840f39efc, type: 3}
  m_Name: 
  m_EditorClassIdentifier: 
  m_Material: {fileID: 0}
  m_Color: {r: 1, g: 1, b: 1, a: 0.392}
  m_RaycastTarget: 1
  m_RaycastPadding: {x: 0, y: 0, z: 0, w: 0}
  m_Maskable: 1
  m_OnCullStateChanged:
    m_PersistentCalls:
      m_Calls: []
  m_Sprite: {fileID: 10907, guid: 0000000000000000f000000000000000, type: 0}
  m_Type: 1
  m_PreserveAspect: 0
  m_FillCenter: 1
  m_FillMethod: 4
  m_FillAmount: 1
  m_FillClockwise: 1
  m_FillOrigin: 0
  m_UseSpriteMesh: 0
  m_PixelsPerUnitMultiplier: 1
--- !u!222 &519163582
CanvasRenderer:
  m_ObjectHideFlags: 0
  m_CorrespondingSourceObject: {fileID: 0}
  m_PrefabInstance: {fileID: 0}
  m_PrefabAsset: {fileID: 0}
  m_GameObject: {fileID: 519163578}
  m_CullTransparentMesh: 1
--- !u!1 &519873323
GameObject:
  m_ObjectHideFlags: 0
  m_CorrespondingSourceObject: {fileID: 0}
  m_PrefabInstance: {fileID: 0}
  m_PrefabAsset: {fileID: 0}
  serializedVersion: 6
  m_Component:
  - component: {fileID: 519873324}
  - component: {fileID: 519873326}
  - component: {fileID: 519873325}
  m_Layer: 5
  m_Name: Content
  m_TagString: Untagged
  m_Icon: {fileID: 0}
  m_NavMeshLayer: 0
  m_StaticEditorFlags: 0
  m_IsActive: 1
--- !u!224 &519873324
RectTransform:
  m_ObjectHideFlags: 0
  m_CorrespondingSourceObject: {fileID: 0}
  m_PrefabInstance: {fileID: 0}
  m_PrefabAsset: {fileID: 0}
  m_GameObject: {fileID: 519873323}
  m_LocalRotation: {x: -0, y: -0, z: -0, w: 1}
  m_LocalPosition: {x: 0, y: 0, z: 0}
  m_LocalScale: {x: 1, y: 1, z: 1}
  m_ConstrainProportionsScale: 0
  m_Children:
  - {fileID: 645214060}
  - {fileID: 1666614138}
  - {fileID: 133550622}
  - {fileID: 466282555}
  - {fileID: 956005044}
  m_Father: {fileID: 1387689967}
  m_LocalEulerAnglesHint: {x: 0, y: 0, z: 0}
  m_AnchorMin: {x: 0, y: 1}
  m_AnchorMax: {x: 1, y: 1}
  m_AnchoredPosition: {x: 0, y: 0}
  m_SizeDelta: {x: 0, y: 0}
  m_Pivot: {x: 0, y: 1}
--- !u!114 &519873325
MonoBehaviour:
  m_ObjectHideFlags: 0
  m_CorrespondingSourceObject: {fileID: 0}
  m_PrefabInstance: {fileID: 0}
  m_PrefabAsset: {fileID: 0}
  m_GameObject: {fileID: 519873323}
  m_Enabled: 1
  m_EditorHideFlags: 0
  m_Script: {fileID: 11500000, guid: 3245ec927659c4140ac4f8d17403cc18, type: 3}
  m_Name: 
  m_EditorClassIdentifier: 
  m_HorizontalFit: 0
  m_VerticalFit: 2
--- !u!114 &519873326
MonoBehaviour:
  m_ObjectHideFlags: 0
  m_CorrespondingSourceObject: {fileID: 0}
  m_PrefabInstance: {fileID: 0}
  m_PrefabAsset: {fileID: 0}
  m_GameObject: {fileID: 519873323}
  m_Enabled: 1
  m_EditorHideFlags: 0
  m_Script: {fileID: 11500000, guid: 59f8146938fff824cb5fd77236b75775, type: 3}
  m_Name: 
  m_EditorClassIdentifier: 
  m_Padding:
    m_Left: 0
    m_Right: 0
    m_Top: 0
    m_Bottom: 0
  m_ChildAlignment: 0
  m_Spacing: 25
  m_ChildForceExpandWidth: 0
  m_ChildForceExpandHeight: 0
  m_ChildControlWidth: 1
  m_ChildControlHeight: 1
  m_ChildScaleWidth: 1
  m_ChildScaleHeight: 1
  m_ReverseArrangement: 0
--- !u!1 &524654818
GameObject:
  m_ObjectHideFlags: 0
  m_CorrespondingSourceObject: {fileID: 0}
  m_PrefabInstance: {fileID: 0}
  m_PrefabAsset: {fileID: 0}
  serializedVersion: 6
  m_Component:
  - component: {fileID: 524654819}
  - component: {fileID: 524654822}
  - component: {fileID: 524654821}
  - component: {fileID: 524654820}
  m_Layer: 5
  m_Name: Header
  m_TagString: Untagged
  m_Icon: {fileID: 0}
  m_NavMeshLayer: 0
  m_StaticEditorFlags: 0
  m_IsActive: 1
--- !u!224 &524654819
RectTransform:
  m_ObjectHideFlags: 0
  m_CorrespondingSourceObject: {fileID: 0}
  m_PrefabInstance: {fileID: 0}
  m_PrefabAsset: {fileID: 0}
  m_GameObject: {fileID: 524654818}
  m_LocalRotation: {x: 0, y: 0, z: 0, w: 1}
  m_LocalPosition: {x: 0, y: 0, z: 0}
  m_LocalScale: {x: 1, y: 1, z: 1}
  m_ConstrainProportionsScale: 0
  m_Children:
  - {fileID: 1029058354}
  - {fileID: 2079099497}
  - {fileID: 2082168914}
  m_Father: {fileID: 956005044}
  m_LocalEulerAnglesHint: {x: 0, y: 0, z: 0}
  m_AnchorMin: {x: 0, y: 0}
  m_AnchorMax: {x: 0, y: 0}
  m_AnchoredPosition: {x: 0, y: 0}
  m_SizeDelta: {x: 0, y: 0}
  m_Pivot: {x: 0.5, y: 0.5}
--- !u!114 &524654820
MonoBehaviour:
  m_ObjectHideFlags: 0
  m_CorrespondingSourceObject: {fileID: 0}
  m_PrefabInstance: {fileID: 0}
  m_PrefabAsset: {fileID: 0}
  m_GameObject: {fileID: 524654818}
  m_Enabled: 1
  m_EditorHideFlags: 0
  m_Script: {fileID: 11500000, guid: 306cc8c2b49d7114eaa3623786fc2126, type: 3}
  m_Name: 
  m_EditorClassIdentifier: 
  m_IgnoreLayout: 0
  m_MinWidth: -1
  m_MinHeight: -1
  m_PreferredWidth: 680
  m_PreferredHeight: -1
  m_FlexibleWidth: -1
  m_FlexibleHeight: -1
  m_LayoutPriority: 1
--- !u!114 &524654821
MonoBehaviour:
  m_ObjectHideFlags: 0
  m_CorrespondingSourceObject: {fileID: 0}
  m_PrefabInstance: {fileID: 0}
  m_PrefabAsset: {fileID: 0}
  m_GameObject: {fileID: 524654818}
  m_Enabled: 1
  m_EditorHideFlags: 0
  m_Script: {fileID: 11500000, guid: 30649d3a9faa99c48a7b1166b86bf2a0, type: 3}
  m_Name: 
  m_EditorClassIdentifier: 
  m_Padding:
    m_Left: 0
    m_Right: 0
    m_Top: 0
    m_Bottom: 0
  m_ChildAlignment: 0
  m_Spacing: 0
  m_ChildForceExpandWidth: 0
  m_ChildForceExpandHeight: 0
  m_ChildControlWidth: 1
  m_ChildControlHeight: 1
  m_ChildScaleWidth: 0
  m_ChildScaleHeight: 0
  m_ReverseArrangement: 0
--- !u!222 &524654822
CanvasRenderer:
  m_ObjectHideFlags: 0
  m_CorrespondingSourceObject: {fileID: 0}
  m_PrefabInstance: {fileID: 0}
  m_PrefabAsset: {fileID: 0}
  m_GameObject: {fileID: 524654818}
  m_CullTransparentMesh: 1
--- !u!1 &533411582
GameObject:
  m_ObjectHideFlags: 0
  m_CorrespondingSourceObject: {fileID: 0}
  m_PrefabInstance: {fileID: 0}
  m_PrefabAsset: {fileID: 0}
  serializedVersion: 6
  m_Component:
  - component: {fileID: 533411583}
  - component: {fileID: 533411586}
  - component: {fileID: 533411585}
  - component: {fileID: 533411584}
  m_Layer: 5
  m_Name: ItemContent
  m_TagString: Untagged
  m_Icon: {fileID: 0}
  m_NavMeshLayer: 0
  m_StaticEditorFlags: 0
  m_IsActive: 0
--- !u!224 &533411583
RectTransform:
  m_ObjectHideFlags: 0
  m_CorrespondingSourceObject: {fileID: 0}
  m_PrefabInstance: {fileID: 0}
  m_PrefabAsset: {fileID: 0}
  m_GameObject: {fileID: 533411582}
  m_LocalRotation: {x: 0, y: 0, z: 0, w: 1}
  m_LocalPosition: {x: 0, y: 0, z: 0}
  m_LocalScale: {x: 1, y: 1, z: 1}
  m_ConstrainProportionsScale: 0
  m_Children:
  - {fileID: 455417948}
  m_Father: {fileID: 956005044}
  m_LocalEulerAnglesHint: {x: 0, y: 0, z: 0}
  m_AnchorMin: {x: 0, y: 1}
  m_AnchorMax: {x: 0, y: 1}
  m_AnchoredPosition: {x: 316.5, y: -390}
  m_SizeDelta: {x: 633, y: 680}
  m_Pivot: {x: 0.5, y: 0.5}
--- !u!114 &533411584
MonoBehaviour:
  m_ObjectHideFlags: 0
  m_CorrespondingSourceObject: {fileID: 0}
  m_PrefabInstance: {fileID: 0}
  m_PrefabAsset: {fileID: 0}
  m_GameObject: {fileID: 533411582}
  m_Enabled: 1
  m_EditorHideFlags: 0
  m_Script: {fileID: 11500000, guid: 306cc8c2b49d7114eaa3623786fc2126, type: 3}
  m_Name: 
  m_EditorClassIdentifier: 
  m_IgnoreLayout: 0
  m_MinWidth: -1
  m_MinHeight: -1
  m_PreferredWidth: 680
  m_PreferredHeight: 680
  m_FlexibleWidth: -1
  m_FlexibleHeight: 1
  m_LayoutPriority: 1
--- !u!114 &533411585
MonoBehaviour:
  m_ObjectHideFlags: 0
  m_CorrespondingSourceObject: {fileID: 0}
  m_PrefabInstance: {fileID: 0}
  m_PrefabAsset: {fileID: 0}
  m_GameObject: {fileID: 533411582}
  m_Enabled: 0
  m_EditorHideFlags: 0
  m_Script: {fileID: 11500000, guid: fe87c0e1cc204ed48ad3b37840f39efc, type: 3}
  m_Name: 
  m_EditorClassIdentifier: 
  m_Material: {fileID: 0}
  m_Color: {r: 1, g: 1, b: 1, a: 0}
  m_RaycastTarget: 1
  m_RaycastPadding: {x: 0, y: 0, z: 0, w: 0}
  m_Maskable: 1
  m_OnCullStateChanged:
    m_PersistentCalls:
      m_Calls: []
  m_Sprite: {fileID: 0}
  m_Type: 1
  m_PreserveAspect: 0
  m_FillCenter: 1
  m_FillMethod: 4
  m_FillAmount: 1
  m_FillClockwise: 1
  m_FillOrigin: 0
  m_UseSpriteMesh: 0
  m_PixelsPerUnitMultiplier: 1
--- !u!222 &533411586
CanvasRenderer:
  m_ObjectHideFlags: 0
  m_CorrespondingSourceObject: {fileID: 0}
  m_PrefabInstance: {fileID: 0}
  m_PrefabAsset: {fileID: 0}
  m_GameObject: {fileID: 533411582}
  m_CullTransparentMesh: 1
--- !u!1 &557762431
GameObject:
  m_ObjectHideFlags: 0
  m_CorrespondingSourceObject: {fileID: 0}
  m_PrefabInstance: {fileID: 0}
  m_PrefabAsset: {fileID: 0}
  serializedVersion: 6
  m_Component:
  - component: {fileID: 557762432}
  - component: {fileID: 557762434}
  - component: {fileID: 557762433}
  m_Layer: 5
  m_Name: PanelBG
  m_TagString: Untagged
  m_Icon: {fileID: 0}
  m_NavMeshLayer: 0
  m_StaticEditorFlags: 0
  m_IsActive: 1
--- !u!224 &557762432
RectTransform:
  m_ObjectHideFlags: 0
  m_CorrespondingSourceObject: {fileID: 0}
  m_PrefabInstance: {fileID: 0}
  m_PrefabAsset: {fileID: 0}
  m_GameObject: {fileID: 557762431}
  m_LocalRotation: {x: -0, y: -0, z: -0, w: 1}
  m_LocalPosition: {x: 0, y: 0, z: 0}
  m_LocalScale: {x: 1, y: 1, z: 1}
  m_ConstrainProportionsScale: 0
  m_Children: []
  m_Father: {fileID: 713282518}
  m_LocalEulerAnglesHint: {x: 0, y: 0, z: 0}
  m_AnchorMin: {x: 0, y: 0}
  m_AnchorMax: {x: 1, y: 1}
  m_AnchoredPosition: {x: -0.00012207031, y: 0.00018310547}
  m_SizeDelta: {x: 0, y: 0}
  m_Pivot: {x: 0.5, y: 0.5}
--- !u!114 &557762433
MonoBehaviour:
  m_ObjectHideFlags: 0
  m_CorrespondingSourceObject: {fileID: 0}
  m_PrefabInstance: {fileID: 0}
  m_PrefabAsset: {fileID: 0}
  m_GameObject: {fileID: 557762431}
  m_Enabled: 1
  m_EditorHideFlags: 0
  m_Script: {fileID: 11500000, guid: fe87c0e1cc204ed48ad3b37840f39efc, type: 3}
  m_Name: 
  m_EditorClassIdentifier: 
  m_Material: {fileID: 0}
  m_Color: {r: 0.14509805, g: 0.14509805, b: 0.14509805, a: 0.88235295}
  m_RaycastTarget: 1
  m_RaycastPadding: {x: 0, y: 0, z: 0, w: 0}
  m_Maskable: 1
  m_OnCullStateChanged:
    m_PersistentCalls:
      m_Calls: []
  m_Sprite: {fileID: 0}
  m_Type: 1
  m_PreserveAspect: 0
  m_FillCenter: 1
  m_FillMethod: 4
  m_FillAmount: 1
  m_FillClockwise: 1
  m_FillOrigin: 0
  m_UseSpriteMesh: 0
  m_PixelsPerUnitMultiplier: 1
--- !u!222 &557762434
CanvasRenderer:
  m_ObjectHideFlags: 0
  m_CorrespondingSourceObject: {fileID: 0}
  m_PrefabInstance: {fileID: 0}
  m_PrefabAsset: {fileID: 0}
  m_GameObject: {fileID: 557762431}
  m_CullTransparentMesh: 1
--- !u!1 &611118317
GameObject:
  m_ObjectHideFlags: 0
  m_CorrespondingSourceObject: {fileID: 0}
  m_PrefabInstance: {fileID: 0}
  m_PrefabAsset: {fileID: 0}
  serializedVersion: 6
  m_Component:
  - component: {fileID: 611118318}
  - component: {fileID: 611118319}
  m_Layer: 5
  m_Name: SlidingMenu
  m_TagString: Untagged
  m_Icon: {fileID: 0}
  m_NavMeshLayer: 0
  m_StaticEditorFlags: 0
  m_IsActive: 1
--- !u!224 &611118318
RectTransform:
  m_ObjectHideFlags: 0
  m_CorrespondingSourceObject: {fileID: 0}
  m_PrefabInstance: {fileID: 0}
  m_PrefabAsset: {fileID: 0}
  m_GameObject: {fileID: 611118317}
  m_LocalRotation: {x: 0, y: 0, z: 0, w: 1}
  m_LocalPosition: {x: 0, y: 0, z: 0}
  m_LocalScale: {x: 1, y: 1, z: 1}
  m_ConstrainProportionsScale: 0
  m_Children:
  - {fileID: 119052341}
  - {fileID: 403383050}
  - {fileID: 519163579}
  m_Father: {fileID: 1519126542}
  m_LocalEulerAnglesHint: {x: 0, y: 0, z: 0}
  m_AnchorMin: {x: 0.5, y: 0.5}
  m_AnchorMax: {x: 0.5, y: 0.5}
  m_AnchoredPosition: {x: 0, y: 0}
  m_SizeDelta: {x: 100, y: 100}
  m_Pivot: {x: 0.5, y: 0.5}
--- !u!95 &611118319
Animator:
  serializedVersion: 5
  m_ObjectHideFlags: 0
  m_CorrespondingSourceObject: {fileID: 0}
  m_PrefabInstance: {fileID: 0}
  m_PrefabAsset: {fileID: 0}
  m_GameObject: {fileID: 611118317}
  m_Enabled: 1
  m_Avatar: {fileID: 0}
  m_Controller: {fileID: 9100000, guid: fb9c7254cb2be804a93fd0124e9dcad7, type: 2}
  m_CullingMode: 0
  m_UpdateMode: 0
  m_ApplyRootMotion: 0
  m_LinearVelocityBlending: 0
  m_StabilizeFeet: 0
  m_WarningMessage: 
  m_HasTransformHierarchy: 1
  m_AllowConstantClipSamplingOptimization: 1
  m_KeepAnimatorStateOnDisable: 0
  m_WriteDefaultValuesOnDisable: 0
--- !u!1 &645214059
GameObject:
  m_ObjectHideFlags: 0
  m_CorrespondingSourceObject: {fileID: 0}
  m_PrefabInstance: {fileID: 0}
  m_PrefabAsset: {fileID: 0}
  serializedVersion: 6
  m_Component:
  - component: {fileID: 645214060}
  - component: {fileID: 645214062}
  - component: {fileID: 645214061}
  m_Layer: 5
  m_Name: LogoTitle
  m_TagString: Untagged
  m_Icon: {fileID: 0}
  m_NavMeshLayer: 0
  m_StaticEditorFlags: 0
  m_IsActive: 1
--- !u!224 &645214060
RectTransform:
  m_ObjectHideFlags: 0
  m_CorrespondingSourceObject: {fileID: 0}
  m_PrefabInstance: {fileID: 0}
  m_PrefabAsset: {fileID: 0}
  m_GameObject: {fileID: 645214059}
  m_LocalRotation: {x: 0, y: 0, z: 0, w: 1}
  m_LocalPosition: {x: 0, y: 0, z: 0}
  m_LocalScale: {x: 0.265, y: 0.27, z: 0.19185403}
  m_ConstrainProportionsScale: 0
  m_Children:
  - {fileID: 1923688519}
  - {fileID: 47866075}
  m_Father: {fileID: 519873324}
  m_LocalEulerAnglesHint: {x: 0, y: 0, z: 0}
  m_AnchorMin: {x: 0, y: 0}
  m_AnchorMax: {x: 0, y: 0}
  m_AnchoredPosition: {x: 0, y: 0}
  m_SizeDelta: {x: 0, y: 0}
  m_Pivot: {x: 0.5, y: 0.5}
--- !u!114 &645214061
MonoBehaviour:
  m_ObjectHideFlags: 0
  m_CorrespondingSourceObject: {fileID: 0}
  m_PrefabInstance: {fileID: 0}
  m_PrefabAsset: {fileID: 0}
  m_GameObject: {fileID: 645214059}
  m_Enabled: 1
  m_EditorHideFlags: 0
  m_Script: {fileID: 11500000, guid: fe87c0e1cc204ed48ad3b37840f39efc, type: 3}
  m_Name: 
  m_EditorClassIdentifier: 
  m_Material: {fileID: 0}
  m_Color: {r: 1, g: 1, b: 1, a: 1}
  m_RaycastTarget: 1
  m_RaycastPadding: {x: 0, y: 0, z: 0, w: 0}
  m_Maskable: 1
  m_OnCullStateChanged:
    m_PersistentCalls:
      m_Calls: []
  m_Sprite: {fileID: 21300000, guid: 64f1132a65f4bba41bf67048276a0928, type: 3}
  m_Type: 0
  m_PreserveAspect: 0
  m_FillCenter: 1
  m_FillMethod: 4
  m_FillAmount: 1
  m_FillClockwise: 1
  m_FillOrigin: 0
  m_UseSpriteMesh: 0
  m_PixelsPerUnitMultiplier: 1
--- !u!222 &645214062
CanvasRenderer:
  m_ObjectHideFlags: 0
  m_CorrespondingSourceObject: {fileID: 0}
  m_PrefabInstance: {fileID: 0}
  m_PrefabAsset: {fileID: 0}
  m_GameObject: {fileID: 645214059}
  m_CullTransparentMesh: 1
--- !u!1 &645327033
GameObject:
  m_ObjectHideFlags: 0
  m_CorrespondingSourceObject: {fileID: 0}
  m_PrefabInstance: {fileID: 0}
  m_PrefabAsset: {fileID: 0}
  serializedVersion: 6
  m_Component:
  - component: {fileID: 645327034}
  - component: {fileID: 645327037}
  - component: {fileID: 645327036}
  - component: {fileID: 645327035}
  m_Layer: 5
  m_Name: Building Filter
  m_TagString: Untagged
  m_Icon: {fileID: 0}
  m_NavMeshLayer: 0
  m_StaticEditorFlags: 0
  m_IsActive: 1
--- !u!224 &645327034
RectTransform:
  m_ObjectHideFlags: 0
  m_CorrespondingSourceObject: {fileID: 0}
  m_PrefabInstance: {fileID: 0}
  m_PrefabAsset: {fileID: 0}
  m_GameObject: {fileID: 645327033}
  m_LocalRotation: {x: 0, y: 0, z: 0, w: 1}
  m_LocalPosition: {x: 0, y: 0, z: 0}
  m_LocalScale: {x: 1, y: 1, z: 1}
  m_ConstrainProportionsScale: 0
  m_Children:
  - {fileID: 1527351111}
  m_Father: {fileID: 82947692}
  m_LocalEulerAnglesHint: {x: 0, y: 0, z: 0}
  m_AnchorMin: {x: 0, y: 1}
  m_AnchorMax: {x: 0, y: 1}
  m_AnchoredPosition: {x: 150, y: -25}
  m_SizeDelta: {x: 300, y: 50}
  m_Pivot: {x: 0.5, y: 0.5}
--- !u!114 &645327035
MonoBehaviour:
  m_ObjectHideFlags: 0
  m_CorrespondingSourceObject: {fileID: 0}
  m_PrefabInstance: {fileID: 0}
  m_PrefabAsset: {fileID: 0}
  m_GameObject: {fileID: 645327033}
  m_Enabled: 1
  m_EditorHideFlags: 0
  m_Script: {fileID: 11500000, guid: 4e29b1a8efbd4b44bb3f3716e73f07ff, type: 3}
  m_Name: 
  m_EditorClassIdentifier: 
  m_Navigation:
    m_Mode: 3
    m_WrapAround: 0
    m_SelectOnUp: {fileID: 0}
    m_SelectOnDown: {fileID: 0}
    m_SelectOnLeft: {fileID: 0}
    m_SelectOnRight: {fileID: 0}
  m_Transition: 1
  m_Colors:
    m_NormalColor: {r: 1, g: 1, b: 1, a: 1}
    m_HighlightedColor: {r: 0.5921569, g: 0.2784314, b: 1, a: 1}
    m_PressedColor: {r: 0.5224015, g: 0.20024922, b: 0.9433962, a: 1}
    m_SelectedColor: {r: 0.34053445, g: 0.03769135, b: 0.7264151, a: 1}
    m_DisabledColor: {r: 0.5411765, g: 0.5411765, b: 0.5411765, a: 1}
    m_ColorMultiplier: 1
    m_FadeDuration: 0.1
  m_SpriteState:
    m_HighlightedSprite: {fileID: 0}
    m_PressedSprite: {fileID: 0}
    m_SelectedSprite: {fileID: 0}
    m_DisabledSprite: {fileID: 0}
  m_AnimationTriggers:
    m_NormalTrigger: Normal
    m_HighlightedTrigger: Highlighted
    m_PressedTrigger: Pressed
    m_SelectedTrigger: Selected
    m_DisabledTrigger: Disabled
  m_Interactable: 1
  m_TargetGraphic: {fileID: 1527351112}
  m_OnClick:
    m_PersistentCalls:
      m_Calls:
      - m_Target: {fileID: 1201840877}
        m_TargetAssemblyTypeName: SampleSwitcher, Sample Viewer
        m_MethodName: SetNextSceneName
        m_Mode: 5
        m_Arguments:
          m_ObjectArgument: {fileID: 0}
          m_ObjectArgumentAssemblyTypeName: UnityEngine.Object, UnityEngine
          m_IntArgument: 0
          m_FloatArgument: 0
          m_StringArgument: BuildingFilter
          m_BoolArgument: 0
        m_CallState: 2
      - m_Target: {fileID: 1201840877}
        m_TargetAssemblyTypeName: SampleSwitcher, Sample Viewer
        m_MethodName: SceneButtonOnClick
        m_Mode: 1
        m_Arguments:
          m_ObjectArgument: {fileID: 0}
          m_ObjectArgumentAssemblyTypeName: UnityEngine.Object, UnityEngine
          m_IntArgument: 0
          m_FloatArgument: 0
          m_StringArgument: 
          m_BoolArgument: 0
        m_CallState: 2
      - m_Target: {fileID: 611118319}
        m_TargetAssemblyTypeName: UnityEngine.Animator, UnityEngine
        m_MethodName: Play
        m_Mode: 5
        m_Arguments:
          m_ObjectArgument: {fileID: 0}
          m_ObjectArgumentAssemblyTypeName: UnityEngine.Object, UnityEngine
          m_IntArgument: 0
          m_FloatArgument: 0
          m_StringArgument: MenuSliderAnim
          m_BoolArgument: 0
        m_CallState: 2
      - m_Target: {fileID: 713282519}
        m_TargetAssemblyTypeName: UnityEngine.Animator, UnityEngine
        m_MethodName: Play
        m_Mode: 5
        m_Arguments:
          m_ObjectArgument: {fileID: 0}
          m_ObjectArgumentAssemblyTypeName: UnityEngine.Object, UnityEngine
          m_IntArgument: 0
          m_FloatArgument: 0
          m_StringArgument: LogoSliderAnim
          m_BoolArgument: 0
        m_CallState: 2
      - m_Target: {fileID: 1201840877}
        m_TargetAssemblyTypeName: SampleSwitcher, Sample Viewer
        m_MethodName: OnSceneButtonClicked
        m_Mode: 2
        m_Arguments:
          m_ObjectArgument: {fileID: 645327035}
          m_ObjectArgumentAssemblyTypeName: UnityEngine.UI.Button, UnityEngine.UI
          m_IntArgument: 0
          m_FloatArgument: 0
          m_StringArgument: 
          m_BoolArgument: 0
        m_CallState: 2
      - m_Target: {fileID: 1437857924}
        m_TargetAssemblyTypeName: UnityEngine.GameObject, UnityEngine
        m_MethodName: SetActive
        m_Mode: 6
        m_Arguments:
          m_ObjectArgument: {fileID: 0}
          m_ObjectArgumentAssemblyTypeName: UnityEngine.Object, UnityEngine
          m_IntArgument: 0
          m_FloatArgument: 0
          m_StringArgument: 
          m_BoolArgument: 1
        m_CallState: 2
      - m_Target: {fileID: 841042261}
        m_TargetAssemblyTypeName: UnityEngine.GameObject, UnityEngine
        m_MethodName: SetActive
        m_Mode: 6
        m_Arguments:
          m_ObjectArgument: {fileID: 0}
          m_ObjectArgumentAssemblyTypeName: UnityEngine.Object, UnityEngine
          m_IntArgument: 0
          m_FloatArgument: 0
          m_StringArgument: 
          m_BoolArgument: 1
        m_CallState: 2
      - m_Target: {fileID: 841042263}
        m_TargetAssemblyTypeName: UnityEngine.UI.Selectable, UnityEngine.UI
        m_MethodName: set_interactable
        m_Mode: 6
        m_Arguments:
          m_ObjectArgument: {fileID: 0}
          m_ObjectArgumentAssemblyTypeName: UnityEngine.Object, UnityEngine
          m_IntArgument: 0
          m_FloatArgument: 0
          m_StringArgument: 
          m_BoolArgument: 1
        m_CallState: 2
--- !u!114 &645327036
MonoBehaviour:
  m_ObjectHideFlags: 0
  m_CorrespondingSourceObject: {fileID: 0}
  m_PrefabInstance: {fileID: 0}
  m_PrefabAsset: {fileID: 0}
  m_GameObject: {fileID: 645327033}
  m_Enabled: 0
  m_EditorHideFlags: 0
  m_Script: {fileID: 11500000, guid: fe87c0e1cc204ed48ad3b37840f39efc, type: 3}
  m_Name: 
  m_EditorClassIdentifier: 
  m_Material: {fileID: 0}
  m_Color: {r: 1, g: 1, b: 1, a: 1}
  m_RaycastTarget: 1
  m_RaycastPadding: {x: 0, y: 0, z: 0, w: 0}
  m_Maskable: 1
  m_OnCullStateChanged:
    m_PersistentCalls:
      m_Calls: []
  m_Sprite: {fileID: 10905, guid: 0000000000000000f000000000000000, type: 0}
  m_Type: 1
  m_PreserveAspect: 0
  m_FillCenter: 1
  m_FillMethod: 4
  m_FillAmount: 1
  m_FillClockwise: 1
  m_FillOrigin: 0
  m_UseSpriteMesh: 0
  m_PixelsPerUnitMultiplier: 1
--- !u!222 &645327037
CanvasRenderer:
  m_ObjectHideFlags: 0
  m_CorrespondingSourceObject: {fileID: 0}
  m_PrefabInstance: {fileID: 0}
  m_PrefabAsset: {fileID: 0}
  m_GameObject: {fileID: 645327033}
  m_CullTransparentMesh: 1
--- !u!1 &690275766
GameObject:
  m_ObjectHideFlags: 0
  m_CorrespondingSourceObject: {fileID: 0}
  m_PrefabInstance: {fileID: 0}
  m_PrefabAsset: {fileID: 0}
  serializedVersion: 6
  m_Component:
  - component: {fileID: 690275767}
  - component: {fileID: 690275769}
  - component: {fileID: 690275768}
  m_Layer: 5
  m_Name: Text_HitTest
  m_TagString: Untagged
  m_Icon: {fileID: 0}
  m_NavMeshLayer: 0
  m_StaticEditorFlags: 0
  m_IsActive: 1
--- !u!224 &690275767
RectTransform:
  m_ObjectHideFlags: 0
  m_CorrespondingSourceObject: {fileID: 0}
  m_PrefabInstance: {fileID: 0}
  m_PrefabAsset: {fileID: 0}
  m_GameObject: {fileID: 690275766}
  m_LocalRotation: {x: 0, y: 0, z: 0, w: 1}
  m_LocalPosition: {x: 0, y: 0, z: 0}
  m_LocalScale: {x: 1, y: 1, z: 1}
  m_ConstrainProportionsScale: 0
  m_Children: []
  m_Father: {fileID: 1547299625}
  m_LocalEulerAnglesHint: {x: 0, y: 0, z: 0}
  m_AnchorMin: {x: 0, y: 0}
  m_AnchorMax: {x: 1, y: 1}
  m_AnchoredPosition: {x: 0, y: 0}
  m_SizeDelta: {x: 0, y: 0}
  m_Pivot: {x: 0.5, y: 0.5}
--- !u!114 &690275768
MonoBehaviour:
  m_ObjectHideFlags: 0
  m_CorrespondingSourceObject: {fileID: 0}
  m_PrefabInstance: {fileID: 0}
  m_PrefabAsset: {fileID: 0}
  m_GameObject: {fileID: 690275766}
  m_Enabled: 1
  m_EditorHideFlags: 0
  m_Script: {fileID: 11500000, guid: f4688fdb7df04437aeb418b961361dc5, type: 3}
  m_Name: 
  m_EditorClassIdentifier: 
  m_Material: {fileID: 0}
  m_Color: {r: 1, g: 1, b: 1, a: 1}
  m_RaycastTarget: 1
  m_RaycastPadding: {x: 0, y: 0, z: 0, w: 0}
  m_Maskable: 1
  m_OnCullStateChanged:
    m_PersistentCalls:
      m_Calls: []
  m_text: Hit test
  m_isRightToLeft: 0
  m_fontAsset: {fileID: 11400000, guid: e59fb78ae467b9446bad6955a0dd0766, type: 2}
  m_sharedMaterial: {fileID: 8862657535182535335, guid: e59fb78ae467b9446bad6955a0dd0766, type: 2}
  m_fontSharedMaterials: []
  m_fontMaterial: {fileID: 0}
  m_fontMaterials: []
  m_fontColor32:
    serializedVersion: 2
    rgba: 4294967295
  m_fontColor: {r: 1, g: 1, b: 1, a: 1}
  m_enableVertexGradient: 0
  m_colorMode: 3
  m_fontColorGradient:
    topLeft: {r: 1, g: 1, b: 1, a: 1}
    topRight: {r: 1, g: 1, b: 1, a: 1}
    bottomLeft: {r: 1, g: 1, b: 1, a: 1}
    bottomRight: {r: 1, g: 1, b: 1, a: 1}
  m_fontColorGradientPreset: {fileID: 0}
  m_spriteAsset: {fileID: 0}
  m_tintAllSprites: 0
  m_StyleSheet: {fileID: 0}
  m_TextStyleHashCode: -1183493901
  m_overrideHtmlColors: 0
  m_faceColor:
    serializedVersion: 2
    rgba: 4294967295
  m_fontSize: 35
  m_fontSizeBase: 35
  m_fontWeight: 400
  m_enableAutoSizing: 0
  m_fontSizeMin: 18
  m_fontSizeMax: 72
  m_fontStyle: 0
  m_HorizontalAlignment: 1
  m_VerticalAlignment: 512
  m_textAlignment: 65535
  m_characterSpacing: 0
  m_wordSpacing: 0
  m_lineSpacing: 0
  m_lineSpacingMax: 0
  m_paragraphSpacing: 0
  m_charWidthMaxAdj: 0
  m_enableWordWrapping: 1
  m_wordWrappingRatios: 0.4
  m_overflowMode: 0
  m_linkedTextComponent: {fileID: 0}
  parentLinkedComponent: {fileID: 0}
  m_enableKerning: 1
  m_enableExtraPadding: 0
  checkPaddingRequired: 0
  m_isRichText: 1
  m_parseCtrlCharacters: 1
  m_isOrthographic: 1
  m_isCullingEnabled: 0
  m_horizontalMapping: 0
  m_verticalMapping: 0
  m_uvLineOffset: 0
  m_geometrySortingOrder: 0
  m_IsTextObjectScaleStatic: 0
  m_VertexBufferAutoSizeReduction: 0
  m_useMaxVisibleDescender: 1
  m_pageToDisplay: 1
  m_margin: {x: 0, y: 0, z: 0, w: 0}
  m_isUsingLegacyAnimationComponent: 0
  m_isVolumetricText: 0
  m_hasFontAssetChanged: 0
  m_baseMaterial: {fileID: 0}
  m_maskOffset: {x: 0, y: 0, z: 0, w: 0}
--- !u!222 &690275769
CanvasRenderer:
  m_ObjectHideFlags: 0
  m_CorrespondingSourceObject: {fileID: 0}
  m_PrefabInstance: {fileID: 0}
  m_PrefabAsset: {fileID: 0}
  m_GameObject: {fileID: 690275766}
  m_CullTransparentMesh: 1
--- !u!1 &713282517
GameObject:
  m_ObjectHideFlags: 0
  m_CorrespondingSourceObject: {fileID: 0}
  m_PrefabInstance: {fileID: 0}
  m_PrefabAsset: {fileID: 0}
  serializedVersion: 6
  m_Component:
  - component: {fileID: 713282518}
  - component: {fileID: 713282521}
  - component: {fileID: 713282520}
  - component: {fileID: 713282519}
  m_Layer: 5
  m_Name: MinimizedMenu
  m_TagString: Untagged
  m_Icon: {fileID: 0}
  m_NavMeshLayer: 0
  m_StaticEditorFlags: 0
  m_IsActive: 1
--- !u!224 &713282518
RectTransform:
  m_ObjectHideFlags: 0
  m_CorrespondingSourceObject: {fileID: 0}
  m_PrefabInstance: {fileID: 0}
  m_PrefabAsset: {fileID: 0}
  m_GameObject: {fileID: 713282517}
  m_LocalRotation: {x: -0, y: -0, z: -0, w: 1}
  m_LocalPosition: {x: 0, y: 0, z: 0}
  m_LocalScale: {x: 1, y: 1, z: 1}
  m_ConstrainProportionsScale: 0
  m_Children:
  - {fileID: 557762432}
  - {fileID: 331673019}
  m_Father: {fileID: 1519126542}
  m_LocalEulerAnglesHint: {x: 0, y: 0, z: 0}
  m_AnchorMin: {x: 0, y: 1}
  m_AnchorMax: {x: 0, y: 1}
  m_AnchoredPosition: {x: -89, y: -86}
  m_SizeDelta: {x: 180, y: 180}
  m_Pivot: {x: 0.5, y: 0.5}
--- !u!95 &713282519
Animator:
  serializedVersion: 5
  m_ObjectHideFlags: 0
  m_CorrespondingSourceObject: {fileID: 0}
  m_PrefabInstance: {fileID: 0}
  m_PrefabAsset: {fileID: 0}
  m_GameObject: {fileID: 713282517}
  m_Enabled: 1
  m_Avatar: {fileID: 0}
  m_Controller: {fileID: 9100000, guid: 8eaf7886b41eef94d867c3b28eee629c, type: 2}
  m_CullingMode: 0
  m_UpdateMode: 0
  m_ApplyRootMotion: 0
  m_LinearVelocityBlending: 0
  m_StabilizeFeet: 0
  m_WarningMessage: 
  m_HasTransformHierarchy: 1
  m_AllowConstantClipSamplingOptimization: 1
  m_KeepAnimatorStateOnDisable: 0
  m_WriteDefaultValuesOnDisable: 0
--- !u!114 &713282520
MonoBehaviour:
  m_ObjectHideFlags: 0
  m_CorrespondingSourceObject: {fileID: 0}
  m_PrefabInstance: {fileID: 0}
  m_PrefabAsset: {fileID: 0}
  m_GameObject: {fileID: 713282517}
  m_Enabled: 1
  m_EditorHideFlags: 0
  m_Script: {fileID: 11500000, guid: 4e29b1a8efbd4b44bb3f3716e73f07ff, type: 3}
  m_Name: 
  m_EditorClassIdentifier: 
  m_Navigation:
    m_Mode: 3
    m_WrapAround: 0
    m_SelectOnUp: {fileID: 0}
    m_SelectOnDown: {fileID: 0}
    m_SelectOnLeft: {fileID: 0}
    m_SelectOnRight: {fileID: 0}
  m_Transition: 1
  m_Colors:
    m_NormalColor: {r: 1, g: 1, b: 1, a: 1}
    m_HighlightedColor: {r: 0.9607843, g: 0.9607843, b: 0.9607843, a: 1}
    m_PressedColor: {r: 0.78431374, g: 0.78431374, b: 0.78431374, a: 1}
    m_SelectedColor: {r: 0.9607843, g: 0.9607843, b: 0.9607843, a: 1}
    m_DisabledColor: {r: 0.78431374, g: 0.78431374, b: 0.78431374, a: 0.5019608}
    m_ColorMultiplier: 1
    m_FadeDuration: 0.1
  m_SpriteState:
    m_HighlightedSprite: {fileID: 0}
    m_PressedSprite: {fileID: 0}
    m_SelectedSprite: {fileID: 0}
    m_DisabledSprite: {fileID: 0}
  m_AnimationTriggers:
    m_NormalTrigger: Normal
    m_HighlightedTrigger: Highlighted
    m_PressedTrigger: Pressed
    m_SelectedTrigger: Selected
    m_DisabledTrigger: Disabled
  m_Interactable: 1
  m_TargetGraphic: {fileID: 331673021}
  m_OnClick:
    m_PersistentCalls:
      m_Calls:
      - m_Target: {fileID: 611118319}
        m_TargetAssemblyTypeName: UnityEngine.Animator, UnityEngine
        m_MethodName: Play
        m_Mode: 5
        m_Arguments:
          m_ObjectArgument: {fileID: 0}
          m_ObjectArgumentAssemblyTypeName: UnityEngine.Object, UnityEngine
          m_IntArgument: 0
          m_FloatArgument: 0
          m_StringArgument: MenuSliderAnim_Open
          m_BoolArgument: 0
        m_CallState: 2
      - m_Target: {fileID: 713282519}
        m_TargetAssemblyTypeName: UnityEngine.Animator, UnityEngine
        m_MethodName: Play
        m_Mode: 5
        m_Arguments:
          m_ObjectArgument: {fileID: 0}
          m_ObjectArgumentAssemblyTypeName: UnityEngine.Object, UnityEngine
          m_IntArgument: 0
          m_FloatArgument: 0
          m_StringArgument: LogoSliderAnim_Close
          m_BoolArgument: 0
        m_CallState: 2
--- !u!222 &713282521
CanvasRenderer:
  m_ObjectHideFlags: 0
  m_CorrespondingSourceObject: {fileID: 0}
  m_PrefabInstance: {fileID: 0}
  m_PrefabAsset: {fileID: 0}
  m_GameObject: {fileID: 713282517}
  m_CullTransparentMesh: 1
--- !u!1 &719263336
GameObject:
  m_ObjectHideFlags: 0
  m_CorrespondingSourceObject: {fileID: 0}
  m_PrefabInstance: {fileID: 0}
  m_PrefabAsset: {fileID: 0}
  serializedVersion: 6
  m_Component:
  - component: {fileID: 719263337}
  - component: {fileID: 719263340}
  - component: {fileID: 719263339}
  - component: {fileID: 719263338}
  m_Layer: 5
  m_Name: ThirdPerson
  m_TagString: Untagged
  m_Icon: {fileID: 0}
  m_NavMeshLayer: 0
  m_StaticEditorFlags: 0
  m_IsActive: 1
--- !u!224 &719263337
RectTransform:
  m_ObjectHideFlags: 0
  m_CorrespondingSourceObject: {fileID: 0}
  m_PrefabInstance: {fileID: 0}
  m_PrefabAsset: {fileID: 0}
  m_GameObject: {fileID: 719263336}
  m_LocalRotation: {x: 0, y: 0, z: 0, w: 1}
  m_LocalPosition: {x: 0, y: 0, z: 0}
  m_LocalScale: {x: 1, y: 1, z: 1}
  m_ConstrainProportionsScale: 0
  m_Children:
  - {fileID: 1149974616}
  m_Father: {fileID: 82947692}
  m_LocalEulerAnglesHint: {x: 0, y: 0, z: 0}
  m_AnchorMin: {x: 0, y: 1}
  m_AnchorMax: {x: 0, y: 1}
  m_AnchoredPosition: {x: 195, y: -565}
  m_SizeDelta: {x: 390, y: 50}
  m_Pivot: {x: 0.5, y: 0.5}
--- !u!114 &719263338
MonoBehaviour:
  m_ObjectHideFlags: 0
  m_CorrespondingSourceObject: {fileID: 0}
  m_PrefabInstance: {fileID: 0}
  m_PrefabAsset: {fileID: 0}
  m_GameObject: {fileID: 719263336}
  m_Enabled: 1
  m_EditorHideFlags: 0
  m_Script: {fileID: 11500000, guid: 4e29b1a8efbd4b44bb3f3716e73f07ff, type: 3}
  m_Name: 
  m_EditorClassIdentifier: 
  m_Navigation:
    m_Mode: 3
    m_WrapAround: 0
    m_SelectOnUp: {fileID: 0}
    m_SelectOnDown: {fileID: 0}
    m_SelectOnLeft: {fileID: 0}
    m_SelectOnRight: {fileID: 0}
  m_Transition: 1
  m_Colors:
    m_NormalColor: {r: 1, g: 1, b: 1, a: 1}
    m_HighlightedColor: {r: 0.5921569, g: 0.2784314, b: 1, a: 1}
    m_PressedColor: {r: 0.5224015, g: 0.20024922, b: 0.9433962, a: 1}
    m_SelectedColor: {r: 0.34053445, g: 0.03769135, b: 0.7264151, a: 1}
    m_DisabledColor: {r: 0.5411765, g: 0.5411765, b: 0.5411765, a: 1}
    m_ColorMultiplier: 1
    m_FadeDuration: 0.1
  m_SpriteState:
    m_HighlightedSprite: {fileID: 0}
    m_PressedSprite: {fileID: 0}
    m_SelectedSprite: {fileID: 0}
    m_DisabledSprite: {fileID: 0}
  m_AnimationTriggers:
    m_NormalTrigger: Normal
    m_HighlightedTrigger: Highlighted
    m_PressedTrigger: Pressed
    m_SelectedTrigger: Selected
    m_DisabledTrigger: Disabled
  m_Interactable: 1
  m_TargetGraphic: {fileID: 1149974617}
  m_OnClick:
    m_PersistentCalls:
      m_Calls:
      - m_Target: {fileID: 1201840877}
        m_TargetAssemblyTypeName: SampleSwitcher, Sample Viewer
        m_MethodName: SetNextSceneName
        m_Mode: 5
        m_Arguments:
          m_ObjectArgument: {fileID: 0}
          m_ObjectArgumentAssemblyTypeName: UnityEngine.Object, UnityEngine
          m_IntArgument: 0
          m_FloatArgument: 0
          m_StringArgument: ThirdPerson
          m_BoolArgument: 0
        m_CallState: 2
      - m_Target: {fileID: 1201840877}
        m_TargetAssemblyTypeName: SampleSwitcher, Sample Viewer
        m_MethodName: SceneButtonOnClick
        m_Mode: 1
        m_Arguments:
          m_ObjectArgument: {fileID: 0}
          m_ObjectArgumentAssemblyTypeName: UnityEngine.Object, UnityEngine
          m_IntArgument: 0
          m_FloatArgument: 0
          m_StringArgument: 
          m_BoolArgument: 0
        m_CallState: 2
      - m_Target: {fileID: 611118319}
        m_TargetAssemblyTypeName: UnityEngine.Animator, UnityEngine
        m_MethodName: Play
        m_Mode: 5
        m_Arguments:
          m_ObjectArgument: {fileID: 0}
          m_ObjectArgumentAssemblyTypeName: UnityEngine.Object, UnityEngine
          m_IntArgument: 0
          m_FloatArgument: 0
          m_StringArgument: MenuSliderAnim
          m_BoolArgument: 0
        m_CallState: 2
      - m_Target: {fileID: 713282519}
        m_TargetAssemblyTypeName: UnityEngine.Animator, UnityEngine
        m_MethodName: Play
        m_Mode: 5
        m_Arguments:
          m_ObjectArgument: {fileID: 0}
          m_ObjectArgumentAssemblyTypeName: UnityEngine.Object, UnityEngine
          m_IntArgument: 0
          m_FloatArgument: 0
          m_StringArgument: LogoSliderAnim
          m_BoolArgument: 0
        m_CallState: 2
      - m_Target: {fileID: 1201840877}
        m_TargetAssemblyTypeName: SampleSwitcher, Sample Viewer
        m_MethodName: OnSceneButtonClicked
        m_Mode: 2
        m_Arguments:
          m_ObjectArgument: {fileID: 719263338}
          m_ObjectArgumentAssemblyTypeName: UnityEngine.UI.Button, UnityEngine.UI
          m_IntArgument: 0
          m_FloatArgument: 0
          m_StringArgument: 
          m_BoolArgument: 0
        m_CallState: 2
      - m_Target: {fileID: 1437857924}
        m_TargetAssemblyTypeName: UnityEngine.GameObject, UnityEngine
        m_MethodName: SetActive
        m_Mode: 6
        m_Arguments:
          m_ObjectArgument: {fileID: 0}
          m_ObjectArgumentAssemblyTypeName: UnityEngine.Object, UnityEngine
          m_IntArgument: 0
          m_FloatArgument: 0
          m_StringArgument: 
          m_BoolArgument: 1
        m_CallState: 2
      - m_Target: {fileID: 841042261}
        m_TargetAssemblyTypeName: UnityEngine.GameObject, UnityEngine
        m_MethodName: SetActive
        m_Mode: 6
        m_Arguments:
          m_ObjectArgument: {fileID: 0}
          m_ObjectArgumentAssemblyTypeName: UnityEngine.Object, UnityEngine
          m_IntArgument: 0
          m_FloatArgument: 0
          m_StringArgument: 
          m_BoolArgument: 1
        m_CallState: 2
      - m_Target: {fileID: 841042263}
        m_TargetAssemblyTypeName: UnityEngine.UI.Selectable, UnityEngine.UI
        m_MethodName: set_interactable
        m_Mode: 6
        m_Arguments:
          m_ObjectArgument: {fileID: 0}
          m_ObjectArgumentAssemblyTypeName: UnityEngine.Object, UnityEngine
          m_IntArgument: 0
          m_FloatArgument: 0
          m_StringArgument: 
          m_BoolArgument: 1
        m_CallState: 2
--- !u!114 &719263339
MonoBehaviour:
  m_ObjectHideFlags: 0
  m_CorrespondingSourceObject: {fileID: 0}
  m_PrefabInstance: {fileID: 0}
  m_PrefabAsset: {fileID: 0}
  m_GameObject: {fileID: 719263336}
  m_Enabled: 0
  m_EditorHideFlags: 0
  m_Script: {fileID: 11500000, guid: fe87c0e1cc204ed48ad3b37840f39efc, type: 3}
  m_Name: 
  m_EditorClassIdentifier: 
  m_Material: {fileID: 0}
  m_Color: {r: 1, g: 1, b: 1, a: 1}
  m_RaycastTarget: 1
  m_RaycastPadding: {x: 0, y: 0, z: 0, w: 0}
  m_Maskable: 1
  m_OnCullStateChanged:
    m_PersistentCalls:
      m_Calls: []
  m_Sprite: {fileID: 10905, guid: 0000000000000000f000000000000000, type: 0}
  m_Type: 1
  m_PreserveAspect: 0
  m_FillCenter: 1
  m_FillMethod: 4
  m_FillAmount: 1
  m_FillClockwise: 1
  m_FillOrigin: 0
  m_UseSpriteMesh: 0
  m_PixelsPerUnitMultiplier: 1
--- !u!222 &719263340
CanvasRenderer:
  m_ObjectHideFlags: 0
  m_CorrespondingSourceObject: {fileID: 0}
  m_PrefabInstance: {fileID: 0}
  m_PrefabAsset: {fileID: 0}
  m_GameObject: {fileID: 719263336}
  m_CullTransparentMesh: 1
--- !u!1 &824885513
GameObject:
  m_ObjectHideFlags: 0
  m_CorrespondingSourceObject: {fileID: 0}
  m_PrefabInstance: {fileID: 0}
  m_PrefabAsset: {fileID: 0}
  serializedVersion: 6
  m_Component:
  - component: {fileID: 824885514}
  - component: {fileID: 824885516}
  - component: {fileID: 824885515}
  m_Layer: 5
  m_Name: Text_Measure
  m_TagString: Untagged
  m_Icon: {fileID: 0}
  m_NavMeshLayer: 0
  m_StaticEditorFlags: 0
  m_IsActive: 1
--- !u!224 &824885514
RectTransform:
  m_ObjectHideFlags: 0
  m_CorrespondingSourceObject: {fileID: 0}
  m_PrefabInstance: {fileID: 0}
  m_PrefabAsset: {fileID: 0}
  m_GameObject: {fileID: 824885513}
  m_LocalRotation: {x: 0, y: 0, z: 0, w: 1}
  m_LocalPosition: {x: 0, y: 0, z: 0}
  m_LocalScale: {x: 1, y: 1, z: 1}
  m_ConstrainProportionsScale: 0
  m_Children: []
  m_Father: {fileID: 1840450426}
  m_LocalEulerAnglesHint: {x: 0, y: 0, z: 0}
  m_AnchorMin: {x: 0, y: 0}
  m_AnchorMax: {x: 1, y: 1}
  m_AnchoredPosition: {x: 0, y: 0}
  m_SizeDelta: {x: 0, y: 0}
  m_Pivot: {x: 0.5, y: 0.5}
--- !u!114 &824885515
MonoBehaviour:
  m_ObjectHideFlags: 0
  m_CorrespondingSourceObject: {fileID: 0}
  m_PrefabInstance: {fileID: 0}
  m_PrefabAsset: {fileID: 0}
  m_GameObject: {fileID: 824885513}
  m_Enabled: 1
  m_EditorHideFlags: 0
  m_Script: {fileID: 11500000, guid: f4688fdb7df04437aeb418b961361dc5, type: 3}
  m_Name: 
  m_EditorClassIdentifier: 
  m_Material: {fileID: 0}
  m_Color: {r: 1, g: 1, b: 1, a: 1}
  m_RaycastTarget: 1
  m_RaycastPadding: {x: 0, y: 0, z: 0, w: 0}
  m_Maskable: 1
  m_OnCullStateChanged:
    m_PersistentCalls:
      m_Calls: []
  m_text: Measure
  m_isRightToLeft: 0
  m_fontAsset: {fileID: 11400000, guid: e59fb78ae467b9446bad6955a0dd0766, type: 2}
  m_sharedMaterial: {fileID: 8862657535182535335, guid: e59fb78ae467b9446bad6955a0dd0766, type: 2}
  m_fontSharedMaterials: []
  m_fontMaterial: {fileID: 0}
  m_fontMaterials: []
  m_fontColor32:
    serializedVersion: 2
    rgba: 4294967295
  m_fontColor: {r: 1, g: 1, b: 1, a: 1}
  m_enableVertexGradient: 0
  m_colorMode: 3
  m_fontColorGradient:
    topLeft: {r: 1, g: 1, b: 1, a: 1}
    topRight: {r: 1, g: 1, b: 1, a: 1}
    bottomLeft: {r: 1, g: 1, b: 1, a: 1}
    bottomRight: {r: 1, g: 1, b: 1, a: 1}
  m_fontColorGradientPreset: {fileID: 0}
  m_spriteAsset: {fileID: 0}
  m_tintAllSprites: 0
  m_StyleSheet: {fileID: 0}
  m_TextStyleHashCode: -1183493901
  m_overrideHtmlColors: 0
  m_faceColor:
    serializedVersion: 2
    rgba: 4294967295
  m_fontSize: 35
  m_fontSizeBase: 35
  m_fontWeight: 400
  m_enableAutoSizing: 0
  m_fontSizeMin: 18
  m_fontSizeMax: 72
  m_fontStyle: 0
  m_HorizontalAlignment: 1
  m_VerticalAlignment: 512
  m_textAlignment: 65535
  m_characterSpacing: 0
  m_wordSpacing: 0
  m_lineSpacing: 0
  m_lineSpacingMax: 0
  m_paragraphSpacing: 0
  m_charWidthMaxAdj: 0
  m_enableWordWrapping: 1
  m_wordWrappingRatios: 0.4
  m_overflowMode: 0
  m_linkedTextComponent: {fileID: 0}
  parentLinkedComponent: {fileID: 0}
  m_enableKerning: 1
  m_enableExtraPadding: 0
  checkPaddingRequired: 0
  m_isRichText: 1
  m_parseCtrlCharacters: 1
  m_isOrthographic: 1
  m_isCullingEnabled: 0
  m_horizontalMapping: 0
  m_verticalMapping: 0
  m_uvLineOffset: 0
  m_geometrySortingOrder: 0
  m_IsTextObjectScaleStatic: 0
  m_VertexBufferAutoSizeReduction: 0
  m_useMaxVisibleDescender: 1
  m_pageToDisplay: 1
  m_margin: {x: 0, y: 0, z: 0, w: 0}
  m_isUsingLegacyAnimationComponent: 0
  m_isVolumetricText: 0
  m_hasFontAssetChanged: 0
  m_baseMaterial: {fileID: 0}
  m_maskOffset: {x: 0, y: 0, z: 0, w: 0}
--- !u!222 &824885516
CanvasRenderer:
  m_ObjectHideFlags: 0
  m_CorrespondingSourceObject: {fileID: 0}
  m_PrefabInstance: {fileID: 0}
  m_PrefabAsset: {fileID: 0}
  m_GameObject: {fileID: 824885513}
  m_CullTransparentMesh: 1
--- !u!1 &841042261
GameObject:
  m_ObjectHideFlags: 0
  m_CorrespondingSourceObject: {fileID: 0}
  m_PrefabInstance: {fileID: 0}
  m_PrefabAsset: {fileID: 0}
  serializedVersion: 6
  m_Component:
  - component: {fileID: 841042262}
  - component: {fileID: 841042265}
  - component: {fileID: 841042264}
  - component: {fileID: 841042263}
  m_Layer: 5
  m_Name: URP
  m_TagString: Untagged
  m_Icon: {fileID: 0}
  m_NavMeshLayer: 0
  m_StaticEditorFlags: 0
  m_IsActive: 0
--- !u!224 &841042262
RectTransform:
  m_ObjectHideFlags: 0
  m_CorrespondingSourceObject: {fileID: 0}
  m_PrefabInstance: {fileID: 0}
  m_PrefabAsset: {fileID: 0}
  m_GameObject: {fileID: 841042261}
  m_LocalRotation: {x: 0, y: 0, z: 0, w: 1}
  m_LocalPosition: {x: 0, y: 0, z: 0}
  m_LocalScale: {x: 1, y: 1, z: 1}
  m_ConstrainProportionsScale: 0
  m_Children:
  - {fileID: 1001011902}
  m_Father: {fileID: 1067867998}
  m_LocalEulerAnglesHint: {x: 0, y: 0, z: 0}
  m_AnchorMin: {x: 0, y: 1}
  m_AnchorMax: {x: 0, y: 1}
  m_AnchoredPosition: {x: 240, y: -17.5}
  m_SizeDelta: {x: 160, y: 35}
  m_Pivot: {x: 0.5, y: 0.5}
--- !u!114 &841042263
MonoBehaviour:
  m_ObjectHideFlags: 0
  m_CorrespondingSourceObject: {fileID: 0}
  m_PrefabInstance: {fileID: 0}
  m_PrefabAsset: {fileID: 0}
  m_GameObject: {fileID: 841042261}
  m_Enabled: 1
  m_EditorHideFlags: 0
  m_Script: {fileID: 11500000, guid: 4e29b1a8efbd4b44bb3f3716e73f07ff, type: 3}
  m_Name: 
  m_EditorClassIdentifier: 
  m_Navigation:
    m_Mode: 3
    m_WrapAround: 0
    m_SelectOnUp: {fileID: 0}
    m_SelectOnDown: {fileID: 0}
    m_SelectOnLeft: {fileID: 0}
    m_SelectOnRight: {fileID: 0}
  m_Transition: 1
  m_Colors:
    m_NormalColor: {r: 0.49803922, g: 0.45882353, b: 0.5882353, a: 1}
    m_HighlightedColor: {r: 0.5221837, g: 0.38416696, b: 0.8396226, a: 1}
    m_PressedColor: {r: 0.47197732, g: 0.31719476, b: 0.8301887, a: 1}
    m_SelectedColor: {r: 0.4959575, g: 0.28502133, b: 0.990566, a: 1}
    m_DisabledColor: {r: 0.4716981, g: 0.4716981, b: 0.4716981, a: 1}
    m_ColorMultiplier: 1
    m_FadeDuration: 0.1
  m_SpriteState:
    m_HighlightedSprite: {fileID: 0}
    m_PressedSprite: {fileID: 0}
    m_SelectedSprite: {fileID: 0}
    m_DisabledSprite: {fileID: 0}
  m_AnimationTriggers:
    m_NormalTrigger: Normal
    m_HighlightedTrigger: Highlighted
    m_PressedTrigger: Pressed
    m_SelectedTrigger: Selected
    m_DisabledTrigger: Disabled
  m_Interactable: 1
  m_TargetGraphic: {fileID: 841042264}
  m_OnClick:
    m_PersistentCalls:
      m_Calls:
      - m_Target: {fileID: 1201840877}
        m_TargetAssemblyTypeName: SampleSwitcher, Sample Viewer
        m_MethodName: PipelineButtonOnClick
        m_Mode: 1
        m_Arguments:
          m_ObjectArgument: {fileID: 0}
          m_ObjectArgumentAssemblyTypeName: UnityEngine.Object, UnityEngine
          m_IntArgument: 0
          m_FloatArgument: 0
          m_StringArgument: 
          m_BoolArgument: 0
        m_CallState: 2
      - m_Target: {fileID: 1201840877}
        m_TargetAssemblyTypeName: SampleSwitcher, Sample Viewer
        m_MethodName: OnPipelineButtonClicked
        m_Mode: 2
        m_Arguments:
          m_ObjectArgument: {fileID: 841042263}
          m_ObjectArgumentAssemblyTypeName: UnityEngine.UI.Button, UnityEngine.UI
          m_IntArgument: 0
          m_FloatArgument: 0
          m_StringArgument: 
          m_BoolArgument: 0
        m_CallState: 2
      - m_Target: {fileID: 1201840877}
        m_TargetAssemblyTypeName: SampleSwitcher, Sample Viewer
        m_MethodName: SetPipelineText
        m_Mode: 5
        m_Arguments:
          m_ObjectArgument: {fileID: 0}
          m_ObjectArgumentAssemblyTypeName: UnityEngine.Object, UnityEngine
          m_IntArgument: 0
          m_FloatArgument: 0
          m_StringArgument: URP
          m_BoolArgument: 0
        m_CallState: 2
      - m_Target: {fileID: 1201840877}
        m_TargetAssemblyTypeName: SampleSwitcher, Sample Viewer
        m_MethodName: UnloadHDRPColor
        m_Mode: 1
        m_Arguments:
          m_ObjectArgument: {fileID: 0}
          m_ObjectArgumentAssemblyTypeName: UnityEngine.Object, UnityEngine
          m_IntArgument: 0
          m_FloatArgument: 0
          m_StringArgument: 
          m_BoolArgument: 0
        m_CallState: 2
--- !u!114 &841042264
MonoBehaviour:
  m_ObjectHideFlags: 0
  m_CorrespondingSourceObject: {fileID: 0}
  m_PrefabInstance: {fileID: 0}
  m_PrefabAsset: {fileID: 0}
  m_GameObject: {fileID: 841042261}
  m_Enabled: 1
  m_EditorHideFlags: 0
  m_Script: {fileID: 11500000, guid: fe87c0e1cc204ed48ad3b37840f39efc, type: 3}
  m_Name: 
  m_EditorClassIdentifier: 
  m_Material: {fileID: 0}
  m_Color: {r: 1, g: 1, b: 1, a: 1}
  m_RaycastTarget: 1
  m_RaycastPadding: {x: 0, y: 0, z: 0, w: 0}
  m_Maskable: 1
  m_OnCullStateChanged:
    m_PersistentCalls:
      m_Calls: []
  m_Sprite: {fileID: 0}
  m_Type: 1
  m_PreserveAspect: 0
  m_FillCenter: 1
  m_FillMethod: 4
  m_FillAmount: 1
  m_FillClockwise: 1
  m_FillOrigin: 0
  m_UseSpriteMesh: 0
  m_PixelsPerUnitMultiplier: 1
--- !u!222 &841042265
CanvasRenderer:
  m_ObjectHideFlags: 0
  m_CorrespondingSourceObject: {fileID: 0}
  m_PrefabInstance: {fileID: 0}
  m_PrefabAsset: {fileID: 0}
  m_GameObject: {fileID: 841042261}
  m_CullTransparentMesh: 1
--- !u!1 &956005043
GameObject:
  m_ObjectHideFlags: 0
  m_CorrespondingSourceObject: {fileID: 0}
  m_PrefabInstance: {fileID: 0}
  m_PrefabAsset: {fileID: 0}
  serializedVersion: 6
  m_Component:
  - component: {fileID: 956005044}
  - component: {fileID: 956005047}
  - component: {fileID: 956005046}
  - component: {fileID: 956005045}
  m_Layer: 5
  m_Name: ListedItem_Samples
  m_TagString: Untagged
  m_Icon: {fileID: 0}
  m_NavMeshLayer: 0
  m_StaticEditorFlags: 0
  m_IsActive: 1
--- !u!224 &956005044
RectTransform:
  m_ObjectHideFlags: 0
  m_CorrespondingSourceObject: {fileID: 0}
  m_PrefabInstance: {fileID: 0}
  m_PrefabAsset: {fileID: 0}
  m_GameObject: {fileID: 956005043}
  m_LocalRotation: {x: 0, y: 0, z: 0, w: 1}
  m_LocalPosition: {x: 0, y: 0, z: 0}
  m_LocalScale: {x: 1, y: 1, z: 1}
  m_ConstrainProportionsScale: 0
  m_Children:
  - {fileID: 524654819}
  - {fileID: 533411583}
  m_Father: {fileID: 519873324}
  m_LocalEulerAnglesHint: {x: 0, y: 0, z: 0}
  m_AnchorMin: {x: 0, y: 1}
  m_AnchorMax: {x: 0, y: 1}
  m_AnchoredPosition: {x: 316.5, y: -440.992}
  m_SizeDelta: {x: 633, y: 0}
  m_Pivot: {x: 0.5, y: 0.5}
--- !u!114 &956005045
MonoBehaviour:
  m_ObjectHideFlags: 0
  m_CorrespondingSourceObject: {fileID: 0}
  m_PrefabInstance: {fileID: 0}
  m_PrefabAsset: {fileID: 0}
  m_GameObject: {fileID: 956005043}
  m_Enabled: 1
  m_EditorHideFlags: 0
  m_Script: {fileID: 11500000, guid: 3245ec927659c4140ac4f8d17403cc18, type: 3}
  m_Name: 
  m_EditorClassIdentifier: 
  m_HorizontalFit: 0
  m_VerticalFit: 2
--- !u!114 &956005046
MonoBehaviour:
  m_ObjectHideFlags: 0
  m_CorrespondingSourceObject: {fileID: 0}
  m_PrefabInstance: {fileID: 0}
  m_PrefabAsset: {fileID: 0}
  m_GameObject: {fileID: 956005043}
  m_Enabled: 1
  m_EditorHideFlags: 0
  m_Script: {fileID: 11500000, guid: 59f8146938fff824cb5fd77236b75775, type: 3}
  m_Name: 
  m_EditorClassIdentifier: 
  m_Padding:
    m_Left: 0
    m_Right: 0
    m_Top: 0
    m_Bottom: 0
  m_ChildAlignment: 0
  m_Spacing: 0
  m_ChildForceExpandWidth: 0
  m_ChildForceExpandHeight: 0
  m_ChildControlWidth: 1
  m_ChildControlHeight: 1
  m_ChildScaleWidth: 0
  m_ChildScaleHeight: 0
  m_ReverseArrangement: 0
--- !u!222 &956005047
CanvasRenderer:
  m_ObjectHideFlags: 0
  m_CorrespondingSourceObject: {fileID: 0}
  m_PrefabInstance: {fileID: 0}
  m_PrefabAsset: {fileID: 0}
  m_GameObject: {fileID: 956005043}
  m_CullTransparentMesh: 1
--- !u!1 &956293052
GameObject:
  m_ObjectHideFlags: 0
  m_CorrespondingSourceObject: {fileID: 0}
  m_PrefabInstance: {fileID: 0}
  m_PrefabAsset: {fileID: 0}
  serializedVersion: 6
  m_Component:
  - component: {fileID: 956293053}
  - component: {fileID: 956293055}
  - component: {fileID: 956293054}
  m_Layer: 5
  m_Name: Text_3DAttribute
  m_TagString: Untagged
  m_Icon: {fileID: 0}
  m_NavMeshLayer: 0
  m_StaticEditorFlags: 0
  m_IsActive: 1
--- !u!224 &956293053
RectTransform:
  m_ObjectHideFlags: 0
  m_CorrespondingSourceObject: {fileID: 0}
  m_PrefabInstance: {fileID: 0}
  m_PrefabAsset: {fileID: 0}
  m_GameObject: {fileID: 956293052}
  m_LocalRotation: {x: 0, y: 0, z: 0, w: 1}
  m_LocalPosition: {x: 0, y: 0, z: 0}
  m_LocalScale: {x: 1, y: 1, z: 1}
  m_ConstrainProportionsScale: 0
  m_Children: []
  m_Father: {fileID: 1344149045}
  m_LocalEulerAnglesHint: {x: 0, y: 0, z: 0}
  m_AnchorMin: {x: 0, y: 0}
  m_AnchorMax: {x: 1, y: 1}
  m_AnchoredPosition: {x: 0, y: 0}
  m_SizeDelta: {x: 0, y: 0}
  m_Pivot: {x: 0.5, y: 0.5}
--- !u!114 &956293054
MonoBehaviour:
  m_ObjectHideFlags: 0
  m_CorrespondingSourceObject: {fileID: 0}
  m_PrefabInstance: {fileID: 0}
  m_PrefabAsset: {fileID: 0}
  m_GameObject: {fileID: 956293052}
  m_Enabled: 1
  m_EditorHideFlags: 0
  m_Script: {fileID: 11500000, guid: f4688fdb7df04437aeb418b961361dc5, type: 3}
  m_Name: 
  m_EditorClassIdentifier: 
  m_Material: {fileID: 0}
  m_Color: {r: 1, g: 1, b: 1, a: 1}
  m_RaycastTarget: 1
  m_RaycastPadding: {x: 0, y: 0, z: 0, w: 0}
  m_Maskable: 1
  m_OnCullStateChanged:
    m_PersistentCalls:
      m_Calls: []
  m_text: Material by attribute
  m_isRightToLeft: 0
  m_fontAsset: {fileID: 11400000, guid: e59fb78ae467b9446bad6955a0dd0766, type: 2}
  m_sharedMaterial: {fileID: 8862657535182535335, guid: e59fb78ae467b9446bad6955a0dd0766, type: 2}
  m_fontSharedMaterials: []
  m_fontMaterial: {fileID: 0}
  m_fontMaterials: []
  m_fontColor32:
    serializedVersion: 2
    rgba: 4294967295
  m_fontColor: {r: 1, g: 1, b: 1, a: 1}
  m_enableVertexGradient: 0
  m_colorMode: 3
  m_fontColorGradient:
    topLeft: {r: 1, g: 1, b: 1, a: 1}
    topRight: {r: 1, g: 1, b: 1, a: 1}
    bottomLeft: {r: 1, g: 1, b: 1, a: 1}
    bottomRight: {r: 1, g: 1, b: 1, a: 1}
  m_fontColorGradientPreset: {fileID: 0}
  m_spriteAsset: {fileID: 0}
  m_tintAllSprites: 0
  m_StyleSheet: {fileID: 0}
  m_TextStyleHashCode: -1183493901
  m_overrideHtmlColors: 0
  m_faceColor:
    serializedVersion: 2
    rgba: 4294967295
  m_fontSize: 35
  m_fontSizeBase: 35
  m_fontWeight: 400
  m_enableAutoSizing: 0
  m_fontSizeMin: 18
  m_fontSizeMax: 72
  m_fontStyle: 0
  m_HorizontalAlignment: 1
  m_VerticalAlignment: 512
  m_textAlignment: 65535
  m_characterSpacing: 0
  m_wordSpacing: 0
  m_lineSpacing: 0
  m_lineSpacingMax: 0
  m_paragraphSpacing: 0
  m_charWidthMaxAdj: 0
  m_enableWordWrapping: 1
  m_wordWrappingRatios: 0.4
  m_overflowMode: 0
  m_linkedTextComponent: {fileID: 0}
  parentLinkedComponent: {fileID: 0}
  m_enableKerning: 1
  m_enableExtraPadding: 0
  checkPaddingRequired: 0
  m_isRichText: 1
  m_parseCtrlCharacters: 1
  m_isOrthographic: 1
  m_isCullingEnabled: 0
  m_horizontalMapping: 0
  m_verticalMapping: 0
  m_uvLineOffset: 0
  m_geometrySortingOrder: 0
  m_IsTextObjectScaleStatic: 0
  m_VertexBufferAutoSizeReduction: 0
  m_useMaxVisibleDescender: 1
  m_pageToDisplay: 1
  m_margin: {x: 0, y: 0, z: 0, w: 0}
  m_isUsingLegacyAnimationComponent: 0
  m_isVolumetricText: 0
  m_hasFontAssetChanged: 0
  m_baseMaterial: {fileID: 0}
  m_maskOffset: {x: 0, y: 0, z: 0, w: 0}
--- !u!222 &956293055
CanvasRenderer:
  m_ObjectHideFlags: 0
  m_CorrespondingSourceObject: {fileID: 0}
  m_PrefabInstance: {fileID: 0}
  m_PrefabAsset: {fileID: 0}
  m_GameObject: {fileID: 956293052}
  m_CullTransparentMesh: 1
--- !u!1 &1001011901
GameObject:
  m_ObjectHideFlags: 0
  m_CorrespondingSourceObject: {fileID: 0}
  m_PrefabInstance: {fileID: 0}
  m_PrefabAsset: {fileID: 0}
  serializedVersion: 6
  m_Component:
  - component: {fileID: 1001011902}
  - component: {fileID: 1001011904}
  - component: {fileID: 1001011903}
  m_Layer: 5
  m_Name: Text_URP
  m_TagString: Untagged
  m_Icon: {fileID: 0}
  m_NavMeshLayer: 0
  m_StaticEditorFlags: 0
  m_IsActive: 1
--- !u!224 &1001011902
RectTransform:
  m_ObjectHideFlags: 0
  m_CorrespondingSourceObject: {fileID: 0}
  m_PrefabInstance: {fileID: 0}
  m_PrefabAsset: {fileID: 0}
  m_GameObject: {fileID: 1001011901}
  m_LocalRotation: {x: 0, y: 0, z: 0, w: 1}
  m_LocalPosition: {x: 0, y: 0, z: 0}
  m_LocalScale: {x: 1, y: 1, z: 1}
  m_ConstrainProportionsScale: 0
  m_Children: []
  m_Father: {fileID: 841042262}
  m_LocalEulerAnglesHint: {x: 0, y: 0, z: 0}
  m_AnchorMin: {x: 0, y: 0}
  m_AnchorMax: {x: 1, y: 1}
  m_AnchoredPosition: {x: 0, y: 0}
  m_SizeDelta: {x: 0, y: 0}
  m_Pivot: {x: 0.5, y: 0.5}
--- !u!114 &1001011903
MonoBehaviour:
  m_ObjectHideFlags: 0
  m_CorrespondingSourceObject: {fileID: 0}
  m_PrefabInstance: {fileID: 0}
  m_PrefabAsset: {fileID: 0}
  m_GameObject: {fileID: 1001011901}
  m_Enabled: 1
  m_EditorHideFlags: 0
  m_Script: {fileID: 11500000, guid: f4688fdb7df04437aeb418b961361dc5, type: 3}
  m_Name: 
  m_EditorClassIdentifier: 
  m_Material: {fileID: 0}
  m_Color: {r: 1, g: 1, b: 1, a: 1}
  m_RaycastTarget: 1
  m_RaycastPadding: {x: 0, y: 0, z: 0, w: 0}
  m_Maskable: 1
  m_OnCullStateChanged:
    m_PersistentCalls:
      m_Calls: []
  m_text: URP
  m_isRightToLeft: 0
  m_fontAsset: {fileID: 11400000, guid: e59fb78ae467b9446bad6955a0dd0766, type: 2}
  m_sharedMaterial: {fileID: 8862657535182535335, guid: e59fb78ae467b9446bad6955a0dd0766, type: 2}
  m_fontSharedMaterials: []
  m_fontMaterial: {fileID: 0}
  m_fontMaterials: []
  m_fontColor32:
    serializedVersion: 2
    rgba: 4294967295
  m_fontColor: {r: 1, g: 1, b: 1, a: 1}
  m_enableVertexGradient: 0
  m_colorMode: 3
  m_fontColorGradient:
    topLeft: {r: 1, g: 1, b: 1, a: 1}
    topRight: {r: 1, g: 1, b: 1, a: 1}
    bottomLeft: {r: 1, g: 1, b: 1, a: 1}
    bottomRight: {r: 1, g: 1, b: 1, a: 1}
  m_fontColorGradientPreset: {fileID: 0}
  m_spriteAsset: {fileID: 0}
  m_tintAllSprites: 0
  m_StyleSheet: {fileID: 0}
  m_TextStyleHashCode: -1183493901
  m_overrideHtmlColors: 0
  m_faceColor:
    serializedVersion: 2
    rgba: 4294967295
  m_fontSize: 24
  m_fontSizeBase: 24
  m_fontWeight: 400
  m_enableAutoSizing: 0
  m_fontSizeMin: 18
  m_fontSizeMax: 72
  m_fontStyle: 0
  m_HorizontalAlignment: 2
  m_VerticalAlignment: 512
  m_textAlignment: 65535
  m_characterSpacing: 0
  m_wordSpacing: 0
  m_lineSpacing: 0
  m_lineSpacingMax: 0
  m_paragraphSpacing: 0
  m_charWidthMaxAdj: 0
  m_enableWordWrapping: 1
  m_wordWrappingRatios: 0.4
  m_overflowMode: 0
  m_linkedTextComponent: {fileID: 0}
  parentLinkedComponent: {fileID: 0}
  m_enableKerning: 1
  m_enableExtraPadding: 0
  checkPaddingRequired: 0
  m_isRichText: 1
  m_parseCtrlCharacters: 1
  m_isOrthographic: 1
  m_isCullingEnabled: 0
  m_horizontalMapping: 0
  m_verticalMapping: 0
  m_uvLineOffset: 0
  m_geometrySortingOrder: 0
  m_IsTextObjectScaleStatic: 0
  m_VertexBufferAutoSizeReduction: 0
  m_useMaxVisibleDescender: 1
  m_pageToDisplay: 1
  m_margin: {x: 0, y: 0, z: 0, w: 0}
  m_isUsingLegacyAnimationComponent: 0
  m_isVolumetricText: 0
  m_hasFontAssetChanged: 0
  m_baseMaterial: {fileID: 0}
  m_maskOffset: {x: 0, y: 0, z: 0, w: 0}
--- !u!222 &1001011904
CanvasRenderer:
  m_ObjectHideFlags: 0
  m_CorrespondingSourceObject: {fileID: 0}
  m_PrefabInstance: {fileID: 0}
  m_PrefabAsset: {fileID: 0}
  m_GameObject: {fileID: 1001011901}
  m_CullTransparentMesh: 1
--- !u!1 &1029058349
GameObject:
  m_ObjectHideFlags: 0
  m_CorrespondingSourceObject: {fileID: 0}
  m_PrefabInstance: {fileID: 0}
  m_PrefabAsset: {fileID: 0}
  serializedVersion: 6
  m_Component:
  - component: {fileID: 1029058354}
  - component: {fileID: 1029058353}
  - component: {fileID: 1029058352}
  - component: {fileID: 1029058351}
  - component: {fileID: 1029058350}
  m_Layer: 5
  m_Name: Shrink
  m_TagString: Untagged
  m_Icon: {fileID: 0}
  m_NavMeshLayer: 0
  m_StaticEditorFlags: 0
  m_IsActive: 1
--- !u!114 &1029058350
MonoBehaviour:
  m_ObjectHideFlags: 0
  m_CorrespondingSourceObject: {fileID: 0}
  m_PrefabInstance: {fileID: 0}
  m_PrefabAsset: {fileID: 0}
  m_GameObject: {fileID: 1029058349}
  m_Enabled: 1
  m_EditorHideFlags: 0
  m_Script: {fileID: 11500000, guid: 306cc8c2b49d7114eaa3623786fc2126, type: 3}
  m_Name: 
  m_EditorClassIdentifier: 
  m_IgnoreLayout: 0
  m_MinWidth: -1
  m_MinHeight: -1
  m_PreferredWidth: 39
  m_PreferredHeight: 39
  m_FlexibleWidth: 0
  m_FlexibleHeight: 0
  m_LayoutPriority: 1
--- !u!114 &1029058351
MonoBehaviour:
  m_ObjectHideFlags: 0
  m_CorrespondingSourceObject: {fileID: 0}
  m_PrefabInstance: {fileID: 0}
  m_PrefabAsset: {fileID: 0}
  m_GameObject: {fileID: 1029058349}
  m_Enabled: 1
  m_EditorHideFlags: 0
  m_Script: {fileID: 11500000, guid: 4e29b1a8efbd4b44bb3f3716e73f07ff, type: 3}
  m_Name: 
  m_EditorClassIdentifier: 
  m_Navigation:
    m_Mode: 3
    m_WrapAround: 0
    m_SelectOnUp: {fileID: 0}
    m_SelectOnDown: {fileID: 0}
    m_SelectOnLeft: {fileID: 0}
    m_SelectOnRight: {fileID: 0}
  m_Transition: 1
  m_Colors:
    m_NormalColor: {r: 1, g: 1, b: 1, a: 1}
    m_HighlightedColor: {r: 0.5921569, g: 0.2784314, b: 1, a: 1}
    m_PressedColor: {r: 0.39215687, g: 0.047058824, b: 0.84313726, a: 1}
    m_SelectedColor: {r: 0.34117648, g: 0.039215688, b: 0.7254902, a: 1}
    m_DisabledColor: {r: 0.78431374, g: 0.78431374, b: 0.78431374, a: 0.5019608}
    m_ColorMultiplier: 1
    m_FadeDuration: 0.1
  m_SpriteState:
    m_HighlightedSprite: {fileID: 0}
    m_PressedSprite: {fileID: 0}
    m_SelectedSprite: {fileID: 0}
    m_DisabledSprite: {fileID: 0}
  m_AnimationTriggers:
    m_NormalTrigger: Normal
    m_HighlightedTrigger: Highlighted
    m_PressedTrigger: Pressed
    m_SelectedTrigger: Selected
    m_DisabledTrigger: Disabled
  m_Interactable: 1
  m_TargetGraphic: {fileID: 1029058352}
  m_OnClick:
    m_PersistentCalls:
      m_Calls:
      - m_Target: {fileID: 2079099496}
        m_TargetAssemblyTypeName: UnityEngine.GameObject, UnityEngine
        m_MethodName: SetActive
        m_Mode: 6
        m_Arguments:
          m_ObjectArgument: {fileID: 0}
          m_ObjectArgumentAssemblyTypeName: UnityEngine.Object, UnityEngine
          m_IntArgument: 0
          m_FloatArgument: 0
          m_StringArgument: 
          m_BoolArgument: 1
        m_CallState: 2
      - m_Target: {fileID: 1029058349}
        m_TargetAssemblyTypeName: UnityEngine.GameObject, UnityEngine
        m_MethodName: SetActive
        m_Mode: 6
        m_Arguments:
          m_ObjectArgument: {fileID: 0}
          m_ObjectArgumentAssemblyTypeName: UnityEngine.Object, UnityEngine
          m_IntArgument: 0
          m_FloatArgument: 0
          m_StringArgument: 
          m_BoolArgument: 0
        m_CallState: 2
      - m_Target: {fileID: 533411582}
        m_TargetAssemblyTypeName: UnityEngine.GameObject, UnityEngine
        m_MethodName: SetActive
        m_Mode: 6
        m_Arguments:
          m_ObjectArgument: {fileID: 0}
          m_ObjectArgumentAssemblyTypeName: UnityEngine.Object, UnityEngine
          m_IntArgument: 0
          m_FloatArgument: 0
          m_StringArgument: 
          m_BoolArgument: 1
        m_CallState: 2
--- !u!114 &1029058352
MonoBehaviour:
  m_ObjectHideFlags: 0
  m_CorrespondingSourceObject: {fileID: 0}
  m_PrefabInstance: {fileID: 0}
  m_PrefabAsset: {fileID: 0}
  m_GameObject: {fileID: 1029058349}
  m_Enabled: 1
  m_EditorHideFlags: 0
  m_Script: {fileID: 11500000, guid: fe87c0e1cc204ed48ad3b37840f39efc, type: 3}
  m_Name: 
  m_EditorClassIdentifier: 
  m_Material: {fileID: 0}
  m_Color: {r: 1, g: 1, b: 1, a: 1}
  m_RaycastTarget: 1
  m_RaycastPadding: {x: 0, y: 0, z: 0, w: 0}
  m_Maskable: 1
  m_OnCullStateChanged:
    m_PersistentCalls:
      m_Calls: []
  m_Sprite: {fileID: 21300000, guid: ebaaeaefecf47444e90b52184657dca8, type: 3}
  m_Type: 0
  m_PreserveAspect: 0
  m_FillCenter: 1
  m_FillMethod: 4
  m_FillAmount: 1
  m_FillClockwise: 1
  m_FillOrigin: 0
  m_UseSpriteMesh: 0
  m_PixelsPerUnitMultiplier: 1
--- !u!222 &1029058353
CanvasRenderer:
  m_ObjectHideFlags: 0
  m_CorrespondingSourceObject: {fileID: 0}
  m_PrefabInstance: {fileID: 0}
  m_PrefabAsset: {fileID: 0}
  m_GameObject: {fileID: 1029058349}
  m_CullTransparentMesh: 1
--- !u!224 &1029058354
RectTransform:
  m_ObjectHideFlags: 0
  m_CorrespondingSourceObject: {fileID: 0}
  m_PrefabInstance: {fileID: 0}
  m_PrefabAsset: {fileID: 0}
  m_GameObject: {fileID: 1029058349}
  m_LocalRotation: {x: 0, y: 0, z: 0, w: 1}
  m_LocalPosition: {x: 0, y: 0, z: 0}
  m_LocalScale: {x: 1, y: 1, z: 1}
  m_ConstrainProportionsScale: 0
  m_Children: []
  m_Father: {fileID: 524654819}
  m_LocalEulerAnglesHint: {x: 0, y: 0, z: 0}
  m_AnchorMin: {x: 0, y: 0}
  m_AnchorMax: {x: 0, y: 0}
  m_AnchoredPosition: {x: 0, y: 0}
  m_SizeDelta: {x: 0, y: 0}
  m_Pivot: {x: 0.5, y: 0.5}
--- !u!1 &1067867997
GameObject:
  m_ObjectHideFlags: 0
  m_CorrespondingSourceObject: {fileID: 0}
  m_PrefabInstance: {fileID: 0}
  m_PrefabAsset: {fileID: 0}
  serializedVersion: 6
  m_Component:
  - component: {fileID: 1067867998}
  - component: {fileID: 1067868001}
  - component: {fileID: 1067868000}
  - component: {fileID: 1067867999}
  m_Layer: 5
  m_Name: Header
  m_TagString: Untagged
  m_Icon: {fileID: 0}
  m_NavMeshLayer: 0
  m_StaticEditorFlags: 0
  m_IsActive: 1
--- !u!224 &1067867998
RectTransform:
  m_ObjectHideFlags: 0
  m_CorrespondingSourceObject: {fileID: 0}
  m_PrefabInstance: {fileID: 0}
  m_PrefabAsset: {fileID: 0}
  m_GameObject: {fileID: 1067867997}
  m_LocalRotation: {x: 0, y: 0, z: 0, w: 1}
  m_LocalPosition: {x: 0, y: 0, z: 0}
  m_LocalScale: {x: 1, y: 1, z: 1}
  m_ConstrainProportionsScale: 0
  m_Children:
  - {fileID: 1437857925}
  - {fileID: 841042262}
  m_Father: {fileID: 133550622}
  m_LocalEulerAnglesHint: {x: 0, y: 0, z: 0}
  m_AnchorMin: {x: 0, y: 0}
  m_AnchorMax: {x: 0, y: 0}
  m_AnchoredPosition: {x: 0, y: 0}
  m_SizeDelta: {x: 0, y: 0}
  m_Pivot: {x: 0.5, y: 0.5}
--- !u!114 &1067867999
MonoBehaviour:
  m_ObjectHideFlags: 0
  m_CorrespondingSourceObject: {fileID: 0}
  m_PrefabInstance: {fileID: 0}
  m_PrefabAsset: {fileID: 0}
  m_GameObject: {fileID: 1067867997}
  m_Enabled: 1
  m_EditorHideFlags: 0
  m_Script: {fileID: 11500000, guid: 306cc8c2b49d7114eaa3623786fc2126, type: 3}
  m_Name: 
  m_EditorClassIdentifier: 
  m_IgnoreLayout: 0
  m_MinWidth: -1
  m_MinHeight: -1
  m_PreferredWidth: 680
  m_PreferredHeight: 50
  m_FlexibleWidth: -1
  m_FlexibleHeight: -1
  m_LayoutPriority: 1
--- !u!114 &1067868000
MonoBehaviour:
  m_ObjectHideFlags: 0
  m_CorrespondingSourceObject: {fileID: 0}
  m_PrefabInstance: {fileID: 0}
  m_PrefabAsset: {fileID: 0}
  m_GameObject: {fileID: 1067867997}
  m_Enabled: 1
  m_EditorHideFlags: 0
  m_Script: {fileID: 11500000, guid: 30649d3a9faa99c48a7b1166b86bf2a0, type: 3}
  m_Name: 
  m_EditorClassIdentifier: 
  m_Padding:
    m_Left: 0
    m_Right: 0
    m_Top: 0
    m_Bottom: 0
  m_ChildAlignment: 0
  m_Spacing: 0
  m_ChildForceExpandWidth: 0
  m_ChildForceExpandHeight: 0
  m_ChildControlWidth: 0
  m_ChildControlHeight: 0
  m_ChildScaleWidth: 0
  m_ChildScaleHeight: 0
  m_ReverseArrangement: 0
--- !u!222 &1067868001
CanvasRenderer:
  m_ObjectHideFlags: 0
  m_CorrespondingSourceObject: {fileID: 0}
  m_PrefabInstance: {fileID: 0}
  m_PrefabAsset: {fileID: 0}
  m_GameObject: {fileID: 1067867997}
  m_CullTransparentMesh: 1
--- !u!1 &1149974615
GameObject:
  m_ObjectHideFlags: 0
  m_CorrespondingSourceObject: {fileID: 0}
  m_PrefabInstance: {fileID: 0}
  m_PrefabAsset: {fileID: 0}
  serializedVersion: 6
  m_Component:
  - component: {fileID: 1149974616}
  - component: {fileID: 1149974618}
  - component: {fileID: 1149974617}
  m_Layer: 5
  m_Name: Text_3rdPerson
  m_TagString: Untagged
  m_Icon: {fileID: 0}
  m_NavMeshLayer: 0
  m_StaticEditorFlags: 0
  m_IsActive: 1
--- !u!224 &1149974616
RectTransform:
  m_ObjectHideFlags: 0
  m_CorrespondingSourceObject: {fileID: 0}
  m_PrefabInstance: {fileID: 0}
  m_PrefabAsset: {fileID: 0}
  m_GameObject: {fileID: 1149974615}
  m_LocalRotation: {x: 0, y: 0, z: 0, w: 1}
  m_LocalPosition: {x: 0, y: 0, z: 0}
  m_LocalScale: {x: 1, y: 1, z: 1}
  m_ConstrainProportionsScale: 0
  m_Children: []
  m_Father: {fileID: 719263337}
  m_LocalEulerAnglesHint: {x: 0, y: 0, z: 0}
  m_AnchorMin: {x: 0, y: 0}
  m_AnchorMax: {x: 1, y: 1}
  m_AnchoredPosition: {x: 0, y: 0}
  m_SizeDelta: {x: 0, y: 0}
  m_Pivot: {x: 0.5, y: 0.5}
--- !u!114 &1149974617
MonoBehaviour:
  m_ObjectHideFlags: 0
  m_CorrespondingSourceObject: {fileID: 0}
  m_PrefabInstance: {fileID: 0}
  m_PrefabAsset: {fileID: 0}
  m_GameObject: {fileID: 1149974615}
  m_Enabled: 1
  m_EditorHideFlags: 0
  m_Script: {fileID: 11500000, guid: f4688fdb7df04437aeb418b961361dc5, type: 3}
  m_Name: 
  m_EditorClassIdentifier: 
  m_Material: {fileID: 0}
  m_Color: {r: 1, g: 1, b: 1, a: 1}
  m_RaycastTarget: 1
  m_RaycastPadding: {x: 0, y: 0, z: 0, w: 0}
  m_Maskable: 1
  m_OnCullStateChanged:
    m_PersistentCalls:
      m_Calls: []
  m_text: Third-person controller
  m_isRightToLeft: 0
  m_fontAsset: {fileID: 11400000, guid: e59fb78ae467b9446bad6955a0dd0766, type: 2}
  m_sharedMaterial: {fileID: 8862657535182535335, guid: e59fb78ae467b9446bad6955a0dd0766, type: 2}
  m_fontSharedMaterials: []
  m_fontMaterial: {fileID: 0}
  m_fontMaterials: []
  m_fontColor32:
    serializedVersion: 2
    rgba: 4294967295
  m_fontColor: {r: 1, g: 1, b: 1, a: 1}
  m_enableVertexGradient: 0
  m_colorMode: 3
  m_fontColorGradient:
    topLeft: {r: 1, g: 1, b: 1, a: 1}
    topRight: {r: 1, g: 1, b: 1, a: 1}
    bottomLeft: {r: 1, g: 1, b: 1, a: 1}
    bottomRight: {r: 1, g: 1, b: 1, a: 1}
  m_fontColorGradientPreset: {fileID: 0}
  m_spriteAsset: {fileID: 0}
  m_tintAllSprites: 0
  m_StyleSheet: {fileID: 0}
  m_TextStyleHashCode: -1183493901
  m_overrideHtmlColors: 0
  m_faceColor:
    serializedVersion: 2
    rgba: 4294967295
  m_fontSize: 35
  m_fontSizeBase: 35
  m_fontWeight: 400
  m_enableAutoSizing: 0
  m_fontSizeMin: 18
  m_fontSizeMax: 72
  m_fontStyle: 0
  m_HorizontalAlignment: 1
  m_VerticalAlignment: 512
  m_textAlignment: 65535
  m_characterSpacing: 0
  m_wordSpacing: 0
  m_lineSpacing: 0
  m_lineSpacingMax: 0
  m_paragraphSpacing: 0
  m_charWidthMaxAdj: 0
  m_enableWordWrapping: 1
  m_wordWrappingRatios: 0.4
  m_overflowMode: 0
  m_linkedTextComponent: {fileID: 0}
  parentLinkedComponent: {fileID: 0}
  m_enableKerning: 1
  m_enableExtraPadding: 0
  checkPaddingRequired: 0
  m_isRichText: 1
  m_parseCtrlCharacters: 1
  m_isOrthographic: 1
  m_isCullingEnabled: 0
  m_horizontalMapping: 0
  m_verticalMapping: 0
  m_uvLineOffset: 0
  m_geometrySortingOrder: 0
  m_IsTextObjectScaleStatic: 0
  m_VertexBufferAutoSizeReduction: 0
  m_useMaxVisibleDescender: 1
  m_pageToDisplay: 1
  m_margin: {x: 0, y: 0, z: 0, w: 0}
  m_isUsingLegacyAnimationComponent: 0
  m_isVolumetricText: 0
  m_hasFontAssetChanged: 0
  m_baseMaterial: {fileID: 0}
  m_maskOffset: {x: 0, y: 0, z: 0, w: 0}
--- !u!222 &1149974618
CanvasRenderer:
  m_ObjectHideFlags: 0
  m_CorrespondingSourceObject: {fileID: 0}
  m_PrefabInstance: {fileID: 0}
  m_PrefabAsset: {fileID: 0}
  m_GameObject: {fileID: 1149974615}
  m_CullTransparentMesh: 1
--- !u!1 &1191163161
GameObject:
  m_ObjectHideFlags: 0
  m_CorrespondingSourceObject: {fileID: 0}
  m_PrefabInstance: {fileID: 0}
  m_PrefabAsset: {fileID: 0}
  serializedVersion: 6
  m_Component:
  - component: {fileID: 1191163162}
  - component: {fileID: 1191163164}
  - component: {fileID: 1191163163}
  m_Layer: 5
  m_Name: Text_Quit
  m_TagString: Untagged
  m_Icon: {fileID: 0}
  m_NavMeshLayer: 0
  m_StaticEditorFlags: 0
  m_IsActive: 1
--- !u!224 &1191163162
RectTransform:
  m_ObjectHideFlags: 0
  m_CorrespondingSourceObject: {fileID: 0}
  m_PrefabInstance: {fileID: 0}
  m_PrefabAsset: {fileID: 0}
  m_GameObject: {fileID: 1191163161}
  m_LocalRotation: {x: 0, y: 0, z: 0, w: 1}
  m_LocalPosition: {x: 0, y: 0, z: 0}
  m_LocalScale: {x: 1, y: 1, z: 1}
  m_ConstrainProportionsScale: 0
  m_Children: []
  m_Father: {fileID: 1222183998}
  m_LocalEulerAnglesHint: {x: 0, y: 0, z: 0}
  m_AnchorMin: {x: 0, y: 0}
  m_AnchorMax: {x: 1, y: 1}
  m_AnchoredPosition: {x: 0, y: 0}
  m_SizeDelta: {x: 0, y: 0}
  m_Pivot: {x: 0.5, y: 0.5}
--- !u!114 &1191163163
MonoBehaviour:
  m_ObjectHideFlags: 0
  m_CorrespondingSourceObject: {fileID: 0}
  m_PrefabInstance: {fileID: 0}
  m_PrefabAsset: {fileID: 0}
  m_GameObject: {fileID: 1191163161}
  m_Enabled: 1
  m_EditorHideFlags: 0
  m_Script: {fileID: 11500000, guid: f4688fdb7df04437aeb418b961361dc5, type: 3}
  m_Name: 
  m_EditorClassIdentifier: 
  m_Material: {fileID: 0}
  m_Color: {r: 1, g: 1, b: 1, a: 1}
  m_RaycastTarget: 1
  m_RaycastPadding: {x: 0, y: 0, z: 0, w: 0}
  m_Maskable: 1
  m_OnCullStateChanged:
    m_PersistentCalls:
      m_Calls: []
  m_text: Quit to Desktop
  m_isRightToLeft: 0
  m_fontAsset: {fileID: 11400000, guid: 65ddeded9bc137944b515de1e26144d2, type: 2}
  m_sharedMaterial: {fileID: -1185895901595581353, guid: 65ddeded9bc137944b515de1e26144d2, type: 2}
  m_fontSharedMaterials: []
  m_fontMaterial: {fileID: 0}
  m_fontMaterials: []
  m_fontColor32:
    serializedVersion: 2
    rgba: 4294967295
  m_fontColor: {r: 1, g: 1, b: 1, a: 1}
  m_enableVertexGradient: 0
  m_colorMode: 3
  m_fontColorGradient:
    topLeft: {r: 1, g: 1, b: 1, a: 1}
    topRight: {r: 1, g: 1, b: 1, a: 1}
    bottomLeft: {r: 1, g: 1, b: 1, a: 1}
    bottomRight: {r: 1, g: 1, b: 1, a: 1}
  m_fontColorGradientPreset: {fileID: 0}
  m_spriteAsset: {fileID: 0}
  m_tintAllSprites: 0
  m_StyleSheet: {fileID: 0}
  m_TextStyleHashCode: -1183493901
  m_overrideHtmlColors: 0
  m_faceColor:
    serializedVersion: 2
    rgba: 4294967295
  m_fontSize: 42
  m_fontSizeBase: 42
  m_fontWeight: 400
  m_enableAutoSizing: 0
  m_fontSizeMin: 18
  m_fontSizeMax: 72
  m_fontStyle: 0
  m_HorizontalAlignment: 1
  m_VerticalAlignment: 512
  m_textAlignment: 65535
  m_characterSpacing: 0
  m_wordSpacing: 0
  m_lineSpacing: 0
  m_lineSpacingMax: 0
  m_paragraphSpacing: 0
  m_charWidthMaxAdj: 0
  m_enableWordWrapping: 1
  m_wordWrappingRatios: 0.4
  m_overflowMode: 0
  m_linkedTextComponent: {fileID: 0}
  parentLinkedComponent: {fileID: 0}
  m_enableKerning: 1
  m_enableExtraPadding: 0
  checkPaddingRequired: 0
  m_isRichText: 1
  m_parseCtrlCharacters: 1
  m_isOrthographic: 1
  m_isCullingEnabled: 0
  m_horizontalMapping: 0
  m_verticalMapping: 0
  m_uvLineOffset: 0
  m_geometrySortingOrder: 0
  m_IsTextObjectScaleStatic: 0
  m_VertexBufferAutoSizeReduction: 0
  m_useMaxVisibleDescender: 1
  m_pageToDisplay: 1
  m_margin: {x: 0, y: 0, z: 0, w: 0}
  m_isUsingLegacyAnimationComponent: 0
  m_isVolumetricText: 0
  m_hasFontAssetChanged: 0
  m_baseMaterial: {fileID: 0}
  m_maskOffset: {x: 0, y: 0, z: 0, w: 0}
--- !u!222 &1191163164
CanvasRenderer:
  m_ObjectHideFlags: 0
  m_CorrespondingSourceObject: {fileID: 0}
  m_PrefabInstance: {fileID: 0}
  m_PrefabAsset: {fileID: 0}
  m_GameObject: {fileID: 1191163161}
  m_CullTransparentMesh: 1
--- !u!1 &1201840876
GameObject:
  m_ObjectHideFlags: 0
  m_CorrespondingSourceObject: {fileID: 0}
  m_PrefabInstance: {fileID: 0}
  m_PrefabAsset: {fileID: 0}
  serializedVersion: 6
  m_Component:
  - component: {fileID: 1201840878}
  - component: {fileID: 1201840877}
  m_Layer: 0
  m_Name: SampleSwitcher
  m_TagString: Untagged
  m_Icon: {fileID: 0}
  m_NavMeshLayer: 0
  m_StaticEditorFlags: 0
  m_IsActive: 1
--- !u!114 &1201840877
MonoBehaviour:
  m_ObjectHideFlags: 0
  m_CorrespondingSourceObject: {fileID: 0}
  m_PrefabInstance: {fileID: 0}
  m_PrefabAsset: {fileID: 0}
  m_GameObject: {fileID: 1201840876}
  m_Enabled: 1
  m_EditorHideFlags: 0
  m_Script: {fileID: 11500000, guid: 1fe10a2d8890b014c8d776c7143c1d7c, type: 3}
  m_Name: 
  m_EditorClassIdentifier: 
  MenuVideo: {fileID: 83609302}
  ExitButton: {fileID: 1222183999}
  cam: {fileID: 93586264}
  sceneButtons:
  - {fileID: 1344149046}
  - {fileID: 1313005922}
  - {fileID: 1379358658}
  - {fileID: 1547299626}
  - {fileID: 1323399148}
  - {fileID: 1840450427}
  - {fileID: 1281431969}
  - {fileID: 59505102}
  - {fileID: 719263338}
<<<<<<< HEAD
  - {fileID: 456742794}
=======
  - {fileID: 645327035}
>>>>>>> a1a83234
  pipelineButtons:
  - {fileID: 1437857926}
  - {fileID: 841042263}
  warning: {fileID: 2066487165}
  notificationMenu: {fileID: 264896322}
--- !u!4 &1201840878
Transform:
  m_ObjectHideFlags: 0
  m_CorrespondingSourceObject: {fileID: 0}
  m_PrefabInstance: {fileID: 0}
  m_PrefabAsset: {fileID: 0}
  m_GameObject: {fileID: 1201840876}
  serializedVersion: 2
  m_LocalRotation: {x: 0, y: 0, z: 0, w: 1}
  m_LocalPosition: {x: 136.7932, y: -60.981537, z: 63.78771}
  m_LocalScale: {x: 1, y: 1, z: 1}
  m_ConstrainProportionsScale: 0
  m_Children:
  - {fileID: 1519126542}
  - {fileID: 1773401386}
  - {fileID: 93586262}
  m_Father: {fileID: 0}
  m_LocalEulerAnglesHint: {x: 0, y: 0, z: 0}
--- !u!1 &1222183997
GameObject:
  m_ObjectHideFlags: 0
  m_CorrespondingSourceObject: {fileID: 0}
  m_PrefabInstance: {fileID: 0}
  m_PrefabAsset: {fileID: 0}
  serializedVersion: 6
  m_Component:
  - component: {fileID: 1222183998}
  - component: {fileID: 1222184001}
  - component: {fileID: 1222184000}
  - component: {fileID: 1222183999}
  m_Layer: 5
  m_Name: Button_Quit
  m_TagString: Untagged
  m_Icon: {fileID: 0}
  m_NavMeshLayer: 0
  m_StaticEditorFlags: 0
  m_IsActive: 1
--- !u!224 &1222183998
RectTransform:
  m_ObjectHideFlags: 0
  m_CorrespondingSourceObject: {fileID: 0}
  m_PrefabInstance: {fileID: 0}
  m_PrefabAsset: {fileID: 0}
  m_GameObject: {fileID: 1222183997}
  m_LocalRotation: {x: 0, y: 0, z: 0, w: 1}
  m_LocalPosition: {x: 0, y: 0, z: 0}
  m_LocalScale: {x: 1, y: 1, z: 1}
  m_ConstrainProportionsScale: 0
  m_Children:
  - {fileID: 1191163162}
  m_Father: {fileID: 519163579}
  m_LocalEulerAnglesHint: {x: 0, y: 0, z: 0}
  m_AnchorMin: {x: 0, y: 0}
  m_AnchorMax: {x: 0, y: 0}
  m_AnchoredPosition: {x: 197, y: 28}
  m_SizeDelta: {x: 380, y: 50}
  m_Pivot: {x: 0.5, y: 0.5}
--- !u!114 &1222183999
MonoBehaviour:
  m_ObjectHideFlags: 0
  m_CorrespondingSourceObject: {fileID: 0}
  m_PrefabInstance: {fileID: 0}
  m_PrefabAsset: {fileID: 0}
  m_GameObject: {fileID: 1222183997}
  m_Enabled: 1
  m_EditorHideFlags: 0
  m_Script: {fileID: 11500000, guid: 4e29b1a8efbd4b44bb3f3716e73f07ff, type: 3}
  m_Name: 
  m_EditorClassIdentifier: 
  m_Navigation:
    m_Mode: 3
    m_WrapAround: 0
    m_SelectOnUp: {fileID: 0}
    m_SelectOnDown: {fileID: 0}
    m_SelectOnLeft: {fileID: 0}
    m_SelectOnRight: {fileID: 0}
  m_Transition: 1
  m_Colors:
    m_NormalColor: {r: 1, g: 1, b: 1, a: 1}
    m_HighlightedColor: {r: 0.5921569, g: 0.2784314, b: 1, a: 1}
    m_PressedColor: {r: 0.39045072, g: 0.04356533, b: 0.84313726, a: 1}
    m_SelectedColor: {r: 0.9607843, g: 0.9607843, b: 0.9607843, a: 1}
    m_DisabledColor: {r: 0.78431374, g: 0.78431374, b: 0.78431374, a: 0.5019608}
    m_ColorMultiplier: 1
    m_FadeDuration: 0.1
  m_SpriteState:
    m_HighlightedSprite: {fileID: 0}
    m_PressedSprite: {fileID: 0}
    m_SelectedSprite: {fileID: 0}
    m_DisabledSprite: {fileID: 0}
  m_AnimationTriggers:
    m_NormalTrigger: Normal
    m_HighlightedTrigger: Highlighted
    m_PressedTrigger: Pressed
    m_SelectedTrigger: Selected
    m_DisabledTrigger: Disabled
  m_Interactable: 1
  m_TargetGraphic: {fileID: 1191163163}
  m_OnClick:
    m_PersistentCalls:
      m_Calls: []
--- !u!114 &1222184000
MonoBehaviour:
  m_ObjectHideFlags: 0
  m_CorrespondingSourceObject: {fileID: 0}
  m_PrefabInstance: {fileID: 0}
  m_PrefabAsset: {fileID: 0}
  m_GameObject: {fileID: 1222183997}
  m_Enabled: 1
  m_EditorHideFlags: 0
  m_Script: {fileID: 11500000, guid: fe87c0e1cc204ed48ad3b37840f39efc, type: 3}
  m_Name: 
  m_EditorClassIdentifier: 
  m_Material: {fileID: 0}
  m_Color: {r: 0.21960786, g: 0.21960786, b: 0.21960786, a: 0}
  m_RaycastTarget: 1
  m_RaycastPadding: {x: 0, y: 0, z: 0, w: 0}
  m_Maskable: 1
  m_OnCullStateChanged:
    m_PersistentCalls:
      m_Calls: []
  m_Sprite: {fileID: 10905, guid: 0000000000000000f000000000000000, type: 0}
  m_Type: 1
  m_PreserveAspect: 0
  m_FillCenter: 1
  m_FillMethod: 4
  m_FillAmount: 1
  m_FillClockwise: 1
  m_FillOrigin: 0
  m_UseSpriteMesh: 0
  m_PixelsPerUnitMultiplier: 1
--- !u!222 &1222184001
CanvasRenderer:
  m_ObjectHideFlags: 0
  m_CorrespondingSourceObject: {fileID: 0}
  m_PrefabInstance: {fileID: 0}
  m_PrefabAsset: {fileID: 0}
  m_GameObject: {fileID: 1222183997}
  m_CullTransparentMesh: 1
--- !u!224 &1232214115 stripped
RectTransform:
  m_CorrespondingSourceObject: {fileID: 5522848968938192203, guid: 8dc107a586107e24cbd42a13052c7a53, type: 3}
  m_PrefabInstance: {fileID: 5522848969862112552}
  m_PrefabAsset: {fileID: 0}
--- !u!1 &1281431967
GameObject:
  m_ObjectHideFlags: 0
  m_CorrespondingSourceObject: {fileID: 0}
  m_PrefabInstance: {fileID: 0}
  m_PrefabAsset: {fileID: 0}
  serializedVersion: 6
  m_Component:
  - component: {fileID: 1281431968}
  - component: {fileID: 1281431971}
  - component: {fileID: 1281431970}
  - component: {fileID: 1281431969}
  m_Layer: 5
  m_Name: Routing
  m_TagString: Untagged
  m_Icon: {fileID: 0}
  m_NavMeshLayer: 0
  m_StaticEditorFlags: 0
  m_IsActive: 1
--- !u!224 &1281431968
RectTransform:
  m_ObjectHideFlags: 0
  m_CorrespondingSourceObject: {fileID: 0}
  m_PrefabInstance: {fileID: 0}
  m_PrefabAsset: {fileID: 0}
  m_GameObject: {fileID: 1281431967}
  m_LocalRotation: {x: 0, y: 0, z: 0, w: 1}
  m_LocalPosition: {x: 0, y: 0, z: 0}
  m_LocalScale: {x: 1, y: 1, z: 1}
  m_ConstrainProportionsScale: 0
  m_Children:
  - {fileID: 509550699}
  m_Father: {fileID: 82947692}
  m_LocalEulerAnglesHint: {x: 0, y: 0, z: 0}
  m_AnchorMin: {x: 0, y: 1}
  m_AnchorMax: {x: 0, y: 1}
  m_AnchoredPosition: {x: 150, y: -445}
  m_SizeDelta: {x: 300, y: 50}
  m_Pivot: {x: 0.5, y: 0.5}
--- !u!114 &1281431969
MonoBehaviour:
  m_ObjectHideFlags: 0
  m_CorrespondingSourceObject: {fileID: 0}
  m_PrefabInstance: {fileID: 0}
  m_PrefabAsset: {fileID: 0}
  m_GameObject: {fileID: 1281431967}
  m_Enabled: 1
  m_EditorHideFlags: 0
  m_Script: {fileID: 11500000, guid: 4e29b1a8efbd4b44bb3f3716e73f07ff, type: 3}
  m_Name: 
  m_EditorClassIdentifier: 
  m_Navigation:
    m_Mode: 3
    m_WrapAround: 0
    m_SelectOnUp: {fileID: 0}
    m_SelectOnDown: {fileID: 0}
    m_SelectOnLeft: {fileID: 0}
    m_SelectOnRight: {fileID: 0}
  m_Transition: 1
  m_Colors:
    m_NormalColor: {r: 1, g: 1, b: 1, a: 1}
    m_HighlightedColor: {r: 0.5921569, g: 0.2784314, b: 1, a: 1}
    m_PressedColor: {r: 0.5224015, g: 0.20024922, b: 0.9433962, a: 1}
    m_SelectedColor: {r: 0.34053445, g: 0.03769135, b: 0.7264151, a: 1}
    m_DisabledColor: {r: 0.5411765, g: 0.5411765, b: 0.5411765, a: 1}
    m_ColorMultiplier: 1
    m_FadeDuration: 0.1
  m_SpriteState:
    m_HighlightedSprite: {fileID: 0}
    m_PressedSprite: {fileID: 0}
    m_SelectedSprite: {fileID: 0}
    m_DisabledSprite: {fileID: 0}
  m_AnimationTriggers:
    m_NormalTrigger: Normal
    m_HighlightedTrigger: Highlighted
    m_PressedTrigger: Pressed
    m_SelectedTrigger: Selected
    m_DisabledTrigger: Disabled
  m_Interactable: 1
  m_TargetGraphic: {fileID: 509550700}
  m_OnClick:
    m_PersistentCalls:
      m_Calls:
      - m_Target: {fileID: 1201840877}
        m_TargetAssemblyTypeName: SampleSwitcher, Sample Viewer
        m_MethodName: SetNextSceneName
        m_Mode: 5
        m_Arguments:
          m_ObjectArgument: {fileID: 0}
          m_ObjectArgumentAssemblyTypeName: UnityEngine.Object, UnityEngine
          m_IntArgument: 0
          m_FloatArgument: 0
          m_StringArgument: Routing
          m_BoolArgument: 0
        m_CallState: 2
      - m_Target: {fileID: 1201840877}
        m_TargetAssemblyTypeName: SampleSwitcher, Sample Viewer
        m_MethodName: SceneButtonOnClick
        m_Mode: 1
        m_Arguments:
          m_ObjectArgument: {fileID: 0}
          m_ObjectArgumentAssemblyTypeName: UnityEngine.Object, UnityEngine
          m_IntArgument: 0
          m_FloatArgument: 0
          m_StringArgument: 
          m_BoolArgument: 0
        m_CallState: 2
      - m_Target: {fileID: 611118319}
        m_TargetAssemblyTypeName: UnityEngine.Animator, UnityEngine
        m_MethodName: Play
        m_Mode: 5
        m_Arguments:
          m_ObjectArgument: {fileID: 0}
          m_ObjectArgumentAssemblyTypeName: UnityEngine.Object, UnityEngine
          m_IntArgument: 0
          m_FloatArgument: 0
          m_StringArgument: MenuSliderAnim
          m_BoolArgument: 0
        m_CallState: 2
      - m_Target: {fileID: 713282519}
        m_TargetAssemblyTypeName: UnityEngine.Animator, UnityEngine
        m_MethodName: Play
        m_Mode: 5
        m_Arguments:
          m_ObjectArgument: {fileID: 0}
          m_ObjectArgumentAssemblyTypeName: UnityEngine.Object, UnityEngine
          m_IntArgument: 0
          m_FloatArgument: 0
          m_StringArgument: LogoSliderAnim
          m_BoolArgument: 0
        m_CallState: 2
      - m_Target: {fileID: 1201840877}
        m_TargetAssemblyTypeName: SampleSwitcher, Sample Viewer
        m_MethodName: OnSceneButtonClicked
        m_Mode: 2
        m_Arguments:
          m_ObjectArgument: {fileID: 1281431969}
          m_ObjectArgumentAssemblyTypeName: UnityEngine.UI.Button, UnityEngine.UI
          m_IntArgument: 0
          m_FloatArgument: 0
          m_StringArgument: 
          m_BoolArgument: 0
        m_CallState: 2
      - m_Target: {fileID: 1437857924}
        m_TargetAssemblyTypeName: UnityEngine.GameObject, UnityEngine
        m_MethodName: SetActive
        m_Mode: 6
        m_Arguments:
          m_ObjectArgument: {fileID: 0}
          m_ObjectArgumentAssemblyTypeName: UnityEngine.Object, UnityEngine
          m_IntArgument: 0
          m_FloatArgument: 0
          m_StringArgument: 
          m_BoolArgument: 1
        m_CallState: 2
      - m_Target: {fileID: 841042261}
        m_TargetAssemblyTypeName: UnityEngine.GameObject, UnityEngine
        m_MethodName: SetActive
        m_Mode: 6
        m_Arguments:
          m_ObjectArgument: {fileID: 0}
          m_ObjectArgumentAssemblyTypeName: UnityEngine.Object, UnityEngine
          m_IntArgument: 0
          m_FloatArgument: 0
          m_StringArgument: 
          m_BoolArgument: 1
        m_CallState: 2
      - m_Target: {fileID: 841042263}
        m_TargetAssemblyTypeName: UnityEngine.UI.Selectable, UnityEngine.UI
        m_MethodName: set_interactable
        m_Mode: 6
        m_Arguments:
          m_ObjectArgument: {fileID: 0}
          m_ObjectArgumentAssemblyTypeName: UnityEngine.Object, UnityEngine
          m_IntArgument: 0
          m_FloatArgument: 0
          m_StringArgument: 
          m_BoolArgument: 1
        m_CallState: 2
--- !u!114 &1281431970
MonoBehaviour:
  m_ObjectHideFlags: 0
  m_CorrespondingSourceObject: {fileID: 0}
  m_PrefabInstance: {fileID: 0}
  m_PrefabAsset: {fileID: 0}
  m_GameObject: {fileID: 1281431967}
  m_Enabled: 0
  m_EditorHideFlags: 0
  m_Script: {fileID: 11500000, guid: fe87c0e1cc204ed48ad3b37840f39efc, type: 3}
  m_Name: 
  m_EditorClassIdentifier: 
  m_Material: {fileID: 0}
  m_Color: {r: 1, g: 1, b: 1, a: 1}
  m_RaycastTarget: 1
  m_RaycastPadding: {x: 0, y: 0, z: 0, w: 0}
  m_Maskable: 1
  m_OnCullStateChanged:
    m_PersistentCalls:
      m_Calls: []
  m_Sprite: {fileID: 10905, guid: 0000000000000000f000000000000000, type: 0}
  m_Type: 1
  m_PreserveAspect: 0
  m_FillCenter: 1
  m_FillMethod: 4
  m_FillAmount: 1
  m_FillClockwise: 1
  m_FillOrigin: 0
  m_UseSpriteMesh: 0
  m_PixelsPerUnitMultiplier: 1
--- !u!222 &1281431971
CanvasRenderer:
  m_ObjectHideFlags: 0
  m_CorrespondingSourceObject: {fileID: 0}
  m_PrefabInstance: {fileID: 0}
  m_PrefabAsset: {fileID: 0}
  m_GameObject: {fileID: 1281431967}
  m_CullTransparentMesh: 1
--- !u!1 &1313005920
GameObject:
  m_ObjectHideFlags: 0
  m_CorrespondingSourceObject: {fileID: 0}
  m_PrefabInstance: {fileID: 0}
  m_PrefabAsset: {fileID: 0}
  serializedVersion: 6
  m_Component:
  - component: {fileID: 1313005921}
  - component: {fileID: 1313005924}
  - component: {fileID: 1313005923}
  - component: {fileID: 1313005922}
  m_Layer: 5
  m_Name: FeatureLayer
  m_TagString: Untagged
  m_Icon: {fileID: 0}
  m_NavMeshLayer: 0
  m_StaticEditorFlags: 0
  m_IsActive: 1
--- !u!224 &1313005921
RectTransform:
  m_ObjectHideFlags: 0
  m_CorrespondingSourceObject: {fileID: 0}
  m_PrefabInstance: {fileID: 0}
  m_PrefabAsset: {fileID: 0}
  m_GameObject: {fileID: 1313005920}
  m_LocalRotation: {x: 0, y: 0, z: 0, w: 1}
  m_LocalPosition: {x: 0, y: 0, z: 0}
  m_LocalScale: {x: 1, y: 1, z: 1}
  m_ConstrainProportionsScale: 0
  m_Children:
  - {fileID: 1563504966}
  m_Father: {fileID: 82947692}
  m_LocalEulerAnglesHint: {x: 0, y: 0, z: 0}
  m_AnchorMin: {x: 0, y: 1}
  m_AnchorMax: {x: 0, y: 1}
  m_AnchoredPosition: {x: 150, y: -85}
  m_SizeDelta: {x: 300, y: 50}
  m_Pivot: {x: 0.5, y: 0.5}
--- !u!114 &1313005922
MonoBehaviour:
  m_ObjectHideFlags: 0
  m_CorrespondingSourceObject: {fileID: 0}
  m_PrefabInstance: {fileID: 0}
  m_PrefabAsset: {fileID: 0}
  m_GameObject: {fileID: 1313005920}
  m_Enabled: 1
  m_EditorHideFlags: 0
  m_Script: {fileID: 11500000, guid: 4e29b1a8efbd4b44bb3f3716e73f07ff, type: 3}
  m_Name: 
  m_EditorClassIdentifier: 
  m_Navigation:
    m_Mode: 3
    m_WrapAround: 0
    m_SelectOnUp: {fileID: 0}
    m_SelectOnDown: {fileID: 0}
    m_SelectOnLeft: {fileID: 0}
    m_SelectOnRight: {fileID: 0}
  m_Transition: 1
  m_Colors:
    m_NormalColor: {r: 1, g: 1, b: 1, a: 1}
    m_HighlightedColor: {r: 0.5921569, g: 0.2784314, b: 1, a: 1}
    m_PressedColor: {r: 0.5224015, g: 0.20024922, b: 0.9433962, a: 1}
    m_SelectedColor: {r: 0.34053445, g: 0.03769135, b: 0.7264151, a: 1}
    m_DisabledColor: {r: 0.5411765, g: 0.5411765, b: 0.5411765, a: 1}
    m_ColorMultiplier: 1
    m_FadeDuration: 0.1
  m_SpriteState:
    m_HighlightedSprite: {fileID: 0}
    m_PressedSprite: {fileID: 0}
    m_SelectedSprite: {fileID: 0}
    m_DisabledSprite: {fileID: 0}
  m_AnimationTriggers:
    m_NormalTrigger: Normal
    m_HighlightedTrigger: Highlighted
    m_PressedTrigger: Pressed
    m_SelectedTrigger: Selected
    m_DisabledTrigger: Disabled
  m_Interactable: 1
  m_TargetGraphic: {fileID: 1563504967}
  m_OnClick:
    m_PersistentCalls:
      m_Calls:
      - m_Target: {fileID: 1201840877}
        m_TargetAssemblyTypeName: SampleSwitcher, Sample Viewer
        m_MethodName: SetNextSceneName
        m_Mode: 5
        m_Arguments:
          m_ObjectArgument: {fileID: 0}
          m_ObjectArgumentAssemblyTypeName: UnityEngine.Object, UnityEngine
          m_IntArgument: 0
          m_FloatArgument: 0
          m_StringArgument: FeatureLayer
          m_BoolArgument: 0
        m_CallState: 2
      - m_Target: {fileID: 1201840877}
        m_TargetAssemblyTypeName: SampleSwitcher, Sample Viewer
        m_MethodName: SceneButtonOnClick
        m_Mode: 1
        m_Arguments:
          m_ObjectArgument: {fileID: 0}
          m_ObjectArgumentAssemblyTypeName: UnityEngine.Object, UnityEngine
          m_IntArgument: 0
          m_FloatArgument: 0
          m_StringArgument: 
          m_BoolArgument: 0
        m_CallState: 2
      - m_Target: {fileID: 611118319}
        m_TargetAssemblyTypeName: UnityEngine.Animator, UnityEngine
        m_MethodName: Play
        m_Mode: 5
        m_Arguments:
          m_ObjectArgument: {fileID: 0}
          m_ObjectArgumentAssemblyTypeName: UnityEngine.Object, UnityEngine
          m_IntArgument: 0
          m_FloatArgument: 0
          m_StringArgument: MenuSliderAnim
          m_BoolArgument: 0
        m_CallState: 2
      - m_Target: {fileID: 713282519}
        m_TargetAssemblyTypeName: UnityEngine.Animator, UnityEngine
        m_MethodName: Play
        m_Mode: 5
        m_Arguments:
          m_ObjectArgument: {fileID: 0}
          m_ObjectArgumentAssemblyTypeName: UnityEngine.Object, UnityEngine
          m_IntArgument: 0
          m_FloatArgument: 0
          m_StringArgument: LogoSliderAnim
          m_BoolArgument: 0
        m_CallState: 2
      - m_Target: {fileID: 1201840877}
        m_TargetAssemblyTypeName: SampleSwitcher, Sample Viewer
        m_MethodName: OnSceneButtonClicked
        m_Mode: 2
        m_Arguments:
          m_ObjectArgument: {fileID: 1313005922}
          m_ObjectArgumentAssemblyTypeName: UnityEngine.UI.Button, UnityEngine.UI
          m_IntArgument: 0
          m_FloatArgument: 0
          m_StringArgument: 
          m_BoolArgument: 0
        m_CallState: 2
      - m_Target: {fileID: 1437857924}
        m_TargetAssemblyTypeName: UnityEngine.GameObject, UnityEngine
        m_MethodName: SetActive
        m_Mode: 6
        m_Arguments:
          m_ObjectArgument: {fileID: 0}
          m_ObjectArgumentAssemblyTypeName: UnityEngine.Object, UnityEngine
          m_IntArgument: 0
          m_FloatArgument: 0
          m_StringArgument: 
          m_BoolArgument: 1
        m_CallState: 2
      - m_Target: {fileID: 841042261}
        m_TargetAssemblyTypeName: UnityEngine.GameObject, UnityEngine
        m_MethodName: SetActive
        m_Mode: 6
        m_Arguments:
          m_ObjectArgument: {fileID: 0}
          m_ObjectArgumentAssemblyTypeName: UnityEngine.Object, UnityEngine
          m_IntArgument: 0
          m_FloatArgument: 0
          m_StringArgument: 
          m_BoolArgument: 1
        m_CallState: 2
      - m_Target: {fileID: 841042263}
        m_TargetAssemblyTypeName: UnityEngine.UI.Selectable, UnityEngine.UI
        m_MethodName: set_interactable
        m_Mode: 6
        m_Arguments:
          m_ObjectArgument: {fileID: 0}
          m_ObjectArgumentAssemblyTypeName: UnityEngine.Object, UnityEngine
          m_IntArgument: 0
          m_FloatArgument: 0
          m_StringArgument: 
          m_BoolArgument: 1
        m_CallState: 2
--- !u!114 &1313005923
MonoBehaviour:
  m_ObjectHideFlags: 0
  m_CorrespondingSourceObject: {fileID: 0}
  m_PrefabInstance: {fileID: 0}
  m_PrefabAsset: {fileID: 0}
  m_GameObject: {fileID: 1313005920}
  m_Enabled: 0
  m_EditorHideFlags: 0
  m_Script: {fileID: 11500000, guid: fe87c0e1cc204ed48ad3b37840f39efc, type: 3}
  m_Name: 
  m_EditorClassIdentifier: 
  m_Material: {fileID: 0}
  m_Color: {r: 1, g: 1, b: 1, a: 1}
  m_RaycastTarget: 1
  m_RaycastPadding: {x: 0, y: 0, z: 0, w: 0}
  m_Maskable: 1
  m_OnCullStateChanged:
    m_PersistentCalls:
      m_Calls: []
  m_Sprite: {fileID: 10905, guid: 0000000000000000f000000000000000, type: 0}
  m_Type: 1
  m_PreserveAspect: 0
  m_FillCenter: 1
  m_FillMethod: 4
  m_FillAmount: 1
  m_FillClockwise: 1
  m_FillOrigin: 0
  m_UseSpriteMesh: 0
  m_PixelsPerUnitMultiplier: 1
--- !u!222 &1313005924
CanvasRenderer:
  m_ObjectHideFlags: 0
  m_CorrespondingSourceObject: {fileID: 0}
  m_PrefabInstance: {fileID: 0}
  m_PrefabAsset: {fileID: 0}
  m_GameObject: {fileID: 1313005920}
  m_CullTransparentMesh: 1
--- !u!1 &1323399146
GameObject:
  m_ObjectHideFlags: 0
  m_CorrespondingSourceObject: {fileID: 0}
  m_PrefabInstance: {fileID: 0}
  m_PrefabAsset: {fileID: 0}
  serializedVersion: 6
  m_Component:
  - component: {fileID: 1323399147}
  - component: {fileID: 1323399150}
  - component: {fileID: 1323399149}
  - component: {fileID: 1323399148}
  m_Layer: 5
  m_Name: LineOfSight
  m_TagString: Untagged
  m_Icon: {fileID: 0}
  m_NavMeshLayer: 0
  m_StaticEditorFlags: 0
  m_IsActive: 1
--- !u!224 &1323399147
RectTransform:
  m_ObjectHideFlags: 0
  m_CorrespondingSourceObject: {fileID: 0}
  m_PrefabInstance: {fileID: 0}
  m_PrefabAsset: {fileID: 0}
  m_GameObject: {fileID: 1323399146}
  m_LocalRotation: {x: 0, y: 0, z: 0, w: 1}
  m_LocalPosition: {x: 0, y: 0, z: 0}
  m_LocalScale: {x: 1, y: 1, z: 1}
  m_ConstrainProportionsScale: 0
  m_Children:
  - {fileID: 168307414}
  m_Father: {fileID: 82947692}
  m_LocalEulerAnglesHint: {x: 0, y: 0, z: 0}
  m_AnchorMin: {x: 0, y: 1}
  m_AnchorMax: {x: 0, y: 1}
  m_AnchoredPosition: {x: 150, y: -265}
  m_SizeDelta: {x: 300, y: 50}
  m_Pivot: {x: 0.5, y: 0.5}
--- !u!114 &1323399148
MonoBehaviour:
  m_ObjectHideFlags: 0
  m_CorrespondingSourceObject: {fileID: 0}
  m_PrefabInstance: {fileID: 0}
  m_PrefabAsset: {fileID: 0}
  m_GameObject: {fileID: 1323399146}
  m_Enabled: 1
  m_EditorHideFlags: 0
  m_Script: {fileID: 11500000, guid: 4e29b1a8efbd4b44bb3f3716e73f07ff, type: 3}
  m_Name: 
  m_EditorClassIdentifier: 
  m_Navigation:
    m_Mode: 3
    m_WrapAround: 0
    m_SelectOnUp: {fileID: 0}
    m_SelectOnDown: {fileID: 0}
    m_SelectOnLeft: {fileID: 0}
    m_SelectOnRight: {fileID: 0}
  m_Transition: 1
  m_Colors:
    m_NormalColor: {r: 1, g: 1, b: 1, a: 1}
    m_HighlightedColor: {r: 0.5921569, g: 0.2784314, b: 1, a: 1}
    m_PressedColor: {r: 0.5224015, g: 0.20024922, b: 0.9433962, a: 1}
    m_SelectedColor: {r: 0.34053445, g: 0.03769135, b: 0.7264151, a: 1}
    m_DisabledColor: {r: 0.5411765, g: 0.5411765, b: 0.5411765, a: 1}
    m_ColorMultiplier: 1
    m_FadeDuration: 0.1
  m_SpriteState:
    m_HighlightedSprite: {fileID: 0}
    m_PressedSprite: {fileID: 0}
    m_SelectedSprite: {fileID: 0}
    m_DisabledSprite: {fileID: 0}
  m_AnimationTriggers:
    m_NormalTrigger: Normal
    m_HighlightedTrigger: Highlighted
    m_PressedTrigger: Pressed
    m_SelectedTrigger: Selected
    m_DisabledTrigger: Disabled
  m_Interactable: 1
  m_TargetGraphic: {fileID: 168307415}
  m_OnClick:
    m_PersistentCalls:
      m_Calls:
      - m_Target: {fileID: 1201840877}
        m_TargetAssemblyTypeName: SampleSwitcher, Sample Viewer
        m_MethodName: SetNextSceneName
        m_Mode: 5
        m_Arguments:
          m_ObjectArgument: {fileID: 0}
          m_ObjectArgumentAssemblyTypeName: UnityEngine.Object, UnityEngine
          m_IntArgument: 0
          m_FloatArgument: 0
          m_StringArgument: LineOfSight
          m_BoolArgument: 0
        m_CallState: 2
      - m_Target: {fileID: 1201840877}
        m_TargetAssemblyTypeName: SampleSwitcher, Sample Viewer
        m_MethodName: SceneButtonOnClick
        m_Mode: 1
        m_Arguments:
          m_ObjectArgument: {fileID: 0}
          m_ObjectArgumentAssemblyTypeName: UnityEngine.Object, UnityEngine
          m_IntArgument: 0
          m_FloatArgument: 0
          m_StringArgument: 
          m_BoolArgument: 0
        m_CallState: 2
      - m_Target: {fileID: 611118319}
        m_TargetAssemblyTypeName: UnityEngine.Animator, UnityEngine
        m_MethodName: Play
        m_Mode: 5
        m_Arguments:
          m_ObjectArgument: {fileID: 0}
          m_ObjectArgumentAssemblyTypeName: UnityEngine.Object, UnityEngine
          m_IntArgument: 0
          m_FloatArgument: 0
          m_StringArgument: MenuSliderAnim
          m_BoolArgument: 0
        m_CallState: 2
      - m_Target: {fileID: 713282519}
        m_TargetAssemblyTypeName: UnityEngine.Animator, UnityEngine
        m_MethodName: Play
        m_Mode: 5
        m_Arguments:
          m_ObjectArgument: {fileID: 0}
          m_ObjectArgumentAssemblyTypeName: UnityEngine.Object, UnityEngine
          m_IntArgument: 0
          m_FloatArgument: 0
          m_StringArgument: LogoSliderAnim
          m_BoolArgument: 0
        m_CallState: 2
      - m_Target: {fileID: 1201840877}
        m_TargetAssemblyTypeName: SampleSwitcher, Sample Viewer
        m_MethodName: OnSceneButtonClicked
        m_Mode: 2
        m_Arguments:
          m_ObjectArgument: {fileID: 1323399148}
          m_ObjectArgumentAssemblyTypeName: UnityEngine.UI.Button, UnityEngine.UI
          m_IntArgument: 0
          m_FloatArgument: 0
          m_StringArgument: 
          m_BoolArgument: 0
        m_CallState: 2
      - m_Target: {fileID: 1437857924}
        m_TargetAssemblyTypeName: UnityEngine.GameObject, UnityEngine
        m_MethodName: SetActive
        m_Mode: 6
        m_Arguments:
          m_ObjectArgument: {fileID: 0}
          m_ObjectArgumentAssemblyTypeName: UnityEngine.Object, UnityEngine
          m_IntArgument: 0
          m_FloatArgument: 0
          m_StringArgument: 
          m_BoolArgument: 1
        m_CallState: 2
      - m_Target: {fileID: 841042261}
        m_TargetAssemblyTypeName: UnityEngine.GameObject, UnityEngine
        m_MethodName: SetActive
        m_Mode: 6
        m_Arguments:
          m_ObjectArgument: {fileID: 0}
          m_ObjectArgumentAssemblyTypeName: UnityEngine.Object, UnityEngine
          m_IntArgument: 0
          m_FloatArgument: 0
          m_StringArgument: 
          m_BoolArgument: 1
        m_CallState: 2
      - m_Target: {fileID: 841042263}
        m_TargetAssemblyTypeName: UnityEngine.UI.Selectable, UnityEngine.UI
        m_MethodName: set_interactable
        m_Mode: 6
        m_Arguments:
          m_ObjectArgument: {fileID: 0}
          m_ObjectArgumentAssemblyTypeName: UnityEngine.Object, UnityEngine
          m_IntArgument: 0
          m_FloatArgument: 0
          m_StringArgument: 
          m_BoolArgument: 1
        m_CallState: 2
--- !u!114 &1323399149
MonoBehaviour:
  m_ObjectHideFlags: 0
  m_CorrespondingSourceObject: {fileID: 0}
  m_PrefabInstance: {fileID: 0}
  m_PrefabAsset: {fileID: 0}
  m_GameObject: {fileID: 1323399146}
  m_Enabled: 0
  m_EditorHideFlags: 0
  m_Script: {fileID: 11500000, guid: fe87c0e1cc204ed48ad3b37840f39efc, type: 3}
  m_Name: 
  m_EditorClassIdentifier: 
  m_Material: {fileID: 0}
  m_Color: {r: 1, g: 1, b: 1, a: 1}
  m_RaycastTarget: 1
  m_RaycastPadding: {x: 0, y: 0, z: 0, w: 0}
  m_Maskable: 1
  m_OnCullStateChanged:
    m_PersistentCalls:
      m_Calls: []
  m_Sprite: {fileID: 10905, guid: 0000000000000000f000000000000000, type: 0}
  m_Type: 1
  m_PreserveAspect: 0
  m_FillCenter: 1
  m_FillMethod: 4
  m_FillAmount: 1
  m_FillClockwise: 1
  m_FillOrigin: 0
  m_UseSpriteMesh: 0
  m_PixelsPerUnitMultiplier: 1
--- !u!222 &1323399150
CanvasRenderer:
  m_ObjectHideFlags: 0
  m_CorrespondingSourceObject: {fileID: 0}
  m_PrefabInstance: {fileID: 0}
  m_PrefabAsset: {fileID: 0}
  m_GameObject: {fileID: 1323399146}
  m_CullTransparentMesh: 1
--- !u!1 &1344149044
GameObject:
  m_ObjectHideFlags: 0
  m_CorrespondingSourceObject: {fileID: 0}
  m_PrefabInstance: {fileID: 0}
  m_PrefabAsset: {fileID: 0}
  serializedVersion: 6
  m_Component:
  - component: {fileID: 1344149045}
  - component: {fileID: 1344149048}
  - component: {fileID: 1344149047}
  - component: {fileID: 1344149046}
  m_Layer: 5
  m_Name: MaterialByAttribute
  m_TagString: Untagged
  m_Icon: {fileID: 0}
  m_NavMeshLayer: 0
  m_StaticEditorFlags: 0
  m_IsActive: 1
--- !u!224 &1344149045
RectTransform:
  m_ObjectHideFlags: 0
  m_CorrespondingSourceObject: {fileID: 0}
  m_PrefabInstance: {fileID: 0}
  m_PrefabAsset: {fileID: 0}
  m_GameObject: {fileID: 1344149044}
  m_LocalRotation: {x: 0, y: 0, z: 0, w: 1}
  m_LocalPosition: {x: 0, y: 0, z: 0}
  m_LocalScale: {x: 1, y: 1, z: 1}
  m_ConstrainProportionsScale: 0
  m_Children:
  - {fileID: 956293053}
  m_Father: {fileID: 82947692}
  m_LocalEulerAnglesHint: {x: 0, y: 0, z: 0}
  m_AnchorMin: {x: 0, y: 1}
  m_AnchorMax: {x: 0, y: 1}
  m_AnchoredPosition: {x: 195, y: -325}
  m_SizeDelta: {x: 390, y: 50}
  m_Pivot: {x: 0.5, y: 0.5}
--- !u!114 &1344149046
MonoBehaviour:
  m_ObjectHideFlags: 0
  m_CorrespondingSourceObject: {fileID: 0}
  m_PrefabInstance: {fileID: 0}
  m_PrefabAsset: {fileID: 0}
  m_GameObject: {fileID: 1344149044}
  m_Enabled: 1
  m_EditorHideFlags: 0
  m_Script: {fileID: 11500000, guid: 4e29b1a8efbd4b44bb3f3716e73f07ff, type: 3}
  m_Name: 
  m_EditorClassIdentifier: 
  m_Navigation:
    m_Mode: 3
    m_WrapAround: 0
    m_SelectOnUp: {fileID: 0}
    m_SelectOnDown: {fileID: 0}
    m_SelectOnLeft: {fileID: 0}
    m_SelectOnRight: {fileID: 0}
  m_Transition: 1
  m_Colors:
    m_NormalColor: {r: 1, g: 1, b: 1, a: 1}
    m_HighlightedColor: {r: 0.5921569, g: 0.2784314, b: 1, a: 1}
    m_PressedColor: {r: 0.5224015, g: 0.20024922, b: 0.9433962, a: 1}
    m_SelectedColor: {r: 0.34053445, g: 0.03769135, b: 0.7264151, a: 1}
    m_DisabledColor: {r: 0.5377358, g: 0.5377358, b: 0.5377358, a: 1}
    m_ColorMultiplier: 1
    m_FadeDuration: 0.1
  m_SpriteState:
    m_HighlightedSprite: {fileID: 0}
    m_PressedSprite: {fileID: 0}
    m_SelectedSprite: {fileID: 0}
    m_DisabledSprite: {fileID: 0}
  m_AnimationTriggers:
    m_NormalTrigger: Normal
    m_HighlightedTrigger: Highlighted
    m_PressedTrigger: Pressed
    m_SelectedTrigger: Selected
    m_DisabledTrigger: Disabled
  m_Interactable: 1
  m_TargetGraphic: {fileID: 956293054}
  m_OnClick:
    m_PersistentCalls:
      m_Calls:
      - m_Target: {fileID: 1201840877}
        m_TargetAssemblyTypeName: SampleSwitcher, Sample Viewer
        m_MethodName: SetNextSceneName
        m_Mode: 5
        m_Arguments:
          m_ObjectArgument: {fileID: 0}
          m_ObjectArgumentAssemblyTypeName: UnityEngine.Object, UnityEngine
          m_IntArgument: 0
          m_FloatArgument: 0
          m_StringArgument: MaterialByAttribute
          m_BoolArgument: 0
        m_CallState: 2
      - m_Target: {fileID: 1201840877}
        m_TargetAssemblyTypeName: SampleSwitcher, Sample Viewer
        m_MethodName: SceneButtonOnClick
        m_Mode: 1
        m_Arguments:
          m_ObjectArgument: {fileID: 0}
          m_ObjectArgumentAssemblyTypeName: UnityEngine.Object, UnityEngine
          m_IntArgument: 0
          m_FloatArgument: 0
          m_StringArgument: 
          m_BoolArgument: 0
        m_CallState: 2
      - m_Target: {fileID: 611118319}
        m_TargetAssemblyTypeName: UnityEngine.Animator, UnityEngine
        m_MethodName: Play
        m_Mode: 5
        m_Arguments:
          m_ObjectArgument: {fileID: 0}
          m_ObjectArgumentAssemblyTypeName: UnityEngine.Object, UnityEngine
          m_IntArgument: 0
          m_FloatArgument: 0
          m_StringArgument: MenuSliderAnim
          m_BoolArgument: 0
        m_CallState: 2
      - m_Target: {fileID: 713282519}
        m_TargetAssemblyTypeName: UnityEngine.Animator, UnityEngine
        m_MethodName: Play
        m_Mode: 5
        m_Arguments:
          m_ObjectArgument: {fileID: 0}
          m_ObjectArgumentAssemblyTypeName: UnityEngine.Object, UnityEngine
          m_IntArgument: 0
          m_FloatArgument: 0
          m_StringArgument: LogoSliderAnim
          m_BoolArgument: 0
        m_CallState: 2
      - m_Target: {fileID: 1201840877}
        m_TargetAssemblyTypeName: SampleSwitcher, Sample Viewer
        m_MethodName: OnSceneButtonClicked
        m_Mode: 2
        m_Arguments:
          m_ObjectArgument: {fileID: 1344149046}
          m_ObjectArgumentAssemblyTypeName: UnityEngine.UI.Button, UnityEngine.UI
          m_IntArgument: 0
          m_FloatArgument: 0
          m_StringArgument: 
          m_BoolArgument: 0
        m_CallState: 2
      - m_Target: {fileID: 1437857924}
        m_TargetAssemblyTypeName: UnityEngine.GameObject, UnityEngine
        m_MethodName: SetActive
        m_Mode: 6
        m_Arguments:
          m_ObjectArgument: {fileID: 0}
          m_ObjectArgumentAssemblyTypeName: UnityEngine.Object, UnityEngine
          m_IntArgument: 0
          m_FloatArgument: 0
          m_StringArgument: 
          m_BoolArgument: 1
        m_CallState: 2
      - m_Target: {fileID: 841042261}
        m_TargetAssemblyTypeName: UnityEngine.GameObject, UnityEngine
        m_MethodName: SetActive
        m_Mode: 6
        m_Arguments:
          m_ObjectArgument: {fileID: 0}
          m_ObjectArgumentAssemblyTypeName: UnityEngine.Object, UnityEngine
          m_IntArgument: 0
          m_FloatArgument: 0
          m_StringArgument: 
          m_BoolArgument: 1
        m_CallState: 2
      - m_Target: {fileID: 841042263}
        m_TargetAssemblyTypeName: UnityEngine.UI.Selectable, UnityEngine.UI
        m_MethodName: set_interactable
        m_Mode: 6
        m_Arguments:
          m_ObjectArgument: {fileID: 0}
          m_ObjectArgumentAssemblyTypeName: UnityEngine.Object, UnityEngine
          m_IntArgument: 0
          m_FloatArgument: 0
          m_StringArgument: 
          m_BoolArgument: 1
        m_CallState: 2
--- !u!114 &1344149047
MonoBehaviour:
  m_ObjectHideFlags: 0
  m_CorrespondingSourceObject: {fileID: 0}
  m_PrefabInstance: {fileID: 0}
  m_PrefabAsset: {fileID: 0}
  m_GameObject: {fileID: 1344149044}
  m_Enabled: 0
  m_EditorHideFlags: 0
  m_Script: {fileID: 11500000, guid: fe87c0e1cc204ed48ad3b37840f39efc, type: 3}
  m_Name: 
  m_EditorClassIdentifier: 
  m_Material: {fileID: 0}
  m_Color: {r: 1, g: 1, b: 1, a: 1}
  m_RaycastTarget: 1
  m_RaycastPadding: {x: 0, y: 0, z: 0, w: 0}
  m_Maskable: 1
  m_OnCullStateChanged:
    m_PersistentCalls:
      m_Calls: []
  m_Sprite: {fileID: 10905, guid: 0000000000000000f000000000000000, type: 0}
  m_Type: 1
  m_PreserveAspect: 0
  m_FillCenter: 1
  m_FillMethod: 4
  m_FillAmount: 1
  m_FillClockwise: 1
  m_FillOrigin: 0
  m_UseSpriteMesh: 0
  m_PixelsPerUnitMultiplier: 1
--- !u!222 &1344149048
CanvasRenderer:
  m_ObjectHideFlags: 0
  m_CorrespondingSourceObject: {fileID: 0}
  m_PrefabInstance: {fileID: 0}
  m_PrefabAsset: {fileID: 0}
  m_GameObject: {fileID: 1344149044}
  m_CullTransparentMesh: 1
--- !u!1 &1369176901
GameObject:
  m_ObjectHideFlags: 0
  m_CorrespondingSourceObject: {fileID: 0}
  m_PrefabInstance: {fileID: 0}
  m_PrefabAsset: {fileID: 0}
  serializedVersion: 6
  m_Component:
  - component: {fileID: 1369176902}
  - component: {fileID: 1369176905}
  - component: {fileID: 1369176904}
  - component: {fileID: 1369176903}
  m_Layer: 5
  m_Name: ItemContent
  m_TagString: Untagged
  m_Icon: {fileID: 0}
  m_NavMeshLayer: 0
  m_StaticEditorFlags: 0
  m_IsActive: 1
--- !u!224 &1369176902
RectTransform:
  m_ObjectHideFlags: 0
  m_CorrespondingSourceObject: {fileID: 0}
  m_PrefabInstance: {fileID: 0}
  m_PrefabAsset: {fileID: 0}
  m_GameObject: {fileID: 1369176901}
  m_LocalRotation: {x: 0, y: 0, z: 0, w: 1}
  m_LocalPosition: {x: 0, y: 0, z: 0}
  m_LocalScale: {x: 1, y: 1, z: 1}
  m_ConstrainProportionsScale: 0
  m_Children:
  - {fileID: 316352995}
  - {fileID: 2066487166}
  m_Father: {fileID: 466282555}
  m_LocalEulerAnglesHint: {x: 0, y: 0, z: 0}
  m_AnchorMin: {x: 0, y: 0}
  m_AnchorMax: {x: 0, y: 0}
  m_AnchoredPosition: {x: 0, y: 0}
  m_SizeDelta: {x: 0, y: 0}
  m_Pivot: {x: 0.5, y: 0.5}
--- !u!114 &1369176903
MonoBehaviour:
  m_ObjectHideFlags: 0
  m_CorrespondingSourceObject: {fileID: 0}
  m_PrefabInstance: {fileID: 0}
  m_PrefabAsset: {fileID: 0}
  m_GameObject: {fileID: 1369176901}
  m_Enabled: 1
  m_EditorHideFlags: 0
  m_Script: {fileID: 11500000, guid: 306cc8c2b49d7114eaa3623786fc2126, type: 3}
  m_Name: 
  m_EditorClassIdentifier: 
  m_IgnoreLayout: 0
  m_MinWidth: -1
  m_MinHeight: -1
  m_PreferredWidth: 680
  m_PreferredHeight: 100
  m_FlexibleWidth: -1
  m_FlexibleHeight: 1
  m_LayoutPriority: 1
--- !u!114 &1369176904
MonoBehaviour:
  m_ObjectHideFlags: 0
  m_CorrespondingSourceObject: {fileID: 0}
  m_PrefabInstance: {fileID: 0}
  m_PrefabAsset: {fileID: 0}
  m_GameObject: {fileID: 1369176901}
  m_Enabled: 1
  m_EditorHideFlags: 0
  m_Script: {fileID: 11500000, guid: fe87c0e1cc204ed48ad3b37840f39efc, type: 3}
  m_Name: 
  m_EditorClassIdentifier: 
  m_Material: {fileID: 0}
  m_Color: {r: 1, g: 1, b: 1, a: 0}
  m_RaycastTarget: 1
  m_RaycastPadding: {x: 0, y: 0, z: 0, w: 0}
  m_Maskable: 1
  m_OnCullStateChanged:
    m_PersistentCalls:
      m_Calls: []
  m_Sprite: {fileID: 10907, guid: 0000000000000000f000000000000000, type: 0}
  m_Type: 1
  m_PreserveAspect: 0
  m_FillCenter: 1
  m_FillMethod: 4
  m_FillAmount: 1
  m_FillClockwise: 1
  m_FillOrigin: 0
  m_UseSpriteMesh: 0
  m_PixelsPerUnitMultiplier: 1
--- !u!222 &1369176905
CanvasRenderer:
  m_ObjectHideFlags: 0
  m_CorrespondingSourceObject: {fileID: 0}
  m_PrefabInstance: {fileID: 0}
  m_PrefabAsset: {fileID: 0}
  m_GameObject: {fileID: 1369176901}
  m_CullTransparentMesh: 1
--- !u!1 &1379358656
GameObject:
  m_ObjectHideFlags: 0
  m_CorrespondingSourceObject: {fileID: 0}
  m_PrefabInstance: {fileID: 0}
  m_PrefabAsset: {fileID: 0}
  serializedVersion: 6
  m_Component:
  - component: {fileID: 1379358657}
  - component: {fileID: 1379358660}
  - component: {fileID: 1379358659}
  - component: {fileID: 1379358658}
  m_Layer: 5
  m_Name: Geocoding
  m_TagString: Untagged
  m_Icon: {fileID: 0}
  m_NavMeshLayer: 0
  m_StaticEditorFlags: 0
  m_IsActive: 1
--- !u!224 &1379358657
RectTransform:
  m_ObjectHideFlags: 0
  m_CorrespondingSourceObject: {fileID: 0}
  m_PrefabInstance: {fileID: 0}
  m_PrefabAsset: {fileID: 0}
  m_GameObject: {fileID: 1379358656}
  m_LocalRotation: {x: 0, y: 0, z: 0, w: 1}
  m_LocalPosition: {x: 0, y: 0, z: 0}
  m_LocalScale: {x: 1, y: 1, z: 1}
  m_ConstrainProportionsScale: 0
  m_Children:
  - {fileID: 397159673}
  m_Father: {fileID: 82947692}
  m_LocalEulerAnglesHint: {x: 0, y: 0, z: 0}
  m_AnchorMin: {x: 0, y: 1}
  m_AnchorMax: {x: 0, y: 1}
  m_AnchoredPosition: {x: 150, y: -145}
  m_SizeDelta: {x: 300, y: 50}
  m_Pivot: {x: 0.5, y: 0.5}
--- !u!114 &1379358658
MonoBehaviour:
  m_ObjectHideFlags: 0
  m_CorrespondingSourceObject: {fileID: 0}
  m_PrefabInstance: {fileID: 0}
  m_PrefabAsset: {fileID: 0}
  m_GameObject: {fileID: 1379358656}
  m_Enabled: 1
  m_EditorHideFlags: 0
  m_Script: {fileID: 11500000, guid: 4e29b1a8efbd4b44bb3f3716e73f07ff, type: 3}
  m_Name: 
  m_EditorClassIdentifier: 
  m_Navigation:
    m_Mode: 3
    m_WrapAround: 0
    m_SelectOnUp: {fileID: 0}
    m_SelectOnDown: {fileID: 0}
    m_SelectOnLeft: {fileID: 0}
    m_SelectOnRight: {fileID: 0}
  m_Transition: 1
  m_Colors:
    m_NormalColor: {r: 1, g: 1, b: 1, a: 1}
    m_HighlightedColor: {r: 0.5921569, g: 0.2784314, b: 1, a: 1}
    m_PressedColor: {r: 0.5224015, g: 0.20024922, b: 0.9433962, a: 1}
    m_SelectedColor: {r: 0.34053445, g: 0.03769135, b: 0.7264151, a: 1}
    m_DisabledColor: {r: 0.5411765, g: 0.5411765, b: 0.5411765, a: 1}
    m_ColorMultiplier: 1
    m_FadeDuration: 0.1
  m_SpriteState:
    m_HighlightedSprite: {fileID: 0}
    m_PressedSprite: {fileID: 0}
    m_SelectedSprite: {fileID: 0}
    m_DisabledSprite: {fileID: 0}
  m_AnimationTriggers:
    m_NormalTrigger: Normal
    m_HighlightedTrigger: Highlighted
    m_PressedTrigger: Pressed
    m_SelectedTrigger: Selected
    m_DisabledTrigger: Disabled
  m_Interactable: 1
  m_TargetGraphic: {fileID: 397159674}
  m_OnClick:
    m_PersistentCalls:
      m_Calls:
      - m_Target: {fileID: 1201840877}
        m_TargetAssemblyTypeName: SampleSwitcher, Sample Viewer
        m_MethodName: SetNextSceneName
        m_Mode: 5
        m_Arguments:
          m_ObjectArgument: {fileID: 0}
          m_ObjectArgumentAssemblyTypeName: UnityEngine.Object, UnityEngine
          m_IntArgument: 0
          m_FloatArgument: 0
          m_StringArgument: Geocoding
          m_BoolArgument: 0
        m_CallState: 2
      - m_Target: {fileID: 1201840877}
        m_TargetAssemblyTypeName: SampleSwitcher, Sample Viewer
        m_MethodName: SceneButtonOnClick
        m_Mode: 1
        m_Arguments:
          m_ObjectArgument: {fileID: 0}
          m_ObjectArgumentAssemblyTypeName: UnityEngine.Object, UnityEngine
          m_IntArgument: 0
          m_FloatArgument: 0
          m_StringArgument: 
          m_BoolArgument: 0
        m_CallState: 2
      - m_Target: {fileID: 611118319}
        m_TargetAssemblyTypeName: UnityEngine.Animator, UnityEngine
        m_MethodName: Play
        m_Mode: 5
        m_Arguments:
          m_ObjectArgument: {fileID: 0}
          m_ObjectArgumentAssemblyTypeName: UnityEngine.Object, UnityEngine
          m_IntArgument: 0
          m_FloatArgument: 0
          m_StringArgument: MenuSliderAnim
          m_BoolArgument: 0
        m_CallState: 2
      - m_Target: {fileID: 713282519}
        m_TargetAssemblyTypeName: UnityEngine.Animator, UnityEngine
        m_MethodName: Play
        m_Mode: 5
        m_Arguments:
          m_ObjectArgument: {fileID: 0}
          m_ObjectArgumentAssemblyTypeName: UnityEngine.Object, UnityEngine
          m_IntArgument: 0
          m_FloatArgument: 0
          m_StringArgument: LogoSliderAnim
          m_BoolArgument: 0
        m_CallState: 2
      - m_Target: {fileID: 1201840877}
        m_TargetAssemblyTypeName: SampleSwitcher, Sample Viewer
        m_MethodName: OnSceneButtonClicked
        m_Mode: 2
        m_Arguments:
          m_ObjectArgument: {fileID: 1379358658}
          m_ObjectArgumentAssemblyTypeName: UnityEngine.UI.Button, UnityEngine.UI
          m_IntArgument: 0
          m_FloatArgument: 0
          m_StringArgument: 
          m_BoolArgument: 0
        m_CallState: 2
      - m_Target: {fileID: 1437857924}
        m_TargetAssemblyTypeName: UnityEngine.GameObject, UnityEngine
        m_MethodName: SetActive
        m_Mode: 6
        m_Arguments:
          m_ObjectArgument: {fileID: 0}
          m_ObjectArgumentAssemblyTypeName: UnityEngine.Object, UnityEngine
          m_IntArgument: 0
          m_FloatArgument: 0
          m_StringArgument: 
          m_BoolArgument: 1
        m_CallState: 2
      - m_Target: {fileID: 841042261}
        m_TargetAssemblyTypeName: UnityEngine.GameObject, UnityEngine
        m_MethodName: SetActive
        m_Mode: 6
        m_Arguments:
          m_ObjectArgument: {fileID: 0}
          m_ObjectArgumentAssemblyTypeName: UnityEngine.Object, UnityEngine
          m_IntArgument: 0
          m_FloatArgument: 0
          m_StringArgument: 
          m_BoolArgument: 1
        m_CallState: 2
      - m_Target: {fileID: 841042263}
        m_TargetAssemblyTypeName: UnityEngine.UI.Selectable, UnityEngine.UI
        m_MethodName: set_interactable
        m_Mode: 6
        m_Arguments:
          m_ObjectArgument: {fileID: 0}
          m_ObjectArgumentAssemblyTypeName: UnityEngine.Object, UnityEngine
          m_IntArgument: 0
          m_FloatArgument: 0
          m_StringArgument: 
          m_BoolArgument: 1
        m_CallState: 2
--- !u!114 &1379358659
MonoBehaviour:
  m_ObjectHideFlags: 0
  m_CorrespondingSourceObject: {fileID: 0}
  m_PrefabInstance: {fileID: 0}
  m_PrefabAsset: {fileID: 0}
  m_GameObject: {fileID: 1379358656}
  m_Enabled: 0
  m_EditorHideFlags: 0
  m_Script: {fileID: 11500000, guid: fe87c0e1cc204ed48ad3b37840f39efc, type: 3}
  m_Name: 
  m_EditorClassIdentifier: 
  m_Material: {fileID: 0}
  m_Color: {r: 1, g: 1, b: 1, a: 1}
  m_RaycastTarget: 1
  m_RaycastPadding: {x: 0, y: 0, z: 0, w: 0}
  m_Maskable: 1
  m_OnCullStateChanged:
    m_PersistentCalls:
      m_Calls: []
  m_Sprite: {fileID: 10905, guid: 0000000000000000f000000000000000, type: 0}
  m_Type: 1
  m_PreserveAspect: 0
  m_FillCenter: 1
  m_FillMethod: 4
  m_FillAmount: 1
  m_FillClockwise: 1
  m_FillOrigin: 0
  m_UseSpriteMesh: 0
  m_PixelsPerUnitMultiplier: 1
--- !u!222 &1379358660
CanvasRenderer:
  m_ObjectHideFlags: 0
  m_CorrespondingSourceObject: {fileID: 0}
  m_PrefabInstance: {fileID: 0}
  m_PrefabAsset: {fileID: 0}
  m_GameObject: {fileID: 1379358656}
  m_CullTransparentMesh: 1
--- !u!1 &1387689966
GameObject:
  m_ObjectHideFlags: 0
  m_CorrespondingSourceObject: {fileID: 0}
  m_PrefabInstance: {fileID: 0}
  m_PrefabAsset: {fileID: 0}
  serializedVersion: 6
  m_Component:
  - component: {fileID: 1387689967}
  - component: {fileID: 1387689970}
  - component: {fileID: 1387689969}
  - component: {fileID: 1387689968}
  m_Layer: 5
  m_Name: Viewport
  m_TagString: Untagged
  m_Icon: {fileID: 0}
  m_NavMeshLayer: 0
  m_StaticEditorFlags: 0
  m_IsActive: 1
--- !u!224 &1387689967
RectTransform:
  m_ObjectHideFlags: 0
  m_CorrespondingSourceObject: {fileID: 0}
  m_PrefabInstance: {fileID: 0}
  m_PrefabAsset: {fileID: 0}
  m_GameObject: {fileID: 1387689966}
  m_LocalRotation: {x: -0, y: -0, z: -0, w: 1}
  m_LocalPosition: {x: 0, y: 0, z: 0}
  m_LocalScale: {x: 1, y: 1, z: 1}
  m_ConstrainProportionsScale: 0
  m_Children:
  - {fileID: 519873324}
  m_Father: {fileID: 519163579}
  m_LocalEulerAnglesHint: {x: 0, y: 0, z: 0}
  m_AnchorMin: {x: 0, y: 0}
  m_AnchorMax: {x: 1, y: 1}
  m_AnchoredPosition: {x: 0, y: 0}
  m_SizeDelta: {x: -17, y: 0}
  m_Pivot: {x: 0, y: 1}
--- !u!114 &1387689968
MonoBehaviour:
  m_ObjectHideFlags: 0
  m_CorrespondingSourceObject: {fileID: 0}
  m_PrefabInstance: {fileID: 0}
  m_PrefabAsset: {fileID: 0}
  m_GameObject: {fileID: 1387689966}
  m_Enabled: 1
  m_EditorHideFlags: 0
  m_Script: {fileID: 11500000, guid: 31a19414c41e5ae4aae2af33fee712f6, type: 3}
  m_Name: 
  m_EditorClassIdentifier: 
  m_ShowMaskGraphic: 0
--- !u!114 &1387689969
MonoBehaviour:
  m_ObjectHideFlags: 0
  m_CorrespondingSourceObject: {fileID: 0}
  m_PrefabInstance: {fileID: 0}
  m_PrefabAsset: {fileID: 0}
  m_GameObject: {fileID: 1387689966}
  m_Enabled: 1
  m_EditorHideFlags: 0
  m_Script: {fileID: 11500000, guid: fe87c0e1cc204ed48ad3b37840f39efc, type: 3}
  m_Name: 
  m_EditorClassIdentifier: 
  m_Material: {fileID: 0}
  m_Color: {r: 1, g: 1, b: 1, a: 0.5882353}
  m_RaycastTarget: 1
  m_RaycastPadding: {x: 0, y: 0, z: 0, w: 0}
  m_Maskable: 1
  m_OnCullStateChanged:
    m_PersistentCalls:
      m_Calls: []
  m_Sprite: {fileID: 10917, guid: 0000000000000000f000000000000000, type: 0}
  m_Type: 1
  m_PreserveAspect: 0
  m_FillCenter: 1
  m_FillMethod: 4
  m_FillAmount: 1
  m_FillClockwise: 1
  m_FillOrigin: 0
  m_UseSpriteMesh: 0
  m_PixelsPerUnitMultiplier: 1
--- !u!222 &1387689970
CanvasRenderer:
  m_ObjectHideFlags: 0
  m_CorrespondingSourceObject: {fileID: 0}
  m_PrefabInstance: {fileID: 0}
  m_PrefabAsset: {fileID: 0}
  m_GameObject: {fileID: 1387689966}
  m_CullTransparentMesh: 1
--- !u!1 &1419363588
GameObject:
  m_ObjectHideFlags: 0
  m_CorrespondingSourceObject: {fileID: 0}
  m_PrefabInstance: {fileID: 0}
  m_PrefabAsset: {fileID: 0}
  serializedVersion: 6
  m_Component:
  - component: {fileID: 1419363589}
  - component: {fileID: 1419363591}
  - component: {fileID: 1419363590}
  m_Layer: 0
  m_Name: Warning_Sign
  m_TagString: Untagged
  m_Icon: {fileID: 0}
  m_NavMeshLayer: 0
  m_StaticEditorFlags: 0
  m_IsActive: 1
--- !u!224 &1419363589
RectTransform:
  m_ObjectHideFlags: 0
  m_CorrespondingSourceObject: {fileID: 0}
  m_PrefabInstance: {fileID: 0}
  m_PrefabAsset: {fileID: 0}
  m_GameObject: {fileID: 1419363588}
  m_LocalRotation: {x: -0, y: -0, z: -0, w: 1}
  m_LocalPosition: {x: 0, y: 0, z: 0}
  m_LocalScale: {x: 0.8185856, y: 0.82320994, z: 0.82320994}
  m_ConstrainProportionsScale: 0
  m_Children: []
  m_Father: {fileID: 1644474814}
  m_LocalEulerAnglesHint: {x: 0, y: 0, z: 0}
  m_AnchorMin: {x: 0.5, y: 0.5}
  m_AnchorMax: {x: 0.5, y: 0.5}
  m_AnchoredPosition: {x: 0, y: 0}
  m_SizeDelta: {x: 100, y: 100}
  m_Pivot: {x: 0.5, y: 0.5}
--- !u!114 &1419363590
MonoBehaviour:
  m_ObjectHideFlags: 0
  m_CorrespondingSourceObject: {fileID: 0}
  m_PrefabInstance: {fileID: 0}
  m_PrefabAsset: {fileID: 0}
  m_GameObject: {fileID: 1419363588}
  m_Enabled: 1
  m_EditorHideFlags: 0
  m_Script: {fileID: 11500000, guid: fe87c0e1cc204ed48ad3b37840f39efc, type: 3}
  m_Name: 
  m_EditorClassIdentifier: 
  m_Material: {fileID: 0}
  m_Color: {r: 1, g: 1, b: 1, a: 1}
  m_RaycastTarget: 1
  m_RaycastPadding: {x: 0, y: 0, z: 0, w: 0}
  m_Maskable: 1
  m_OnCullStateChanged:
    m_PersistentCalls:
      m_Calls: []
  m_Sprite: {fileID: 21300000, guid: bc5be668e51291942ab5d59a9740daf3, type: 3}
  m_Type: 0
  m_PreserveAspect: 0
  m_FillCenter: 1
  m_FillMethod: 4
  m_FillAmount: 1
  m_FillClockwise: 1
  m_FillOrigin: 0
  m_UseSpriteMesh: 0
  m_PixelsPerUnitMultiplier: 1
--- !u!222 &1419363591
CanvasRenderer:
  m_ObjectHideFlags: 0
  m_CorrespondingSourceObject: {fileID: 0}
  m_PrefabInstance: {fileID: 0}
  m_PrefabAsset: {fileID: 0}
  m_GameObject: {fileID: 1419363588}
  m_CullTransparentMesh: 1
--- !u!1 &1437857924
GameObject:
  m_ObjectHideFlags: 0
  m_CorrespondingSourceObject: {fileID: 0}
  m_PrefabInstance: {fileID: 0}
  m_PrefabAsset: {fileID: 0}
  serializedVersion: 6
  m_Component:
  - component: {fileID: 1437857925}
  - component: {fileID: 1437857928}
  - component: {fileID: 1437857927}
  - component: {fileID: 1437857926}
  m_Layer: 5
  m_Name: HDRP
  m_TagString: Untagged
  m_Icon: {fileID: 0}
  m_NavMeshLayer: 0
  m_StaticEditorFlags: 0
  m_IsActive: 0
--- !u!224 &1437857925
RectTransform:
  m_ObjectHideFlags: 0
  m_CorrespondingSourceObject: {fileID: 0}
  m_PrefabInstance: {fileID: 0}
  m_PrefabAsset: {fileID: 0}
  m_GameObject: {fileID: 1437857924}
  m_LocalRotation: {x: 0, y: 0, z: 0, w: 1}
  m_LocalPosition: {x: 0, y: 0, z: 0}
  m_LocalScale: {x: 1, y: 1, z: 1}
  m_ConstrainProportionsScale: 0
  m_Children:
  - {fileID: 1738943444}
  m_Father: {fileID: 1067867998}
  m_LocalEulerAnglesHint: {x: 0, y: 0, z: 0}
  m_AnchorMin: {x: 0, y: 1}
  m_AnchorMax: {x: 0, y: 1}
  m_AnchoredPosition: {x: 80, y: -17.5}
  m_SizeDelta: {x: 160, y: 35}
  m_Pivot: {x: 0.5, y: 0.5}
--- !u!114 &1437857926
MonoBehaviour:
  m_ObjectHideFlags: 0
  m_CorrespondingSourceObject: {fileID: 0}
  m_PrefabInstance: {fileID: 0}
  m_PrefabAsset: {fileID: 0}
  m_GameObject: {fileID: 1437857924}
  m_Enabled: 1
  m_EditorHideFlags: 0
  m_Script: {fileID: 11500000, guid: 4e29b1a8efbd4b44bb3f3716e73f07ff, type: 3}
  m_Name: 
  m_EditorClassIdentifier: 
  m_Navigation:
    m_Mode: 3
    m_WrapAround: 0
    m_SelectOnUp: {fileID: 0}
    m_SelectOnDown: {fileID: 0}
    m_SelectOnLeft: {fileID: 0}
    m_SelectOnRight: {fileID: 0}
  m_Transition: 1
  m_Colors:
    m_NormalColor: {r: 0.49803922, g: 0.45882353, b: 0.5882353, a: 1}
    m_HighlightedColor: {r: 0.5221837, g: 0.38416696, b: 0.8396226, a: 1}
    m_PressedColor: {r: 0.47197732, g: 0.31719476, b: 0.8301887, a: 1}
    m_SelectedColor: {r: 0.4959575, g: 0.28502133, b: 0.990566, a: 1}
    m_DisabledColor: {r: 0.49411768, g: 0.28627452, b: 0.9921569, a: 1}
    m_ColorMultiplier: 1
    m_FadeDuration: 0.1
  m_SpriteState:
    m_HighlightedSprite: {fileID: 0}
    m_PressedSprite: {fileID: 0}
    m_SelectedSprite: {fileID: 0}
    m_DisabledSprite: {fileID: 0}
  m_AnimationTriggers:
    m_NormalTrigger: Normal
    m_HighlightedTrigger: Highlighted
    m_PressedTrigger: Pressed
    m_SelectedTrigger: Selected
    m_DisabledTrigger: Disabled
  m_Interactable: 1
  m_TargetGraphic: {fileID: 1437857927}
  m_OnClick:
    m_PersistentCalls:
      m_Calls:
      - m_Target: {fileID: 1201840877}
        m_TargetAssemblyTypeName: SampleSwitcher, Sample Viewer
        m_MethodName: PipelineButtonOnClick
        m_Mode: 1
        m_Arguments:
          m_ObjectArgument: {fileID: 0}
          m_ObjectArgumentAssemblyTypeName: UnityEngine.Object, UnityEngine
          m_IntArgument: 0
          m_FloatArgument: 0
          m_StringArgument: 
          m_BoolArgument: 0
        m_CallState: 2
      - m_Target: {fileID: 1201840877}
        m_TargetAssemblyTypeName: SampleSwitcher, Sample Viewer
        m_MethodName: OnPipelineButtonClicked
        m_Mode: 2
        m_Arguments:
          m_ObjectArgument: {fileID: 1437857926}
          m_ObjectArgumentAssemblyTypeName: UnityEngine.UI.Button, UnityEngine.UI
          m_IntArgument: 0
          m_FloatArgument: 0
          m_StringArgument: 
          m_BoolArgument: 0
        m_CallState: 2
      - m_Target: {fileID: 1201840877}
        m_TargetAssemblyTypeName: SampleSwitcher, Sample Viewer
        m_MethodName: SetPipelineText
        m_Mode: 5
        m_Arguments:
          m_ObjectArgument: {fileID: 0}
          m_ObjectArgumentAssemblyTypeName: UnityEngine.Object, UnityEngine
          m_IntArgument: 0
          m_FloatArgument: 0
          m_StringArgument: HDRP
          m_BoolArgument: 0
        m_CallState: 2
      - m_Target: {fileID: 1201840877}
        m_TargetAssemblyTypeName: SampleSwitcher, Sample Viewer
        m_MethodName: UnloadURPColor
        m_Mode: 1
        m_Arguments:
          m_ObjectArgument: {fileID: 0}
          m_ObjectArgumentAssemblyTypeName: UnityEngine.Object, UnityEngine
          m_IntArgument: 0
          m_FloatArgument: 0
          m_StringArgument: 
          m_BoolArgument: 0
        m_CallState: 2
--- !u!114 &1437857927
MonoBehaviour:
  m_ObjectHideFlags: 0
  m_CorrespondingSourceObject: {fileID: 0}
  m_PrefabInstance: {fileID: 0}
  m_PrefabAsset: {fileID: 0}
  m_GameObject: {fileID: 1437857924}
  m_Enabled: 1
  m_EditorHideFlags: 0
  m_Script: {fileID: 11500000, guid: fe87c0e1cc204ed48ad3b37840f39efc, type: 3}
  m_Name: 
  m_EditorClassIdentifier: 
  m_Material: {fileID: 0}
  m_Color: {r: 0.9811321, g: 0.9811321, b: 0.9811321, a: 1}
  m_RaycastTarget: 1
  m_RaycastPadding: {x: 0, y: 0, z: 0, w: 0}
  m_Maskable: 1
  m_OnCullStateChanged:
    m_PersistentCalls:
      m_Calls: []
  m_Sprite: {fileID: 0}
  m_Type: 0
  m_PreserveAspect: 0
  m_FillCenter: 1
  m_FillMethod: 4
  m_FillAmount: 1
  m_FillClockwise: 1
  m_FillOrigin: 0
  m_UseSpriteMesh: 0
  m_PixelsPerUnitMultiplier: 1
--- !u!222 &1437857928
CanvasRenderer:
  m_ObjectHideFlags: 0
  m_CorrespondingSourceObject: {fileID: 0}
  m_PrefabInstance: {fileID: 0}
  m_PrefabAsset: {fileID: 0}
  m_GameObject: {fileID: 1437857924}
  m_CullTransparentMesh: 1
--- !u!1 &1508300710
GameObject:
  m_ObjectHideFlags: 0
  m_CorrespondingSourceObject: {fileID: 0}
  m_PrefabInstance: {fileID: 0}
  m_PrefabAsset: {fileID: 0}
  serializedVersion: 6
  m_Component:
  - component: {fileID: 1508300711}
  - component: {fileID: 1508300713}
  - component: {fileID: 1508300712}
  m_Layer: 0
  m_Name: Message_BG
  m_TagString: Untagged
  m_Icon: {fileID: 0}
  m_NavMeshLayer: 0
  m_StaticEditorFlags: 0
  m_IsActive: 1
--- !u!224 &1508300711
RectTransform:
  m_ObjectHideFlags: 0
  m_CorrespondingSourceObject: {fileID: 0}
  m_PrefabInstance: {fileID: 0}
  m_PrefabAsset: {fileID: 0}
  m_GameObject: {fileID: 1508300710}
  m_LocalRotation: {x: -0, y: -0, z: -0, w: 1}
  m_LocalPosition: {x: 0, y: 0, z: 0}
  m_LocalScale: {x: 0.34999987, y: 1, z: 1}
  m_ConstrainProportionsScale: 0
  m_Children: []
  m_Father: {fileID: 139799379}
  m_LocalEulerAnglesHint: {x: 0, y: 0, z: 0}
  m_AnchorMin: {x: 1, y: 1}
  m_AnchorMax: {x: 1, y: 1}
  m_AnchoredPosition: {x: -297.4999, y: -98.482765}
  m_SizeDelta: {x: 1700, y: 196.9655}
  m_Pivot: {x: 0.5, y: 0.5}
--- !u!114 &1508300712
MonoBehaviour:
  m_ObjectHideFlags: 0
  m_CorrespondingSourceObject: {fileID: 0}
  m_PrefabInstance: {fileID: 0}
  m_PrefabAsset: {fileID: 0}
  m_GameObject: {fileID: 1508300710}
  m_Enabled: 1
  m_EditorHideFlags: 0
  m_Script: {fileID: 11500000, guid: fe87c0e1cc204ed48ad3b37840f39efc, type: 3}
  m_Name: 
  m_EditorClassIdentifier: 
  m_Material: {fileID: 0}
  m_Color: {r: 0.14509805, g: 0.14509805, b: 0.14509805, a: 0.74509805}
  m_RaycastTarget: 1
  m_RaycastPadding: {x: 0, y: 0, z: 0, w: 0}
  m_Maskable: 1
  m_OnCullStateChanged:
    m_PersistentCalls:
      m_Calls: []
  m_Sprite: {fileID: 0}
  m_Type: 0
  m_PreserveAspect: 0
  m_FillCenter: 1
  m_FillMethod: 4
  m_FillAmount: 1
  m_FillClockwise: 1
  m_FillOrigin: 0
  m_UseSpriteMesh: 0
  m_PixelsPerUnitMultiplier: 1
--- !u!222 &1508300713
CanvasRenderer:
  m_ObjectHideFlags: 0
  m_CorrespondingSourceObject: {fileID: 0}
  m_PrefabInstance: {fileID: 0}
  m_PrefabAsset: {fileID: 0}
  m_GameObject: {fileID: 1508300710}
  m_CullTransparentMesh: 1
--- !u!1 &1519126538
GameObject:
  m_ObjectHideFlags: 0
  m_CorrespondingSourceObject: {fileID: 0}
  m_PrefabInstance: {fileID: 0}
  m_PrefabAsset: {fileID: 0}
  serializedVersion: 6
  m_Component:
  - component: {fileID: 1519126542}
  - component: {fileID: 1519126541}
  - component: {fileID: 1519126540}
  - component: {fileID: 1519126539}
  m_Layer: 5
  m_Name: Canvas
  m_TagString: Untagged
  m_Icon: {fileID: 0}
  m_NavMeshLayer: 0
  m_StaticEditorFlags: 0
  m_IsActive: 1
--- !u!114 &1519126539
MonoBehaviour:
  m_ObjectHideFlags: 0
  m_CorrespondingSourceObject: {fileID: 0}
  m_PrefabInstance: {fileID: 0}
  m_PrefabAsset: {fileID: 0}
  m_GameObject: {fileID: 1519126538}
  m_Enabled: 1
  m_EditorHideFlags: 0
  m_Script: {fileID: 11500000, guid: dc42784cf147c0c48a680349fa168899, type: 3}
  m_Name: 
  m_EditorClassIdentifier: 
  m_IgnoreReversedGraphics: 1
  m_BlockingObjects: 0
  m_BlockingMask:
    serializedVersion: 2
    m_Bits: 4294967295
--- !u!114 &1519126540
MonoBehaviour:
  m_ObjectHideFlags: 0
  m_CorrespondingSourceObject: {fileID: 0}
  m_PrefabInstance: {fileID: 0}
  m_PrefabAsset: {fileID: 0}
  m_GameObject: {fileID: 1519126538}
  m_Enabled: 1
  m_EditorHideFlags: 0
  m_Script: {fileID: 11500000, guid: 0cd44c1031e13a943bb63640046fad76, type: 3}
  m_Name: 
  m_EditorClassIdentifier: 
  m_UiScaleMode: 1
  m_ReferencePixelsPerUnit: 120
  m_ScaleFactor: 1
  m_ReferenceResolution: {x: 2560, y: 1440}
  m_ScreenMatchMode: 0
  m_MatchWidthOrHeight: 0
  m_PhysicalUnit: 3
  m_FallbackScreenDPI: 96
  m_DefaultSpriteDPI: 96
  m_DynamicPixelsPerUnit: 1
  m_PresetInfoIsWorld: 0
--- !u!223 &1519126541
Canvas:
  m_ObjectHideFlags: 0
  m_CorrespondingSourceObject: {fileID: 0}
  m_PrefabInstance: {fileID: 0}
  m_PrefabAsset: {fileID: 0}
  m_GameObject: {fileID: 1519126538}
  m_Enabled: 1
  serializedVersion: 3
  m_RenderMode: 0
  m_Camera: {fileID: 0}
  m_PlaneDistance: 100
  m_PixelPerfect: 0
  m_ReceivesEvents: 1
  m_OverrideSorting: 0
  m_OverridePixelPerfect: 0
  m_SortingBucketNormalizedSize: 0
  m_VertexColorAlwaysGammaSpace: 0
  m_AdditionalShaderChannelsFlag: 25
  m_UpdateRectTransformForStandalone: 0
  m_SortingLayerID: 0
  m_SortingOrder: 0
  m_TargetDisplay: 0
--- !u!224 &1519126542
RectTransform:
  m_ObjectHideFlags: 0
  m_CorrespondingSourceObject: {fileID: 0}
  m_PrefabInstance: {fileID: 0}
  m_PrefabAsset: {fileID: 0}
  m_GameObject: {fileID: 1519126538}
  m_LocalRotation: {x: 0, y: 0, z: 0, w: 1}
  m_LocalPosition: {x: 0, y: 0, z: 0}
  m_LocalScale: {x: 0, y: 0, z: 0}
  m_ConstrainProportionsScale: 0
  m_Children:
  - {fileID: 83609303}
  - {fileID: 713282518}
  - {fileID: 264896323}
  - {fileID: 611118318}
  m_Father: {fileID: 1201840878}
  m_LocalEulerAnglesHint: {x: 0, y: 0, z: 0}
  m_AnchorMin: {x: 0, y: 0}
  m_AnchorMax: {x: 0, y: 0}
  m_AnchoredPosition: {x: 0, y: 0}
  m_SizeDelta: {x: 0, y: 0}
  m_Pivot: {x: 0, y: 0}
--- !u!1 &1527351110
GameObject:
  m_ObjectHideFlags: 0
  m_CorrespondingSourceObject: {fileID: 0}
  m_PrefabInstance: {fileID: 0}
  m_PrefabAsset: {fileID: 0}
  serializedVersion: 6
  m_Component:
  - component: {fileID: 1527351111}
  - component: {fileID: 1527351113}
  - component: {fileID: 1527351112}
  m_Layer: 5
  m_Name: Text_BuildingFilter
  m_TagString: Untagged
  m_Icon: {fileID: 0}
  m_NavMeshLayer: 0
  m_StaticEditorFlags: 0
  m_IsActive: 1
--- !u!224 &1527351111
RectTransform:
  m_ObjectHideFlags: 0
  m_CorrespondingSourceObject: {fileID: 0}
  m_PrefabInstance: {fileID: 0}
  m_PrefabAsset: {fileID: 0}
  m_GameObject: {fileID: 1527351110}
  m_LocalRotation: {x: 0, y: 0, z: 0, w: 1}
  m_LocalPosition: {x: 0, y: 0, z: 0}
  m_LocalScale: {x: 1, y: 1, z: 1}
  m_ConstrainProportionsScale: 0
  m_Children: []
  m_Father: {fileID: 645327034}
  m_LocalEulerAnglesHint: {x: 0, y: 0, z: 0}
  m_AnchorMin: {x: 0, y: 0}
  m_AnchorMax: {x: 1, y: 1}
  m_AnchoredPosition: {x: 0, y: 0}
  m_SizeDelta: {x: 0, y: 0}
  m_Pivot: {x: 0.5, y: 0.5}
--- !u!114 &1527351112
MonoBehaviour:
  m_ObjectHideFlags: 0
  m_CorrespondingSourceObject: {fileID: 0}
  m_PrefabInstance: {fileID: 0}
  m_PrefabAsset: {fileID: 0}
  m_GameObject: {fileID: 1527351110}
  m_Enabled: 1
  m_EditorHideFlags: 0
  m_Script: {fileID: 11500000, guid: f4688fdb7df04437aeb418b961361dc5, type: 3}
  m_Name: 
  m_EditorClassIdentifier: 
  m_Material: {fileID: 0}
  m_Color: {r: 1, g: 1, b: 1, a: 1}
  m_RaycastTarget: 1
  m_RaycastPadding: {x: 0, y: 0, z: 0, w: 0}
  m_Maskable: 1
  m_OnCullStateChanged:
    m_PersistentCalls:
      m_Calls: []
  m_text: Building filter
  m_isRightToLeft: 0
  m_fontAsset: {fileID: 11400000, guid: e59fb78ae467b9446bad6955a0dd0766, type: 2}
  m_sharedMaterial: {fileID: 8862657535182535335, guid: e59fb78ae467b9446bad6955a0dd0766, type: 2}
  m_fontSharedMaterials: []
  m_fontMaterial: {fileID: 0}
  m_fontMaterials: []
  m_fontColor32:
    serializedVersion: 2
    rgba: 4294967295
  m_fontColor: {r: 1, g: 1, b: 1, a: 1}
  m_enableVertexGradient: 0
  m_colorMode: 3
  m_fontColorGradient:
    topLeft: {r: 1, g: 1, b: 1, a: 1}
    topRight: {r: 1, g: 1, b: 1, a: 1}
    bottomLeft: {r: 1, g: 1, b: 1, a: 1}
    bottomRight: {r: 1, g: 1, b: 1, a: 1}
  m_fontColorGradientPreset: {fileID: 0}
  m_spriteAsset: {fileID: 0}
  m_tintAllSprites: 0
  m_StyleSheet: {fileID: 0}
  m_TextStyleHashCode: -1183493901
  m_overrideHtmlColors: 0
  m_faceColor:
    serializedVersion: 2
    rgba: 4294967295
  m_fontSize: 35
  m_fontSizeBase: 35
  m_fontWeight: 400
  m_enableAutoSizing: 0
  m_fontSizeMin: 18
  m_fontSizeMax: 72
  m_fontStyle: 0
  m_HorizontalAlignment: 1
  m_VerticalAlignment: 512
  m_textAlignment: 65535
  m_characterSpacing: 0
  m_wordSpacing: 0
  m_lineSpacing: 0
  m_lineSpacingMax: 0
  m_paragraphSpacing: 0
  m_charWidthMaxAdj: 0
  m_enableWordWrapping: 1
  m_wordWrappingRatios: 0.4
  m_overflowMode: 0
  m_linkedTextComponent: {fileID: 0}
  parentLinkedComponent: {fileID: 0}
  m_enableKerning: 1
  m_enableExtraPadding: 0
  checkPaddingRequired: 0
  m_isRichText: 1
  m_parseCtrlCharacters: 1
  m_isOrthographic: 1
  m_isCullingEnabled: 0
  m_horizontalMapping: 0
  m_verticalMapping: 0
  m_uvLineOffset: 0
  m_geometrySortingOrder: 0
  m_IsTextObjectScaleStatic: 0
  m_VertexBufferAutoSizeReduction: 0
  m_useMaxVisibleDescender: 1
  m_pageToDisplay: 1
  m_margin: {x: 0, y: 0, z: 0, w: 0}
  m_isUsingLegacyAnimationComponent: 0
  m_isVolumetricText: 0
  m_hasFontAssetChanged: 0
  m_baseMaterial: {fileID: 0}
  m_maskOffset: {x: 0, y: 0, z: 0, w: 0}
--- !u!222 &1527351113
CanvasRenderer:
  m_ObjectHideFlags: 0
  m_CorrespondingSourceObject: {fileID: 0}
  m_PrefabInstance: {fileID: 0}
  m_PrefabAsset: {fileID: 0}
  m_GameObject: {fileID: 1527351110}
  m_CullTransparentMesh: 1
--- !u!1 &1540321732
GameObject:
  m_ObjectHideFlags: 0
  m_CorrespondingSourceObject: {fileID: 0}
  m_PrefabInstance: {fileID: 0}
  m_PrefabAsset: {fileID: 0}
  serializedVersion: 6
  m_Component:
  - component: {fileID: 1540321733}
  - component: {fileID: 1540321736}
  - component: {fileID: 1540321735}
  - component: {fileID: 1540321734}
  m_Layer: 0
  m_Name: Button_Cancel
  m_TagString: Untagged
  m_Icon: {fileID: 0}
  m_NavMeshLayer: 0
  m_StaticEditorFlags: 0
  m_IsActive: 1
--- !u!224 &1540321733
RectTransform:
  m_ObjectHideFlags: 0
  m_CorrespondingSourceObject: {fileID: 0}
  m_PrefabInstance: {fileID: 0}
  m_PrefabAsset: {fileID: 0}
  m_GameObject: {fileID: 1540321732}
  m_LocalRotation: {x: -0, y: -0, z: -0, w: 1}
  m_LocalPosition: {x: 0, y: 0, z: 0}
  m_LocalScale: {x: 0.27999988, y: 0.79999995, z: 0.79999995}
  m_ConstrainProportionsScale: 0
  m_Children: []
  m_Father: {fileID: 139799379}
  m_LocalEulerAnglesHint: {x: 0, y: 0, z: 0}
  m_AnchorMin: {x: 0.5, y: 0.5}
  m_AnchorMax: {x: 0.5, y: 0.5}
  m_AnchoredPosition: {x: 261.45026, y: 26.099796}
  m_SizeDelta: {x: 80, y: 30}
  m_Pivot: {x: 0.5, y: 0.5}
--- !u!114 &1540321734
MonoBehaviour:
  m_ObjectHideFlags: 0
  m_CorrespondingSourceObject: {fileID: 0}
  m_PrefabInstance: {fileID: 0}
  m_PrefabAsset: {fileID: 0}
  m_GameObject: {fileID: 1540321732}
  m_Enabled: 1
  m_EditorHideFlags: 0
  m_Script: {fileID: 11500000, guid: 4e29b1a8efbd4b44bb3f3716e73f07ff, type: 3}
  m_Name: 
  m_EditorClassIdentifier: 
  m_Navigation:
    m_Mode: 3
    m_WrapAround: 0
    m_SelectOnUp: {fileID: 0}
    m_SelectOnDown: {fileID: 0}
    m_SelectOnLeft: {fileID: 0}
    m_SelectOnRight: {fileID: 0}
  m_Transition: 1
  m_Colors:
    m_NormalColor: {r: 1, g: 1, b: 1, a: 1}
    m_HighlightedColor: {r: 0.5921569, g: 0.2784314, b: 1, a: 1}
    m_PressedColor: {r: 0.39215687, g: 0.043137256, b: 0.84313726, a: 1}
    m_SelectedColor: {r: 0.9607843, g: 0.9607843, b: 0.9607843, a: 1}
    m_DisabledColor: {r: 0.78431374, g: 0.78431374, b: 0.78431374, a: 0.5019608}
    m_ColorMultiplier: 1
    m_FadeDuration: 0.1
  m_SpriteState:
    m_HighlightedSprite: {fileID: 0}
    m_PressedSprite: {fileID: 0}
    m_SelectedSprite: {fileID: 0}
    m_DisabledSprite: {fileID: 0}
  m_AnimationTriggers:
    m_NormalTrigger: Normal
    m_HighlightedTrigger: Highlighted
    m_PressedTrigger: Pressed
    m_SelectedTrigger: Selected
    m_DisabledTrigger: Disabled
  m_Interactable: 1
  m_TargetGraphic: {fileID: 1540321735}
  m_OnClick:
    m_PersistentCalls:
      m_Calls:
      - m_Target: {fileID: 264896324}
        m_TargetAssemblyTypeName: UnityEngine.Animator, UnityEngine
        m_MethodName: Play
        m_Mode: 5
        m_Arguments:
          m_ObjectArgument: {fileID: 0}
          m_ObjectArgumentAssemblyTypeName: UnityEngine.Object, UnityEngine
          m_IntArgument: 0
          m_FloatArgument: 0
          m_StringArgument: NotificationAnim_Close
          m_BoolArgument: 0
        m_CallState: 2
--- !u!114 &1540321735
MonoBehaviour:
  m_ObjectHideFlags: 0
  m_CorrespondingSourceObject: {fileID: 0}
  m_PrefabInstance: {fileID: 0}
  m_PrefabAsset: {fileID: 0}
  m_GameObject: {fileID: 1540321732}
  m_Enabled: 1
  m_EditorHideFlags: 0
  m_Script: {fileID: 11500000, guid: fe87c0e1cc204ed48ad3b37840f39efc, type: 3}
  m_Name: 
  m_EditorClassIdentifier: 
  m_Material: {fileID: 0}
  m_Color: {r: 1, g: 1, b: 1, a: 1}
  m_RaycastTarget: 1
  m_RaycastPadding: {x: 0, y: 0, z: 0, w: 0}
  m_Maskable: 1
  m_OnCullStateChanged:
    m_PersistentCalls:
      m_Calls: []
  m_Sprite: {fileID: 21300000, guid: c27ed43a63e3c254880123e4cdce0ab9, type: 3}
  m_Type: 0
  m_PreserveAspect: 0
  m_FillCenter: 1
  m_FillMethod: 4
  m_FillAmount: 1
  m_FillClockwise: 1
  m_FillOrigin: 0
  m_UseSpriteMesh: 0
  m_PixelsPerUnitMultiplier: 1
--- !u!222 &1540321736
CanvasRenderer:
  m_ObjectHideFlags: 0
  m_CorrespondingSourceObject: {fileID: 0}
  m_PrefabInstance: {fileID: 0}
  m_PrefabAsset: {fileID: 0}
  m_GameObject: {fileID: 1540321732}
  m_CullTransparentMesh: 1
--- !u!1 &1547299624
GameObject:
  m_ObjectHideFlags: 0
  m_CorrespondingSourceObject: {fileID: 0}
  m_PrefabInstance: {fileID: 0}
  m_PrefabAsset: {fileID: 0}
  serializedVersion: 6
  m_Component:
  - component: {fileID: 1547299625}
  - component: {fileID: 1547299628}
  - component: {fileID: 1547299627}
  - component: {fileID: 1547299626}
  m_Layer: 5
  m_Name: HitTest
  m_TagString: Untagged
  m_Icon: {fileID: 0}
  m_NavMeshLayer: 0
  m_StaticEditorFlags: 0
  m_IsActive: 1
--- !u!224 &1547299625
RectTransform:
  m_ObjectHideFlags: 0
  m_CorrespondingSourceObject: {fileID: 0}
  m_PrefabInstance: {fileID: 0}
  m_PrefabAsset: {fileID: 0}
  m_GameObject: {fileID: 1547299624}
  m_LocalRotation: {x: 0, y: 0, z: 0, w: 1}
  m_LocalPosition: {x: 0, y: 0, z: 0}
  m_LocalScale: {x: 1, y: 1, z: 1}
  m_ConstrainProportionsScale: 0
  m_Children:
  - {fileID: 690275767}
  m_Father: {fileID: 82947692}
  m_LocalEulerAnglesHint: {x: 0, y: 0, z: 0}
  m_AnchorMin: {x: 0, y: 1}
  m_AnchorMax: {x: 0, y: 1}
  m_AnchoredPosition: {x: 150, y: -205}
  m_SizeDelta: {x: 300, y: 50}
  m_Pivot: {x: 0.5, y: 0.5}
--- !u!114 &1547299626
MonoBehaviour:
  m_ObjectHideFlags: 0
  m_CorrespondingSourceObject: {fileID: 0}
  m_PrefabInstance: {fileID: 0}
  m_PrefabAsset: {fileID: 0}
  m_GameObject: {fileID: 1547299624}
  m_Enabled: 1
  m_EditorHideFlags: 0
  m_Script: {fileID: 11500000, guid: 4e29b1a8efbd4b44bb3f3716e73f07ff, type: 3}
  m_Name: 
  m_EditorClassIdentifier: 
  m_Navigation:
    m_Mode: 3
    m_WrapAround: 0
    m_SelectOnUp: {fileID: 0}
    m_SelectOnDown: {fileID: 0}
    m_SelectOnLeft: {fileID: 0}
    m_SelectOnRight: {fileID: 0}
  m_Transition: 1
  m_Colors:
    m_NormalColor: {r: 1, g: 1, b: 1, a: 1}
    m_HighlightedColor: {r: 0.5921569, g: 0.2784314, b: 1, a: 1}
    m_PressedColor: {r: 0.5224015, g: 0.20024922, b: 0.9433962, a: 1}
    m_SelectedColor: {r: 0.34053445, g: 0.03769135, b: 0.7264151, a: 1}
    m_DisabledColor: {r: 0.5411765, g: 0.5411765, b: 0.5411765, a: 1}
    m_ColorMultiplier: 1
    m_FadeDuration: 0.1
  m_SpriteState:
    m_HighlightedSprite: {fileID: 0}
    m_PressedSprite: {fileID: 0}
    m_SelectedSprite: {fileID: 0}
    m_DisabledSprite: {fileID: 0}
  m_AnimationTriggers:
    m_NormalTrigger: Normal
    m_HighlightedTrigger: Highlighted
    m_PressedTrigger: Pressed
    m_SelectedTrigger: Selected
    m_DisabledTrigger: Disabled
  m_Interactable: 1
  m_TargetGraphic: {fileID: 690275768}
  m_OnClick:
    m_PersistentCalls:
      m_Calls:
      - m_Target: {fileID: 1201840877}
        m_TargetAssemblyTypeName: SampleSwitcher, Sample Viewer
        m_MethodName: SetNextSceneName
        m_Mode: 5
        m_Arguments:
          m_ObjectArgument: {fileID: 0}
          m_ObjectArgumentAssemblyTypeName: UnityEngine.Object, UnityEngine
          m_IntArgument: 0
          m_FloatArgument: 0
          m_StringArgument: Hit Test
          m_BoolArgument: 0
        m_CallState: 2
      - m_Target: {fileID: 1201840877}
        m_TargetAssemblyTypeName: SampleSwitcher, Sample Viewer
        m_MethodName: SceneButtonOnClick
        m_Mode: 1
        m_Arguments:
          m_ObjectArgument: {fileID: 0}
          m_ObjectArgumentAssemblyTypeName: UnityEngine.Object, UnityEngine
          m_IntArgument: 0
          m_FloatArgument: 0
          m_StringArgument: 
          m_BoolArgument: 0
        m_CallState: 2
      - m_Target: {fileID: 611118319}
        m_TargetAssemblyTypeName: UnityEngine.Animator, UnityEngine
        m_MethodName: Play
        m_Mode: 5
        m_Arguments:
          m_ObjectArgument: {fileID: 0}
          m_ObjectArgumentAssemblyTypeName: UnityEngine.Object, UnityEngine
          m_IntArgument: 0
          m_FloatArgument: 0
          m_StringArgument: MenuSliderAnim
          m_BoolArgument: 0
        m_CallState: 2
      - m_Target: {fileID: 713282519}
        m_TargetAssemblyTypeName: UnityEngine.Animator, UnityEngine
        m_MethodName: Play
        m_Mode: 5
        m_Arguments:
          m_ObjectArgument: {fileID: 0}
          m_ObjectArgumentAssemblyTypeName: UnityEngine.Object, UnityEngine
          m_IntArgument: 0
          m_FloatArgument: 0
          m_StringArgument: LogoSliderAnim
          m_BoolArgument: 0
        m_CallState: 2
      - m_Target: {fileID: 1201840877}
        m_TargetAssemblyTypeName: SampleSwitcher, Sample Viewer
        m_MethodName: OnSceneButtonClicked
        m_Mode: 2
        m_Arguments:
          m_ObjectArgument: {fileID: 1547299626}
          m_ObjectArgumentAssemblyTypeName: UnityEngine.UI.Button, UnityEngine.UI
          m_IntArgument: 0
          m_FloatArgument: 0
          m_StringArgument: 
          m_BoolArgument: 0
        m_CallState: 2
      - m_Target: {fileID: 1437857924}
        m_TargetAssemblyTypeName: UnityEngine.GameObject, UnityEngine
        m_MethodName: SetActive
        m_Mode: 6
        m_Arguments:
          m_ObjectArgument: {fileID: 0}
          m_ObjectArgumentAssemblyTypeName: UnityEngine.Object, UnityEngine
          m_IntArgument: 0
          m_FloatArgument: 0
          m_StringArgument: 
          m_BoolArgument: 1
        m_CallState: 2
      - m_Target: {fileID: 841042261}
        m_TargetAssemblyTypeName: UnityEngine.GameObject, UnityEngine
        m_MethodName: SetActive
        m_Mode: 6
        m_Arguments:
          m_ObjectArgument: {fileID: 0}
          m_ObjectArgumentAssemblyTypeName: UnityEngine.Object, UnityEngine
          m_IntArgument: 0
          m_FloatArgument: 0
          m_StringArgument: 
          m_BoolArgument: 1
        m_CallState: 2
      - m_Target: {fileID: 841042263}
        m_TargetAssemblyTypeName: UnityEngine.UI.Selectable, UnityEngine.UI
        m_MethodName: set_interactable
        m_Mode: 6
        m_Arguments:
          m_ObjectArgument: {fileID: 0}
          m_ObjectArgumentAssemblyTypeName: UnityEngine.Object, UnityEngine
          m_IntArgument: 0
          m_FloatArgument: 0
          m_StringArgument: 
          m_BoolArgument: 1
        m_CallState: 2
--- !u!114 &1547299627
MonoBehaviour:
  m_ObjectHideFlags: 0
  m_CorrespondingSourceObject: {fileID: 0}
  m_PrefabInstance: {fileID: 0}
  m_PrefabAsset: {fileID: 0}
  m_GameObject: {fileID: 1547299624}
  m_Enabled: 0
  m_EditorHideFlags: 0
  m_Script: {fileID: 11500000, guid: fe87c0e1cc204ed48ad3b37840f39efc, type: 3}
  m_Name: 
  m_EditorClassIdentifier: 
  m_Material: {fileID: 0}
  m_Color: {r: 1, g: 1, b: 1, a: 1}
  m_RaycastTarget: 1
  m_RaycastPadding: {x: 0, y: 0, z: 0, w: 0}
  m_Maskable: 1
  m_OnCullStateChanged:
    m_PersistentCalls:
      m_Calls: []
  m_Sprite: {fileID: 10905, guid: 0000000000000000f000000000000000, type: 0}
  m_Type: 1
  m_PreserveAspect: 0
  m_FillCenter: 1
  m_FillMethod: 4
  m_FillAmount: 1
  m_FillClockwise: 1
  m_FillOrigin: 0
  m_UseSpriteMesh: 0
  m_PixelsPerUnitMultiplier: 1
--- !u!222 &1547299628
CanvasRenderer:
  m_ObjectHideFlags: 0
  m_CorrespondingSourceObject: {fileID: 0}
  m_PrefabInstance: {fileID: 0}
  m_PrefabAsset: {fileID: 0}
  m_GameObject: {fileID: 1547299624}
  m_CullTransparentMesh: 1
--- !u!1 &1563504965
GameObject:
  m_ObjectHideFlags: 0
  m_CorrespondingSourceObject: {fileID: 0}
  m_PrefabInstance: {fileID: 0}
  m_PrefabAsset: {fileID: 0}
  serializedVersion: 6
  m_Component:
  - component: {fileID: 1563504966}
  - component: {fileID: 1563504968}
  - component: {fileID: 1563504967}
  m_Layer: 5
  m_Name: Text_FeatureLayer
  m_TagString: Untagged
  m_Icon: {fileID: 0}
  m_NavMeshLayer: 0
  m_StaticEditorFlags: 0
  m_IsActive: 1
--- !u!224 &1563504966
RectTransform:
  m_ObjectHideFlags: 0
  m_CorrespondingSourceObject: {fileID: 0}
  m_PrefabInstance: {fileID: 0}
  m_PrefabAsset: {fileID: 0}
  m_GameObject: {fileID: 1563504965}
  m_LocalRotation: {x: 0, y: 0, z: 0, w: 1}
  m_LocalPosition: {x: 0, y: 0, z: 0}
  m_LocalScale: {x: 1, y: 1, z: 1}
  m_ConstrainProportionsScale: 0
  m_Children: []
  m_Father: {fileID: 1313005921}
  m_LocalEulerAnglesHint: {x: 0, y: 0, z: 0}
  m_AnchorMin: {x: 0, y: 0}
  m_AnchorMax: {x: 1, y: 1}
  m_AnchoredPosition: {x: 0, y: 0}
  m_SizeDelta: {x: 0, y: 0}
  m_Pivot: {x: 0.5, y: 0.5}
--- !u!114 &1563504967
MonoBehaviour:
  m_ObjectHideFlags: 0
  m_CorrespondingSourceObject: {fileID: 0}
  m_PrefabInstance: {fileID: 0}
  m_PrefabAsset: {fileID: 0}
  m_GameObject: {fileID: 1563504965}
  m_Enabled: 1
  m_EditorHideFlags: 0
  m_Script: {fileID: 11500000, guid: f4688fdb7df04437aeb418b961361dc5, type: 3}
  m_Name: 
  m_EditorClassIdentifier: 
  m_Material: {fileID: 0}
  m_Color: {r: 1, g: 1, b: 1, a: 1}
  m_RaycastTarget: 1
  m_RaycastPadding: {x: 0, y: 0, z: 0, w: 0}
  m_Maskable: 1
  m_OnCullStateChanged:
    m_PersistentCalls:
      m_Calls: []
  m_text: Feature layer
  m_isRightToLeft: 0
  m_fontAsset: {fileID: 11400000, guid: e59fb78ae467b9446bad6955a0dd0766, type: 2}
  m_sharedMaterial: {fileID: 8862657535182535335, guid: e59fb78ae467b9446bad6955a0dd0766, type: 2}
  m_fontSharedMaterials: []
  m_fontMaterial: {fileID: 0}
  m_fontMaterials: []
  m_fontColor32:
    serializedVersion: 2
    rgba: 4294967295
  m_fontColor: {r: 1, g: 1, b: 1, a: 1}
  m_enableVertexGradient: 0
  m_colorMode: 3
  m_fontColorGradient:
    topLeft: {r: 1, g: 1, b: 1, a: 1}
    topRight: {r: 1, g: 1, b: 1, a: 1}
    bottomLeft: {r: 1, g: 1, b: 1, a: 1}
    bottomRight: {r: 1, g: 1, b: 1, a: 1}
  m_fontColorGradientPreset: {fileID: 0}
  m_spriteAsset: {fileID: 0}
  m_tintAllSprites: 0
  m_StyleSheet: {fileID: 0}
  m_TextStyleHashCode: -1183493901
  m_overrideHtmlColors: 0
  m_faceColor:
    serializedVersion: 2
    rgba: 4294967295
  m_fontSize: 35
  m_fontSizeBase: 35
  m_fontWeight: 400
  m_enableAutoSizing: 0
  m_fontSizeMin: 18
  m_fontSizeMax: 72
  m_fontStyle: 0
  m_HorizontalAlignment: 1
  m_VerticalAlignment: 512
  m_textAlignment: 65535
  m_characterSpacing: 0
  m_wordSpacing: 0
  m_lineSpacing: 0
  m_lineSpacingMax: 0
  m_paragraphSpacing: 0
  m_charWidthMaxAdj: 0
  m_enableWordWrapping: 1
  m_wordWrappingRatios: 0.4
  m_overflowMode: 0
  m_linkedTextComponent: {fileID: 0}
  parentLinkedComponent: {fileID: 0}
  m_enableKerning: 1
  m_enableExtraPadding: 0
  checkPaddingRequired: 0
  m_isRichText: 1
  m_parseCtrlCharacters: 1
  m_isOrthographic: 1
  m_isCullingEnabled: 0
  m_horizontalMapping: 0
  m_verticalMapping: 0
  m_uvLineOffset: 0
  m_geometrySortingOrder: 0
  m_IsTextObjectScaleStatic: 0
  m_VertexBufferAutoSizeReduction: 0
  m_useMaxVisibleDescender: 1
  m_pageToDisplay: 1
  m_margin: {x: 0, y: 0, z: 0, w: 0}
  m_isUsingLegacyAnimationComponent: 0
  m_isVolumetricText: 0
  m_hasFontAssetChanged: 0
  m_baseMaterial: {fileID: 0}
  m_maskOffset: {x: 0, y: 0, z: 0, w: 0}
--- !u!222 &1563504968
CanvasRenderer:
  m_ObjectHideFlags: 0
  m_CorrespondingSourceObject: {fileID: 0}
  m_PrefabInstance: {fileID: 0}
  m_PrefabAsset: {fileID: 0}
  m_GameObject: {fileID: 1563504965}
  m_CullTransparentMesh: 1
--- !u!1 &1566643828
GameObject:
  m_ObjectHideFlags: 0
  m_CorrespondingSourceObject: {fileID: 0}
  m_PrefabInstance: {fileID: 0}
  m_PrefabAsset: {fileID: 0}
  serializedVersion: 6
  m_Component:
  - component: {fileID: 1566643829}
  - component: {fileID: 1566643832}
  - component: {fileID: 1566643831}
  - component: {fileID: 1566643830}
  m_Layer: 5
  m_Name: Viewport
  m_TagString: Untagged
  m_Icon: {fileID: 0}
  m_NavMeshLayer: 0
  m_StaticEditorFlags: 0
  m_IsActive: 1
--- !u!224 &1566643829
RectTransform:
  m_ObjectHideFlags: 0
  m_CorrespondingSourceObject: {fileID: 0}
  m_PrefabInstance: {fileID: 0}
  m_PrefabAsset: {fileID: 0}
  m_GameObject: {fileID: 1566643828}
  m_LocalRotation: {x: -0, y: -0, z: -0, w: 1}
  m_LocalPosition: {x: 0, y: 0, z: 0}
  m_LocalScale: {x: 1, y: 1, z: 1}
  m_ConstrainProportionsScale: 0
  m_Children:
  - {fileID: 82947692}
  m_Father: {fileID: 455417948}
  m_LocalEulerAnglesHint: {x: 0, y: 0, z: 0}
  m_AnchorMin: {x: 0, y: 0}
  m_AnchorMax: {x: 1, y: 1}
  m_AnchoredPosition: {x: 0, y: 0}
  m_SizeDelta: {x: -17, y: 0}
  m_Pivot: {x: 0, y: 1}
--- !u!114 &1566643830
MonoBehaviour:
  m_ObjectHideFlags: 0
  m_CorrespondingSourceObject: {fileID: 0}
  m_PrefabInstance: {fileID: 0}
  m_PrefabAsset: {fileID: 0}
  m_GameObject: {fileID: 1566643828}
  m_Enabled: 1
  m_EditorHideFlags: 0
  m_Script: {fileID: 11500000, guid: 31a19414c41e5ae4aae2af33fee712f6, type: 3}
  m_Name: 
  m_EditorClassIdentifier: 
  m_ShowMaskGraphic: 0
--- !u!114 &1566643831
MonoBehaviour:
  m_ObjectHideFlags: 0
  m_CorrespondingSourceObject: {fileID: 0}
  m_PrefabInstance: {fileID: 0}
  m_PrefabAsset: {fileID: 0}
  m_GameObject: {fileID: 1566643828}
  m_Enabled: 1
  m_EditorHideFlags: 0
  m_Script: {fileID: 11500000, guid: fe87c0e1cc204ed48ad3b37840f39efc, type: 3}
  m_Name: 
  m_EditorClassIdentifier: 
  m_Material: {fileID: 0}
  m_Color: {r: 1, g: 1, b: 1, a: 1}
  m_RaycastTarget: 1
  m_RaycastPadding: {x: 0, y: 0, z: 0, w: 0}
  m_Maskable: 1
  m_OnCullStateChanged:
    m_PersistentCalls:
      m_Calls: []
  m_Sprite: {fileID: 10917, guid: 0000000000000000f000000000000000, type: 0}
  m_Type: 1
  m_PreserveAspect: 0
  m_FillCenter: 1
  m_FillMethod: 4
  m_FillAmount: 1
  m_FillClockwise: 1
  m_FillOrigin: 0
  m_UseSpriteMesh: 0
  m_PixelsPerUnitMultiplier: 1
--- !u!222 &1566643832
CanvasRenderer:
  m_ObjectHideFlags: 0
  m_CorrespondingSourceObject: {fileID: 0}
  m_PrefabInstance: {fileID: 0}
  m_PrefabAsset: {fileID: 0}
  m_GameObject: {fileID: 1566643828}
  m_CullTransparentMesh: 1
--- !u!1 &1644474813
GameObject:
  m_ObjectHideFlags: 0
  m_CorrespondingSourceObject: {fileID: 0}
  m_PrefabInstance: {fileID: 0}
  m_PrefabAsset: {fileID: 0}
  serializedVersion: 6
  m_Component:
  - component: {fileID: 1644474814}
  m_Layer: 5
  m_Name: Warning_Sign_Panel
  m_TagString: Untagged
  m_Icon: {fileID: 0}
  m_NavMeshLayer: 0
  m_StaticEditorFlags: 0
  m_IsActive: 1
--- !u!224 &1644474814
RectTransform:
  m_ObjectHideFlags: 0
  m_CorrespondingSourceObject: {fileID: 0}
  m_PrefabInstance: {fileID: 0}
  m_PrefabAsset: {fileID: 0}
  m_GameObject: {fileID: 1644474813}
  m_LocalRotation: {x: 0, y: 0, z: 0, w: 1}
  m_LocalPosition: {x: 0, y: 0, z: 0}
  m_LocalScale: {x: 1, y: 1, z: 1}
  m_ConstrainProportionsScale: 0
  m_Children:
  - {fileID: 2023341490}
  - {fileID: 1419363589}
  m_Father: {fileID: 264896323}
  m_LocalEulerAnglesHint: {x: 0, y: 0, z: 0}
  m_AnchorMin: {x: 0.5, y: 0.5}
  m_AnchorMax: {x: 0.5, y: 0.5}
  m_AnchoredPosition: {x: -665.1999, y: -54.999817}
  m_SizeDelta: {x: 122.5, y: 120}
  m_Pivot: {x: 0.5, y: 0.5}
--- !u!1 &1666614137
GameObject:
  m_ObjectHideFlags: 0
  m_CorrespondingSourceObject: {fileID: 0}
  m_PrefabInstance: {fileID: 0}
  m_PrefabAsset: {fileID: 0}
  serializedVersion: 6
  m_Component:
  - component: {fileID: 1666614138}
  - component: {fileID: 1666614140}
  - component: {fileID: 1666614139}
  m_Layer: 5
  m_Name: Divider
  m_TagString: Untagged
  m_Icon: {fileID: 0}
  m_NavMeshLayer: 0
  m_StaticEditorFlags: 0
  m_IsActive: 1
--- !u!224 &1666614138
RectTransform:
  m_ObjectHideFlags: 0
  m_CorrespondingSourceObject: {fileID: 0}
  m_PrefabInstance: {fileID: 0}
  m_PrefabAsset: {fileID: 0}
  m_GameObject: {fileID: 1666614137}
  m_LocalRotation: {x: 0, y: 0, z: 0, w: 1}
  m_LocalPosition: {x: 0, y: 0, z: 0}
  m_LocalScale: {x: 1, y: 1, z: 1}
  m_ConstrainProportionsScale: 0
  m_Children: []
  m_Father: {fileID: 519873324}
  m_LocalEulerAnglesHint: {x: 0, y: 0, z: 0}
  m_AnchorMin: {x: 0, y: 0}
  m_AnchorMax: {x: 0, y: 0}
  m_AnchoredPosition: {x: 0, y: 0}
  m_SizeDelta: {x: 0, y: 0}
  m_Pivot: {x: 0.5, y: 0.5}
--- !u!114 &1666614139
MonoBehaviour:
  m_ObjectHideFlags: 0
  m_CorrespondingSourceObject: {fileID: 0}
  m_PrefabInstance: {fileID: 0}
  m_PrefabAsset: {fileID: 0}
  m_GameObject: {fileID: 1666614137}
  m_Enabled: 1
  m_EditorHideFlags: 0
  m_Script: {fileID: 11500000, guid: fe87c0e1cc204ed48ad3b37840f39efc, type: 3}
  m_Name: 
  m_EditorClassIdentifier: 
  m_Material: {fileID: 0}
  m_Color: {r: 1, g: 1, b: 1, a: 0.392}
  m_RaycastTarget: 1
  m_RaycastPadding: {x: 0, y: 0, z: 0, w: 0}
  m_Maskable: 1
  m_OnCullStateChanged:
    m_PersistentCalls:
      m_Calls: []
  m_Sprite: {fileID: 0}
  m_Type: 0
  m_PreserveAspect: 0
  m_FillCenter: 1
  m_FillMethod: 4
  m_FillAmount: 1
  m_FillClockwise: 1
  m_FillOrigin: 0
  m_UseSpriteMesh: 0
  m_PixelsPerUnitMultiplier: 1
--- !u!222 &1666614140
CanvasRenderer:
  m_ObjectHideFlags: 0
  m_CorrespondingSourceObject: {fileID: 0}
  m_PrefabInstance: {fileID: 0}
  m_PrefabAsset: {fileID: 0}
  m_GameObject: {fileID: 1666614137}
  m_CullTransparentMesh: 1
--- !u!1 &1738943443
GameObject:
  m_ObjectHideFlags: 0
  m_CorrespondingSourceObject: {fileID: 0}
  m_PrefabInstance: {fileID: 0}
  m_PrefabAsset: {fileID: 0}
  serializedVersion: 6
  m_Component:
  - component: {fileID: 1738943444}
  - component: {fileID: 1738943446}
  - component: {fileID: 1738943445}
  m_Layer: 5
  m_Name: Text_HDRP
  m_TagString: Untagged
  m_Icon: {fileID: 0}
  m_NavMeshLayer: 0
  m_StaticEditorFlags: 0
  m_IsActive: 1
--- !u!224 &1738943444
RectTransform:
  m_ObjectHideFlags: 0
  m_CorrespondingSourceObject: {fileID: 0}
  m_PrefabInstance: {fileID: 0}
  m_PrefabAsset: {fileID: 0}
  m_GameObject: {fileID: 1738943443}
  m_LocalRotation: {x: 0, y: 0, z: 0, w: 1}
  m_LocalPosition: {x: 0, y: 0, z: 0}
  m_LocalScale: {x: 1, y: 1, z: 1}
  m_ConstrainProportionsScale: 0
  m_Children: []
  m_Father: {fileID: 1437857925}
  m_LocalEulerAnglesHint: {x: 0, y: 0, z: 0}
  m_AnchorMin: {x: 0, y: 0}
  m_AnchorMax: {x: 1, y: 1}
  m_AnchoredPosition: {x: 0, y: 0}
  m_SizeDelta: {x: 0, y: 0}
  m_Pivot: {x: 0.5, y: 0.5}
--- !u!114 &1738943445
MonoBehaviour:
  m_ObjectHideFlags: 0
  m_CorrespondingSourceObject: {fileID: 0}
  m_PrefabInstance: {fileID: 0}
  m_PrefabAsset: {fileID: 0}
  m_GameObject: {fileID: 1738943443}
  m_Enabled: 1
  m_EditorHideFlags: 0
  m_Script: {fileID: 11500000, guid: f4688fdb7df04437aeb418b961361dc5, type: 3}
  m_Name: 
  m_EditorClassIdentifier: 
  m_Material: {fileID: 0}
  m_Color: {r: 1, g: 1, b: 1, a: 1}
  m_RaycastTarget: 1
  m_RaycastPadding: {x: 0, y: 0, z: 0, w: 0}
  m_Maskable: 1
  m_OnCullStateChanged:
    m_PersistentCalls:
      m_Calls: []
  m_text: HDRP
  m_isRightToLeft: 0
  m_fontAsset: {fileID: 11400000, guid: e59fb78ae467b9446bad6955a0dd0766, type: 2}
  m_sharedMaterial: {fileID: 8862657535182535335, guid: e59fb78ae467b9446bad6955a0dd0766, type: 2}
  m_fontSharedMaterials: []
  m_fontMaterial: {fileID: 0}
  m_fontMaterials: []
  m_fontColor32:
    serializedVersion: 2
    rgba: 4294967295
  m_fontColor: {r: 1, g: 1, b: 1, a: 1}
  m_enableVertexGradient: 0
  m_colorMode: 3
  m_fontColorGradient:
    topLeft: {r: 1, g: 1, b: 1, a: 1}
    topRight: {r: 1, g: 1, b: 1, a: 1}
    bottomLeft: {r: 1, g: 1, b: 1, a: 1}
    bottomRight: {r: 1, g: 1, b: 1, a: 1}
  m_fontColorGradientPreset: {fileID: 0}
  m_spriteAsset: {fileID: 0}
  m_tintAllSprites: 0
  m_StyleSheet: {fileID: 0}
  m_TextStyleHashCode: -1183493901
  m_overrideHtmlColors: 0
  m_faceColor:
    serializedVersion: 2
    rgba: 4294967295
  m_fontSize: 24
  m_fontSizeBase: 24
  m_fontWeight: 400
  m_enableAutoSizing: 0
  m_fontSizeMin: 18
  m_fontSizeMax: 72
  m_fontStyle: 0
  m_HorizontalAlignment: 2
  m_VerticalAlignment: 512
  m_textAlignment: 65535
  m_characterSpacing: 0
  m_wordSpacing: 0
  m_lineSpacing: 0
  m_lineSpacingMax: 0
  m_paragraphSpacing: 0
  m_charWidthMaxAdj: 0
  m_enableWordWrapping: 1
  m_wordWrappingRatios: 0.4
  m_overflowMode: 0
  m_linkedTextComponent: {fileID: 0}
  parentLinkedComponent: {fileID: 0}
  m_enableKerning: 1
  m_enableExtraPadding: 0
  checkPaddingRequired: 0
  m_isRichText: 1
  m_parseCtrlCharacters: 1
  m_isOrthographic: 1
  m_isCullingEnabled: 0
  m_horizontalMapping: 0
  m_verticalMapping: 0
  m_uvLineOffset: 0
  m_geometrySortingOrder: 0
  m_IsTextObjectScaleStatic: 0
  m_VertexBufferAutoSizeReduction: 0
  m_useMaxVisibleDescender: 1
  m_pageToDisplay: 1
  m_margin: {x: 0, y: 0, z: 0, w: 0}
  m_isUsingLegacyAnimationComponent: 0
  m_isVolumetricText: 0
  m_hasFontAssetChanged: 0
  m_baseMaterial: {fileID: 0}
  m_maskOffset: {x: 0, y: 0, z: 0, w: 0}
--- !u!222 &1738943446
CanvasRenderer:
  m_ObjectHideFlags: 0
  m_CorrespondingSourceObject: {fileID: 0}
  m_PrefabInstance: {fileID: 0}
  m_PrefabAsset: {fileID: 0}
  m_GameObject: {fileID: 1738943443}
  m_CullTransparentMesh: 1
--- !u!1 &1768435227
GameObject:
  m_ObjectHideFlags: 0
  m_CorrespondingSourceObject: {fileID: 0}
  m_PrefabInstance: {fileID: 0}
  m_PrefabAsset: {fileID: 0}
  serializedVersion: 6
  m_Component:
  - component: {fileID: 1768435228}
  - component: {fileID: 1768435230}
  - component: {fileID: 1768435229}
  m_Layer: 5
  m_Name: Text
  m_TagString: Untagged
  m_Icon: {fileID: 0}
  m_NavMeshLayer: 0
  m_StaticEditorFlags: 0
  m_IsActive: 1
--- !u!224 &1768435228
RectTransform:
  m_ObjectHideFlags: 0
  m_CorrespondingSourceObject: {fileID: 0}
  m_PrefabInstance: {fileID: 0}
  m_PrefabAsset: {fileID: 0}
  m_GameObject: {fileID: 1768435227}
  m_LocalRotation: {x: 0, y: 0, z: 0, w: 1}
  m_LocalPosition: {x: 0, y: 0, z: 0}
  m_LocalScale: {x: 1, y: 1, z: 1}
  m_ConstrainProportionsScale: 0
  m_Children: []
  m_Father: {fileID: 178411306}
  m_LocalEulerAnglesHint: {x: 0, y: 0, z: 0}
  m_AnchorMin: {x: 0, y: 0}
  m_AnchorMax: {x: 1, y: 1}
  m_AnchoredPosition: {x: 0, y: 0}
  m_SizeDelta: {x: 0, y: 0}
  m_Pivot: {x: 0.5, y: 0.5}
--- !u!114 &1768435229
MonoBehaviour:
  m_ObjectHideFlags: 0
  m_CorrespondingSourceObject: {fileID: 0}
  m_PrefabInstance: {fileID: 0}
  m_PrefabAsset: {fileID: 0}
  m_GameObject: {fileID: 1768435227}
  m_Enabled: 1
  m_EditorHideFlags: 0
  m_Script: {fileID: 11500000, guid: f4688fdb7df04437aeb418b961361dc5, type: 3}
  m_Name: 
  m_EditorClassIdentifier: 
  m_Material: {fileID: 0}
  m_Color: {r: 1, g: 1, b: 1, a: 1}
  m_RaycastTarget: 1
  m_RaycastPadding: {x: 0, y: 0, z: 0, w: 0}
  m_Maskable: 1
  m_OnCullStateChanged:
    m_PersistentCalls:
      m_Calls: []
  m_text: "\u200B"
  m_isRightToLeft: 0
  m_fontAsset: {fileID: 11400000, guid: 0e4b41e3b59ce154a96a87160608102b, type: 2}
  m_sharedMaterial: {fileID: 8279154966062764842, guid: 0e4b41e3b59ce154a96a87160608102b, type: 2}
  m_fontSharedMaterials: []
  m_fontMaterial: {fileID: 0}
  m_fontMaterials: []
  m_fontColor32:
    serializedVersion: 2
    rgba: 4281479730
  m_fontColor: {r: 0.19607843, g: 0.19607843, b: 0.19607843, a: 1}
  m_enableVertexGradient: 0
  m_colorMode: 3
  m_fontColorGradient:
    topLeft: {r: 1, g: 1, b: 1, a: 1}
    topRight: {r: 1, g: 1, b: 1, a: 1}
    bottomLeft: {r: 1, g: 1, b: 1, a: 1}
    bottomRight: {r: 1, g: 1, b: 1, a: 1}
  m_fontColorGradientPreset: {fileID: 0}
  m_spriteAsset: {fileID: 0}
  m_tintAllSprites: 0
  m_StyleSheet: {fileID: 0}
  m_TextStyleHashCode: -1183493901
  m_overrideHtmlColors: 0
  m_faceColor:
    serializedVersion: 2
    rgba: 4294967295
  m_fontSize: 25
  m_fontSizeBase: 25
  m_fontWeight: 400
  m_enableAutoSizing: 0
  m_fontSizeMin: 18
  m_fontSizeMax: 72
  m_fontStyle: 0
  m_HorizontalAlignment: 1
  m_VerticalAlignment: 512
  m_textAlignment: 65535
  m_characterSpacing: 0
  m_wordSpacing: 0
  m_lineSpacing: 0
  m_lineSpacingMax: 0
  m_paragraphSpacing: 0
  m_charWidthMaxAdj: 0
  m_enableWordWrapping: 0
  m_wordWrappingRatios: 0.4
  m_overflowMode: 0
  m_linkedTextComponent: {fileID: 0}
  parentLinkedComponent: {fileID: 0}
  m_enableKerning: 1
  m_enableExtraPadding: 1
  checkPaddingRequired: 0
  m_isRichText: 1
  m_parseCtrlCharacters: 1
  m_isOrthographic: 1
  m_isCullingEnabled: 0
  m_horizontalMapping: 0
  m_verticalMapping: 0
  m_uvLineOffset: 0
  m_geometrySortingOrder: 0
  m_IsTextObjectScaleStatic: 0
  m_VertexBufferAutoSizeReduction: 0
  m_useMaxVisibleDescender: 1
  m_pageToDisplay: 1
  m_margin: {x: 0, y: 0, z: 0, w: 0}
  m_isUsingLegacyAnimationComponent: 0
  m_isVolumetricText: 0
  m_hasFontAssetChanged: 0
  m_baseMaterial: {fileID: 0}
  m_maskOffset: {x: 0, y: 0, z: 0, w: 0}
--- !u!222 &1768435230
CanvasRenderer:
  m_ObjectHideFlags: 0
  m_CorrespondingSourceObject: {fileID: 0}
  m_PrefabInstance: {fileID: 0}
  m_PrefabAsset: {fileID: 0}
  m_GameObject: {fileID: 1768435227}
  m_CullTransparentMesh: 1
--- !u!1 &1773401383
GameObject:
  m_ObjectHideFlags: 0
  m_CorrespondingSourceObject: {fileID: 0}
  m_PrefabInstance: {fileID: 0}
  m_PrefabAsset: {fileID: 0}
  serializedVersion: 6
  m_Component:
  - component: {fileID: 1773401386}
  - component: {fileID: 1773401385}
  - component: {fileID: 1773401387}
  m_Layer: 0
  m_Name: SampleViewerEventSystem
  m_TagString: Untagged
  m_Icon: {fileID: 0}
  m_NavMeshLayer: 0
  m_StaticEditorFlags: 0
  m_IsActive: 1
--- !u!114 &1773401385
MonoBehaviour:
  m_ObjectHideFlags: 0
  m_CorrespondingSourceObject: {fileID: 0}
  m_PrefabInstance: {fileID: 0}
  m_PrefabAsset: {fileID: 0}
  m_GameObject: {fileID: 1773401383}
  m_Enabled: 1
  m_EditorHideFlags: 0
  m_Script: {fileID: 11500000, guid: 76c392e42b5098c458856cdf6ecaaaa1, type: 3}
  m_Name: 
  m_EditorClassIdentifier: 
  m_FirstSelected: {fileID: 0}
  m_sendNavigationEvents: 1
  m_DragThreshold: 10
--- !u!4 &1773401386
Transform:
  m_ObjectHideFlags: 0
  m_CorrespondingSourceObject: {fileID: 0}
  m_PrefabInstance: {fileID: 0}
  m_PrefabAsset: {fileID: 0}
  m_GameObject: {fileID: 1773401383}
  serializedVersion: 2
  m_LocalRotation: {x: -0, y: -0, z: -0, w: 1}
  m_LocalPosition: {x: -136.7932, y: 60.981537, z: -63.78771}
  m_LocalScale: {x: 1, y: 1, z: 1}
  m_ConstrainProportionsScale: 0
  m_Children: []
  m_Father: {fileID: 1201840878}
  m_LocalEulerAnglesHint: {x: 0, y: 0, z: 0}
--- !u!114 &1773401387
MonoBehaviour:
  m_ObjectHideFlags: 0
  m_CorrespondingSourceObject: {fileID: 0}
  m_PrefabInstance: {fileID: 0}
  m_PrefabAsset: {fileID: 0}
  m_GameObject: {fileID: 1773401383}
  m_Enabled: 1
  m_EditorHideFlags: 0
  m_Script: {fileID: 11500000, guid: 01614664b831546d2ae94a42149d80ac, type: 3}
  m_Name: 
  m_EditorClassIdentifier: 
  m_SendPointerHoverToParent: 1
  m_MoveRepeatDelay: 0.5
  m_MoveRepeatRate: 0.1
  m_XRTrackingOrigin: {fileID: 0}
  m_ActionsAsset: {fileID: -944628639613478452, guid: ca9f5fa95ffab41fb9a615ab714db018, type: 3}
  m_PointAction: {fileID: -1654692200621890270, guid: ca9f5fa95ffab41fb9a615ab714db018, type: 3}
  m_MoveAction: {fileID: -8784545083839296357, guid: ca9f5fa95ffab41fb9a615ab714db018, type: 3}
  m_SubmitAction: {fileID: 392368643174621059, guid: ca9f5fa95ffab41fb9a615ab714db018, type: 3}
  m_CancelAction: {fileID: 7727032971491509709, guid: ca9f5fa95ffab41fb9a615ab714db018, type: 3}
  m_LeftClickAction: {fileID: 3001919216989983466, guid: ca9f5fa95ffab41fb9a615ab714db018, type: 3}
  m_MiddleClickAction: {fileID: -2185481485913320682, guid: ca9f5fa95ffab41fb9a615ab714db018, type: 3}
  m_RightClickAction: {fileID: -4090225696740746782, guid: ca9f5fa95ffab41fb9a615ab714db018, type: 3}
  m_ScrollWheelAction: {fileID: 6240969308177333660, guid: ca9f5fa95ffab41fb9a615ab714db018, type: 3}
  m_TrackedDevicePositionAction: {fileID: 6564999863303420839, guid: ca9f5fa95ffab41fb9a615ab714db018, type: 3}
  m_TrackedDeviceOrientationAction: {fileID: 7970375526676320489, guid: ca9f5fa95ffab41fb9a615ab714db018, type: 3}
  m_DeselectOnBackgroundClick: 1
  m_PointerBehavior: 0
  m_CursorLockBehavior: 0
--- !u!1 &1776320465
GameObject:
  m_ObjectHideFlags: 0
  m_CorrespondingSourceObject: {fileID: 0}
  m_PrefabInstance: {fileID: 0}
  m_PrefabAsset: {fileID: 0}
  serializedVersion: 6
  m_Component:
  - component: {fileID: 1776320466}
  - component: {fileID: 1776320469}
  - component: {fileID: 1776320468}
  - component: {fileID: 1776320467}
  m_Layer: 5
  m_Name: Placeholder
  m_TagString: Untagged
  m_Icon: {fileID: 0}
  m_NavMeshLayer: 0
  m_StaticEditorFlags: 0
  m_IsActive: 1
--- !u!224 &1776320466
RectTransform:
  m_ObjectHideFlags: 0
  m_CorrespondingSourceObject: {fileID: 0}
  m_PrefabInstance: {fileID: 0}
  m_PrefabAsset: {fileID: 0}
  m_GameObject: {fileID: 1776320465}
  m_LocalRotation: {x: 0, y: 0, z: 0, w: 1}
  m_LocalPosition: {x: 0, y: 0, z: 0}
  m_LocalScale: {x: 1, y: 1, z: 1}
  m_ConstrainProportionsScale: 0
  m_Children: []
  m_Father: {fileID: 178411306}
  m_LocalEulerAnglesHint: {x: 0, y: 0, z: 0}
  m_AnchorMin: {x: 0, y: 0}
  m_AnchorMax: {x: 1, y: 1}
  m_AnchoredPosition: {x: 0, y: 0}
  m_SizeDelta: {x: 0, y: 0}
  m_Pivot: {x: 0.5, y: 0.5}
--- !u!114 &1776320467
MonoBehaviour:
  m_ObjectHideFlags: 0
  m_CorrespondingSourceObject: {fileID: 0}
  m_PrefabInstance: {fileID: 0}
  m_PrefabAsset: {fileID: 0}
  m_GameObject: {fileID: 1776320465}
  m_Enabled: 1
  m_EditorHideFlags: 0
  m_Script: {fileID: 11500000, guid: 306cc8c2b49d7114eaa3623786fc2126, type: 3}
  m_Name: 
  m_EditorClassIdentifier: 
  m_IgnoreLayout: 1
  m_MinWidth: -1
  m_MinHeight: -1
  m_PreferredWidth: -1
  m_PreferredHeight: -1
  m_FlexibleWidth: -1
  m_FlexibleHeight: -1
  m_LayoutPriority: 1
--- !u!114 &1776320468
MonoBehaviour:
  m_ObjectHideFlags: 0
  m_CorrespondingSourceObject: {fileID: 0}
  m_PrefabInstance: {fileID: 0}
  m_PrefabAsset: {fileID: 0}
  m_GameObject: {fileID: 1776320465}
  m_Enabled: 1
  m_EditorHideFlags: 0
  m_Script: {fileID: 11500000, guid: f4688fdb7df04437aeb418b961361dc5, type: 3}
  m_Name: 
  m_EditorClassIdentifier: 
  m_Material: {fileID: 0}
  m_Color: {r: 1, g: 1, b: 1, a: 1}
  m_RaycastTarget: 1
  m_RaycastPadding: {x: 0, y: 0, z: 0, w: 0}
  m_Maskable: 1
  m_OnCullStateChanged:
    m_PersistentCalls:
      m_Calls: []
  m_text: Enter your API key here...
  m_isRightToLeft: 0
  m_fontAsset: {fileID: 11400000, guid: 0e4b41e3b59ce154a96a87160608102b, type: 2}
  m_sharedMaterial: {fileID: 8279154966062764842, guid: 0e4b41e3b59ce154a96a87160608102b, type: 2}
  m_fontSharedMaterials: []
  m_fontMaterial: {fileID: 0}
  m_fontMaterials: []
  m_fontColor32:
    serializedVersion: 2
    rgba: 3425841714
  m_fontColor: {r: 0.19607843, g: 0.19607843, b: 0.19607843, a: 0.8}
  m_enableVertexGradient: 0
  m_colorMode: 3
  m_fontColorGradient:
    topLeft: {r: 1, g: 1, b: 1, a: 1}
    topRight: {r: 1, g: 1, b: 1, a: 1}
    bottomLeft: {r: 1, g: 1, b: 1, a: 1}
    bottomRight: {r: 1, g: 1, b: 1, a: 1}
  m_fontColorGradientPreset: {fileID: 0}
  m_spriteAsset: {fileID: 0}
  m_tintAllSprites: 0
  m_StyleSheet: {fileID: 0}
  m_TextStyleHashCode: -1183493901
  m_overrideHtmlColors: 0
  m_faceColor:
    serializedVersion: 2
    rgba: 4294967295
  m_fontSize: 25
  m_fontSizeBase: 25
  m_fontWeight: 400
  m_enableAutoSizing: 0
  m_fontSizeMin: 18
  m_fontSizeMax: 72
  m_fontStyle: 0
  m_HorizontalAlignment: 1
  m_VerticalAlignment: 512
  m_textAlignment: 65535
  m_characterSpacing: 0
  m_wordSpacing: 0
  m_lineSpacing: 0
  m_lineSpacingMax: 0
  m_paragraphSpacing: 0
  m_charWidthMaxAdj: 0
  m_enableWordWrapping: 0
  m_wordWrappingRatios: 0.4
  m_overflowMode: 0
  m_linkedTextComponent: {fileID: 0}
  parentLinkedComponent: {fileID: 0}
  m_enableKerning: 1
  m_enableExtraPadding: 1
  checkPaddingRequired: 0
  m_isRichText: 1
  m_parseCtrlCharacters: 1
  m_isOrthographic: 1
  m_isCullingEnabled: 0
  m_horizontalMapping: 0
  m_verticalMapping: 0
  m_uvLineOffset: 0
  m_geometrySortingOrder: 0
  m_IsTextObjectScaleStatic: 0
  m_VertexBufferAutoSizeReduction: 0
  m_useMaxVisibleDescender: 1
  m_pageToDisplay: 1
  m_margin: {x: 0, y: 0, z: 0, w: 0}
  m_isUsingLegacyAnimationComponent: 0
  m_isVolumetricText: 0
  m_hasFontAssetChanged: 0
  m_baseMaterial: {fileID: 0}
  m_maskOffset: {x: 0, y: 0, z: 0, w: 0}
--- !u!222 &1776320469
CanvasRenderer:
  m_ObjectHideFlags: 0
  m_CorrespondingSourceObject: {fileID: 0}
  m_PrefabInstance: {fileID: 0}
  m_PrefabAsset: {fileID: 0}
  m_GameObject: {fileID: 1776320465}
  m_CullTransparentMesh: 1
--- !u!1 &1813216669
GameObject:
  m_ObjectHideFlags: 0
  m_CorrespondingSourceObject: {fileID: 0}
  m_PrefabInstance: {fileID: 0}
  m_PrefabAsset: {fileID: 0}
  serializedVersion: 6
  m_Component:
  - component: {fileID: 1813216670}
  - component: {fileID: 1813216672}
  - component: {fileID: 1813216671}
  m_Layer: 5
  m_Name: WeatherQueryText
  m_TagString: Untagged
  m_Icon: {fileID: 0}
  m_NavMeshLayer: 0
  m_StaticEditorFlags: 0
  m_IsActive: 1
--- !u!224 &1813216670
RectTransform:
  m_ObjectHideFlags: 0
  m_CorrespondingSourceObject: {fileID: 0}
  m_PrefabInstance: {fileID: 0}
  m_PrefabAsset: {fileID: 0}
  m_GameObject: {fileID: 1813216669}
  m_LocalRotation: {x: 0, y: 0, z: 0, w: 1}
  m_LocalPosition: {x: 0, y: 0, z: 0}
  m_LocalScale: {x: 1, y: 1, z: 1}
  m_ConstrainProportionsScale: 0
  m_Children: []
  m_Father: {fileID: 456742793}
  m_LocalEulerAnglesHint: {x: 0, y: 0, z: 0}
  m_AnchorMin: {x: 0, y: 0}
  m_AnchorMax: {x: 1, y: 1}
  m_AnchoredPosition: {x: 0, y: 0}
  m_SizeDelta: {x: 0, y: 0}
  m_Pivot: {x: 0.5, y: 0.5}
--- !u!114 &1813216671
MonoBehaviour:
  m_ObjectHideFlags: 0
  m_CorrespondingSourceObject: {fileID: 0}
  m_PrefabInstance: {fileID: 0}
  m_PrefabAsset: {fileID: 0}
  m_GameObject: {fileID: 1813216669}
  m_Enabled: 1
  m_EditorHideFlags: 0
  m_Script: {fileID: 11500000, guid: f4688fdb7df04437aeb418b961361dc5, type: 3}
  m_Name: 
  m_EditorClassIdentifier: 
  m_Material: {fileID: 0}
  m_Color: {r: 1, g: 1, b: 1, a: 1}
  m_RaycastTarget: 1
  m_RaycastPadding: {x: 0, y: 0, z: 0, w: 0}
  m_Maskable: 1
  m_OnCullStateChanged:
    m_PersistentCalls:
      m_Calls: []
  m_text: Weather Query
  m_isRightToLeft: 0
  m_fontAsset: {fileID: 11400000, guid: e59fb78ae467b9446bad6955a0dd0766, type: 2}
  m_sharedMaterial: {fileID: 8862657535182535335, guid: e59fb78ae467b9446bad6955a0dd0766, type: 2}
  m_fontSharedMaterials: []
  m_fontMaterial: {fileID: 0}
  m_fontMaterials: []
  m_fontColor32:
    serializedVersion: 2
    rgba: 4294967295
  m_fontColor: {r: 1, g: 1, b: 1, a: 1}
  m_enableVertexGradient: 0
  m_colorMode: 3
  m_fontColorGradient:
    topLeft: {r: 1, g: 1, b: 1, a: 1}
    topRight: {r: 1, g: 1, b: 1, a: 1}
    bottomLeft: {r: 1, g: 1, b: 1, a: 1}
    bottomRight: {r: 1, g: 1, b: 1, a: 1}
  m_fontColorGradientPreset: {fileID: 0}
  m_spriteAsset: {fileID: 0}
  m_tintAllSprites: 0
  m_StyleSheet: {fileID: 0}
  m_TextStyleHashCode: -1183493901
  m_overrideHtmlColors: 0
  m_faceColor:
    serializedVersion: 2
    rgba: 4294967295
  m_fontSize: 35
  m_fontSizeBase: 35
  m_fontWeight: 400
  m_enableAutoSizing: 0
  m_fontSizeMin: 18
  m_fontSizeMax: 72
  m_fontStyle: 0
  m_HorizontalAlignment: 1
  m_VerticalAlignment: 512
  m_textAlignment: 65535
  m_characterSpacing: 0
  m_wordSpacing: 0
  m_lineSpacing: 0
  m_lineSpacingMax: 0
  m_paragraphSpacing: 0
  m_charWidthMaxAdj: 0
  m_enableWordWrapping: 1
  m_wordWrappingRatios: 0.4
  m_overflowMode: 0
  m_linkedTextComponent: {fileID: 0}
  parentLinkedComponent: {fileID: 0}
  m_enableKerning: 1
  m_enableExtraPadding: 0
  checkPaddingRequired: 0
  m_isRichText: 1
  m_parseCtrlCharacters: 1
  m_isOrthographic: 1
  m_isCullingEnabled: 0
  m_horizontalMapping: 0
  m_verticalMapping: 0
  m_uvLineOffset: 0
  m_geometrySortingOrder: 0
  m_IsTextObjectScaleStatic: 0
  m_VertexBufferAutoSizeReduction: 0
  m_useMaxVisibleDescender: 1
  m_pageToDisplay: 1
  m_margin: {x: 0, y: 0, z: 0, w: 0}
  m_isUsingLegacyAnimationComponent: 0
  m_isVolumetricText: 0
  m_hasFontAssetChanged: 0
  m_baseMaterial: {fileID: 0}
  m_maskOffset: {x: 0, y: 0, z: 0, w: 0}
--- !u!222 &1813216672
CanvasRenderer:
  m_ObjectHideFlags: 0
  m_CorrespondingSourceObject: {fileID: 0}
  m_PrefabInstance: {fileID: 0}
  m_PrefabAsset: {fileID: 0}
  m_GameObject: {fileID: 1813216669}
  m_CullTransparentMesh: 1
--- !u!1 &1840450425
GameObject:
  m_ObjectHideFlags: 0
  m_CorrespondingSourceObject: {fileID: 0}
  m_PrefabInstance: {fileID: 0}
  m_PrefabAsset: {fileID: 0}
  serializedVersion: 6
  m_Component:
  - component: {fileID: 1840450426}
  - component: {fileID: 1840450429}
  - component: {fileID: 1840450428}
  - component: {fileID: 1840450427}
  m_Layer: 5
  m_Name: Measure
  m_TagString: Untagged
  m_Icon: {fileID: 0}
  m_NavMeshLayer: 0
  m_StaticEditorFlags: 0
  m_IsActive: 1
--- !u!224 &1840450426
RectTransform:
  m_ObjectHideFlags: 0
  m_CorrespondingSourceObject: {fileID: 0}
  m_PrefabInstance: {fileID: 0}
  m_PrefabAsset: {fileID: 0}
  m_GameObject: {fileID: 1840450425}
  m_LocalRotation: {x: 0, y: 0, z: 0, w: 1}
  m_LocalPosition: {x: 0, y: 0, z: 0}
  m_LocalScale: {x: 1, y: 1, z: 1}
  m_ConstrainProportionsScale: 0
  m_Children:
  - {fileID: 824885514}
  m_Father: {fileID: 82947692}
  m_LocalEulerAnglesHint: {x: 0, y: 0, z: 0}
  m_AnchorMin: {x: 0, y: 1}
  m_AnchorMax: {x: 0, y: 1}
  m_AnchoredPosition: {x: 150, y: -385}
  m_SizeDelta: {x: 300, y: 50}
  m_Pivot: {x: 0.5, y: 0.5}
--- !u!114 &1840450427
MonoBehaviour:
  m_ObjectHideFlags: 0
  m_CorrespondingSourceObject: {fileID: 0}
  m_PrefabInstance: {fileID: 0}
  m_PrefabAsset: {fileID: 0}
  m_GameObject: {fileID: 1840450425}
  m_Enabled: 1
  m_EditorHideFlags: 0
  m_Script: {fileID: 11500000, guid: 4e29b1a8efbd4b44bb3f3716e73f07ff, type: 3}
  m_Name: 
  m_EditorClassIdentifier: 
  m_Navigation:
    m_Mode: 3
    m_WrapAround: 0
    m_SelectOnUp: {fileID: 0}
    m_SelectOnDown: {fileID: 0}
    m_SelectOnLeft: {fileID: 0}
    m_SelectOnRight: {fileID: 0}
  m_Transition: 1
  m_Colors:
    m_NormalColor: {r: 1, g: 1, b: 1, a: 1}
    m_HighlightedColor: {r: 0.5921569, g: 0.2784314, b: 1, a: 1}
    m_PressedColor: {r: 0.5224015, g: 0.20024922, b: 0.9433962, a: 1}
    m_SelectedColor: {r: 0.34053445, g: 0.03769135, b: 0.7264151, a: 1}
    m_DisabledColor: {r: 0.5411765, g: 0.5411765, b: 0.5411765, a: 1}
    m_ColorMultiplier: 1
    m_FadeDuration: 0.1
  m_SpriteState:
    m_HighlightedSprite: {fileID: 0}
    m_PressedSprite: {fileID: 0}
    m_SelectedSprite: {fileID: 0}
    m_DisabledSprite: {fileID: 0}
  m_AnimationTriggers:
    m_NormalTrigger: Normal
    m_HighlightedTrigger: Highlighted
    m_PressedTrigger: Pressed
    m_SelectedTrigger: Selected
    m_DisabledTrigger: Disabled
  m_Interactable: 1
  m_TargetGraphic: {fileID: 824885515}
  m_OnClick:
    m_PersistentCalls:
      m_Calls:
      - m_Target: {fileID: 1201840877}
        m_TargetAssemblyTypeName: SampleSwitcher, Sample Viewer
        m_MethodName: SetNextSceneName
        m_Mode: 5
        m_Arguments:
          m_ObjectArgument: {fileID: 0}
          m_ObjectArgumentAssemblyTypeName: UnityEngine.Object, UnityEngine
          m_IntArgument: 0
          m_FloatArgument: 0
          m_StringArgument: Measure
          m_BoolArgument: 0
        m_CallState: 2
      - m_Target: {fileID: 1201840877}
        m_TargetAssemblyTypeName: SampleSwitcher, Sample Viewer
        m_MethodName: SceneButtonOnClick
        m_Mode: 1
        m_Arguments:
          m_ObjectArgument: {fileID: 0}
          m_ObjectArgumentAssemblyTypeName: UnityEngine.Object, UnityEngine
          m_IntArgument: 0
          m_FloatArgument: 0
          m_StringArgument: 
          m_BoolArgument: 0
        m_CallState: 2
      - m_Target: {fileID: 611118319}
        m_TargetAssemblyTypeName: UnityEngine.Animator, UnityEngine
        m_MethodName: Play
        m_Mode: 5
        m_Arguments:
          m_ObjectArgument: {fileID: 0}
          m_ObjectArgumentAssemblyTypeName: UnityEngine.Object, UnityEngine
          m_IntArgument: 0
          m_FloatArgument: 0
          m_StringArgument: MenuSliderAnim
          m_BoolArgument: 0
        m_CallState: 2
      - m_Target: {fileID: 713282519}
        m_TargetAssemblyTypeName: UnityEngine.Animator, UnityEngine
        m_MethodName: Play
        m_Mode: 5
        m_Arguments:
          m_ObjectArgument: {fileID: 0}
          m_ObjectArgumentAssemblyTypeName: UnityEngine.Object, UnityEngine
          m_IntArgument: 0
          m_FloatArgument: 0
          m_StringArgument: LogoSliderAnim
          m_BoolArgument: 0
        m_CallState: 2
      - m_Target: {fileID: 1201840877}
        m_TargetAssemblyTypeName: SampleSwitcher, Sample Viewer
        m_MethodName: OnSceneButtonClicked
        m_Mode: 2
        m_Arguments:
          m_ObjectArgument: {fileID: 1840450427}
          m_ObjectArgumentAssemblyTypeName: UnityEngine.UI.Button, UnityEngine.UI
          m_IntArgument: 0
          m_FloatArgument: 0
          m_StringArgument: 
          m_BoolArgument: 0
        m_CallState: 2
      - m_Target: {fileID: 1437857924}
        m_TargetAssemblyTypeName: UnityEngine.GameObject, UnityEngine
        m_MethodName: SetActive
        m_Mode: 6
        m_Arguments:
          m_ObjectArgument: {fileID: 0}
          m_ObjectArgumentAssemblyTypeName: UnityEngine.Object, UnityEngine
          m_IntArgument: 0
          m_FloatArgument: 0
          m_StringArgument: 
          m_BoolArgument: 1
        m_CallState: 2
      - m_Target: {fileID: 841042261}
        m_TargetAssemblyTypeName: UnityEngine.GameObject, UnityEngine
        m_MethodName: SetActive
        m_Mode: 6
        m_Arguments:
          m_ObjectArgument: {fileID: 0}
          m_ObjectArgumentAssemblyTypeName: UnityEngine.Object, UnityEngine
          m_IntArgument: 0
          m_FloatArgument: 0
          m_StringArgument: 
          m_BoolArgument: 1
        m_CallState: 2
      - m_Target: {fileID: 841042263}
        m_TargetAssemblyTypeName: UnityEngine.UI.Selectable, UnityEngine.UI
        m_MethodName: set_interactable
        m_Mode: 6
        m_Arguments:
          m_ObjectArgument: {fileID: 0}
          m_ObjectArgumentAssemblyTypeName: UnityEngine.Object, UnityEngine
          m_IntArgument: 0
          m_FloatArgument: 0
          m_StringArgument: 
          m_BoolArgument: 1
        m_CallState: 2
--- !u!114 &1840450428
MonoBehaviour:
  m_ObjectHideFlags: 0
  m_CorrespondingSourceObject: {fileID: 0}
  m_PrefabInstance: {fileID: 0}
  m_PrefabAsset: {fileID: 0}
  m_GameObject: {fileID: 1840450425}
  m_Enabled: 0
  m_EditorHideFlags: 0
  m_Script: {fileID: 11500000, guid: fe87c0e1cc204ed48ad3b37840f39efc, type: 3}
  m_Name: 
  m_EditorClassIdentifier: 
  m_Material: {fileID: 0}
  m_Color: {r: 1, g: 1, b: 1, a: 1}
  m_RaycastTarget: 1
  m_RaycastPadding: {x: 0, y: 0, z: 0, w: 0}
  m_Maskable: 1
  m_OnCullStateChanged:
    m_PersistentCalls:
      m_Calls: []
  m_Sprite: {fileID: 10905, guid: 0000000000000000f000000000000000, type: 0}
  m_Type: 1
  m_PreserveAspect: 0
  m_FillCenter: 1
  m_FillMethod: 4
  m_FillAmount: 1
  m_FillClockwise: 1
  m_FillOrigin: 0
  m_UseSpriteMesh: 0
  m_PixelsPerUnitMultiplier: 1
--- !u!222 &1840450429
CanvasRenderer:
  m_ObjectHideFlags: 0
  m_CorrespondingSourceObject: {fileID: 0}
  m_PrefabInstance: {fileID: 0}
  m_PrefabAsset: {fileID: 0}
  m_GameObject: {fileID: 1840450425}
  m_CullTransparentMesh: 1
--- !u!1 &1923688518
GameObject:
  m_ObjectHideFlags: 0
  m_CorrespondingSourceObject: {fileID: 0}
  m_PrefabInstance: {fileID: 0}
  m_PrefabAsset: {fileID: 0}
  serializedVersion: 6
  m_Component:
  - component: {fileID: 1923688519}
  - component: {fileID: 1923688521}
  - component: {fileID: 1923688520}
  m_Layer: 5
  m_Name: TitleText1
  m_TagString: Untagged
  m_Icon: {fileID: 0}
  m_NavMeshLayer: 0
  m_StaticEditorFlags: 0
  m_IsActive: 1
--- !u!224 &1923688519
RectTransform:
  m_ObjectHideFlags: 0
  m_CorrespondingSourceObject: {fileID: 0}
  m_PrefabInstance: {fileID: 0}
  m_PrefabAsset: {fileID: 0}
  m_GameObject: {fileID: 1923688518}
  m_LocalRotation: {x: 0, y: 0, z: 0, w: 1}
  m_LocalPosition: {x: 0, y: 0, z: 0}
  m_LocalScale: {x: 1, y: 1, z: 1}
  m_ConstrainProportionsScale: 0
  m_Children: []
  m_Father: {fileID: 645214060}
  m_LocalEulerAnglesHint: {x: 0, y: 0, z: 0}
  m_AnchorMin: {x: 0.5, y: 0.5}
  m_AnchorMax: {x: 0.5, y: 0.5}
  m_AnchoredPosition: {x: 751, y: 91.999695}
  m_SizeDelta: {x: 900, y: 200}
  m_Pivot: {x: 0.5, y: 0.5}
--- !u!114 &1923688520
MonoBehaviour:
  m_ObjectHideFlags: 0
  m_CorrespondingSourceObject: {fileID: 0}
  m_PrefabInstance: {fileID: 0}
  m_PrefabAsset: {fileID: 0}
  m_GameObject: {fileID: 1923688518}
  m_Enabled: 1
  m_EditorHideFlags: 0
  m_Script: {fileID: 11500000, guid: f4688fdb7df04437aeb418b961361dc5, type: 3}
  m_Name: 
  m_EditorClassIdentifier: 
  m_Material: {fileID: 0}
  m_Color: {r: 1, g: 1, b: 1, a: 1}
  m_RaycastTarget: 1
  m_RaycastPadding: {x: 0, y: 0, z: 0, w: 0}
  m_Maskable: 1
  m_OnCullStateChanged:
    m_PersistentCalls:
      m_Calls: []
  m_text: sample
  m_isRightToLeft: 0
  m_fontAsset: {fileID: 11400000, guid: 1eb0b5bf922786546835ef14f50f94a1, type: 2}
  m_sharedMaterial: {fileID: -2202782437837226203, guid: 1eb0b5bf922786546835ef14f50f94a1, type: 2}
  m_fontSharedMaterials: []
  m_fontMaterial: {fileID: 0}
  m_fontMaterials: []
  m_fontColor32:
    serializedVersion: 2
    rgba: 4294967295
  m_fontColor: {r: 1, g: 1, b: 1, a: 1}
  m_enableVertexGradient: 0
  m_colorMode: 3
  m_fontColorGradient:
    topLeft: {r: 1, g: 1, b: 1, a: 1}
    topRight: {r: 1, g: 1, b: 1, a: 1}
    bottomLeft: {r: 1, g: 1, b: 1, a: 1}
    bottomRight: {r: 1, g: 1, b: 1, a: 1}
  m_fontColorGradientPreset: {fileID: 0}
  m_spriteAsset: {fileID: 0}
  m_tintAllSprites: 0
  m_StyleSheet: {fileID: 0}
  m_TextStyleHashCode: -1183493901
  m_overrideHtmlColors: 0
  m_faceColor:
    serializedVersion: 2
    rgba: 4294967295
  m_fontSize: 190
  m_fontSizeBase: 190
  m_fontWeight: 400
  m_enableAutoSizing: 0
  m_fontSizeMin: 18
  m_fontSizeMax: 72
  m_fontStyle: 0
  m_HorizontalAlignment: 1
  m_VerticalAlignment: 256
  m_textAlignment: 65535
  m_characterSpacing: 5
  m_wordSpacing: 0
  m_lineSpacing: 0
  m_lineSpacingMax: 0
  m_paragraphSpacing: 0
  m_charWidthMaxAdj: 0
  m_enableWordWrapping: 1
  m_wordWrappingRatios: 0.4
  m_overflowMode: 0
  m_linkedTextComponent: {fileID: 0}
  parentLinkedComponent: {fileID: 0}
  m_enableKerning: 1
  m_enableExtraPadding: 0
  checkPaddingRequired: 0
  m_isRichText: 1
  m_parseCtrlCharacters: 1
  m_isOrthographic: 1
  m_isCullingEnabled: 0
  m_horizontalMapping: 0
  m_verticalMapping: 0
  m_uvLineOffset: 0
  m_geometrySortingOrder: 0
  m_IsTextObjectScaleStatic: 0
  m_VertexBufferAutoSizeReduction: 0
  m_useMaxVisibleDescender: 1
  m_pageToDisplay: 1
  m_margin: {x: 0, y: 0, z: 0, w: 0}
  m_isUsingLegacyAnimationComponent: 0
  m_isVolumetricText: 0
  m_hasFontAssetChanged: 0
  m_baseMaterial: {fileID: 0}
  m_maskOffset: {x: 0, y: 0, z: 0, w: 0}
--- !u!222 &1923688521
CanvasRenderer:
  m_ObjectHideFlags: 0
  m_CorrespondingSourceObject: {fileID: 0}
  m_PrefabInstance: {fileID: 0}
  m_PrefabAsset: {fileID: 0}
  m_GameObject: {fileID: 1923688518}
  m_CullTransparentMesh: 1
--- !u!1 &1941578084
GameObject:
  m_ObjectHideFlags: 0
  m_CorrespondingSourceObject: {fileID: 0}
  m_PrefabInstance: {fileID: 0}
  m_PrefabAsset: {fileID: 0}
  serializedVersion: 6
  m_Component:
  - component: {fileID: 1941578085}
  - component: {fileID: 1941578087}
  - component: {fileID: 1941578086}
  m_Layer: 5
  m_Name: Text_Sample
  m_TagString: Untagged
  m_Icon: {fileID: 0}
  m_NavMeshLayer: 0
  m_StaticEditorFlags: 0
  m_IsActive: 1
--- !u!224 &1941578085
RectTransform:
  m_ObjectHideFlags: 0
  m_CorrespondingSourceObject: {fileID: 0}
  m_PrefabInstance: {fileID: 0}
  m_PrefabAsset: {fileID: 0}
  m_GameObject: {fileID: 1941578084}
  m_LocalRotation: {x: 0, y: 0, z: 0, w: 1}
  m_LocalPosition: {x: 0, y: 0, z: 0}
  m_LocalScale: {x: 1, y: 1, z: 1}
  m_ConstrainProportionsScale: 0
  m_Children: []
  m_Father: {fileID: 2082168914}
  m_LocalEulerAnglesHint: {x: 0, y: 0, z: 0}
  m_AnchorMin: {x: 0, y: 0}
  m_AnchorMax: {x: 1, y: 1}
  m_AnchoredPosition: {x: 0, y: 0}
  m_SizeDelta: {x: 0, y: 0}
  m_Pivot: {x: 0.5, y: 0.5}
--- !u!114 &1941578086
MonoBehaviour:
  m_ObjectHideFlags: 0
  m_CorrespondingSourceObject: {fileID: 0}
  m_PrefabInstance: {fileID: 0}
  m_PrefabAsset: {fileID: 0}
  m_GameObject: {fileID: 1941578084}
  m_Enabled: 1
  m_EditorHideFlags: 0
  m_Script: {fileID: 11500000, guid: f4688fdb7df04437aeb418b961361dc5, type: 3}
  m_Name: 
  m_EditorClassIdentifier: 
  m_Material: {fileID: 0}
  m_Color: {r: 1, g: 1, b: 1, a: 1}
  m_RaycastTarget: 1
  m_RaycastPadding: {x: 0, y: 0, z: 0, w: 0}
  m_Maskable: 1
  m_OnCullStateChanged:
    m_PersistentCalls:
      m_Calls: []
  m_text: '   Samples'
  m_isRightToLeft: 0
  m_fontAsset: {fileID: 11400000, guid: e59fb78ae467b9446bad6955a0dd0766, type: 2}
  m_sharedMaterial: {fileID: 8862657535182535335, guid: e59fb78ae467b9446bad6955a0dd0766, type: 2}
  m_fontSharedMaterials: []
  m_fontMaterial: {fileID: 0}
  m_fontMaterials: []
  m_fontColor32:
    serializedVersion: 2
    rgba: 4294967295
  m_fontColor: {r: 1, g: 1, b: 1, a: 1}
  m_enableVertexGradient: 0
  m_colorMode: 3
  m_fontColorGradient:
    topLeft: {r: 1, g: 1, b: 1, a: 1}
    topRight: {r: 1, g: 1, b: 1, a: 1}
    bottomLeft: {r: 1, g: 1, b: 1, a: 1}
    bottomRight: {r: 1, g: 1, b: 1, a: 1}
  m_fontColorGradientPreset: {fileID: 0}
  m_spriteAsset: {fileID: 0}
  m_tintAllSprites: 0
  m_StyleSheet: {fileID: 0}
  m_TextStyleHashCode: -1183493901
  m_overrideHtmlColors: 0
  m_faceColor:
    serializedVersion: 2
    rgba: 4294967295
  m_fontSize: 42
  m_fontSizeBase: 42
  m_fontWeight: 400
  m_enableAutoSizing: 0
  m_fontSizeMin: 18
  m_fontSizeMax: 71.3
  m_fontStyle: 0
  m_HorizontalAlignment: 1
  m_VerticalAlignment: 512
  m_textAlignment: 65535
  m_characterSpacing: 0
  m_wordSpacing: 0
  m_lineSpacing: 0
  m_lineSpacingMax: 0
  m_paragraphSpacing: 0
  m_charWidthMaxAdj: 0
  m_enableWordWrapping: 1
  m_wordWrappingRatios: 0.4
  m_overflowMode: 0
  m_linkedTextComponent: {fileID: 0}
  parentLinkedComponent: {fileID: 0}
  m_enableKerning: 1
  m_enableExtraPadding: 0
  checkPaddingRequired: 0
  m_isRichText: 1
  m_parseCtrlCharacters: 1
  m_isOrthographic: 1
  m_isCullingEnabled: 0
  m_horizontalMapping: 0
  m_verticalMapping: 0
  m_uvLineOffset: 0
  m_geometrySortingOrder: 0
  m_IsTextObjectScaleStatic: 0
  m_VertexBufferAutoSizeReduction: 0
  m_useMaxVisibleDescender: 1
  m_pageToDisplay: 1
  m_margin: {x: 0, y: 0, z: 0, w: 0}
  m_isUsingLegacyAnimationComponent: 0
  m_isVolumetricText: 0
  m_hasFontAssetChanged: 0
  m_baseMaterial: {fileID: 0}
  m_maskOffset: {x: 0, y: 0, z: 0, w: 0}
--- !u!222 &1941578087
CanvasRenderer:
  m_ObjectHideFlags: 0
  m_CorrespondingSourceObject: {fileID: 0}
  m_PrefabInstance: {fileID: 0}
  m_PrefabAsset: {fileID: 0}
  m_GameObject: {fileID: 1941578084}
  m_CullTransparentMesh: 1
--- !u!1 &2023341489
GameObject:
  m_ObjectHideFlags: 0
  m_CorrespondingSourceObject: {fileID: 0}
  m_PrefabInstance: {fileID: 0}
  m_PrefabAsset: {fileID: 0}
  serializedVersion: 6
  m_Component:
  - component: {fileID: 2023341490}
  - component: {fileID: 2023341492}
  - component: {fileID: 2023341491}
  m_Layer: 0
  m_Name: Warning_Sign_BG
  m_TagString: Untagged
  m_Icon: {fileID: 0}
  m_NavMeshLayer: 0
  m_StaticEditorFlags: 0
  m_IsActive: 1
--- !u!224 &2023341490
RectTransform:
  m_ObjectHideFlags: 0
  m_CorrespondingSourceObject: {fileID: 0}
  m_PrefabInstance: {fileID: 0}
  m_PrefabAsset: {fileID: 0}
  m_GameObject: {fileID: 2023341489}
  m_LocalRotation: {x: -0, y: -0, z: -0, w: 1}
  m_LocalPosition: {x: 0, y: 0, z: 0}
  m_LocalScale: {x: 0.34999987, y: 1, z: 1}
  m_ConstrainProportionsScale: 0
  m_Children: []
  m_Father: {fileID: 1644474814}
  m_LocalEulerAnglesHint: {x: 0, y: 0, z: 0}
  m_AnchorMin: {x: 1, y: 1}
  m_AnchorMax: {x: 1, y: 1}
  m_AnchoredPosition: {x: -61.249878, y: -98.482864}
  m_SizeDelta: {x: 350, y: 196.9657}
  m_Pivot: {x: 0.5, y: 0.5}
--- !u!114 &2023341491
MonoBehaviour:
  m_ObjectHideFlags: 0
  m_CorrespondingSourceObject: {fileID: 0}
  m_PrefabInstance: {fileID: 0}
  m_PrefabAsset: {fileID: 0}
  m_GameObject: {fileID: 2023341489}
  m_Enabled: 1
  m_EditorHideFlags: 0
  m_Script: {fileID: 11500000, guid: fe87c0e1cc204ed48ad3b37840f39efc, type: 3}
  m_Name: 
  m_EditorClassIdentifier: 
  m_Material: {fileID: 0}
  m_Color: {r: 0.5921569, g: 0.2784314, b: 1, a: 1}
  m_RaycastTarget: 1
  m_RaycastPadding: {x: 0, y: 0, z: 0, w: 0}
  m_Maskable: 1
  m_OnCullStateChanged:
    m_PersistentCalls:
      m_Calls: []
  m_Sprite: {fileID: 0}
  m_Type: 0
  m_PreserveAspect: 0
  m_FillCenter: 1
  m_FillMethod: 4
  m_FillAmount: 1
  m_FillClockwise: 1
  m_FillOrigin: 0
  m_UseSpriteMesh: 0
  m_PixelsPerUnitMultiplier: 1
--- !u!222 &2023341492
CanvasRenderer:
  m_ObjectHideFlags: 0
  m_CorrespondingSourceObject: {fileID: 0}
  m_PrefabInstance: {fileID: 0}
  m_PrefabAsset: {fileID: 0}
  m_GameObject: {fileID: 2023341489}
  m_CullTransparentMesh: 1
--- !u!1 &2066487165
GameObject:
  m_ObjectHideFlags: 0
  m_CorrespondingSourceObject: {fileID: 0}
  m_PrefabInstance: {fileID: 0}
  m_PrefabAsset: {fileID: 0}
  serializedVersion: 6
  m_Component:
  - component: {fileID: 2066487166}
  - component: {fileID: 2066487168}
  - component: {fileID: 2066487167}
  - component: {fileID: 2066487169}
  m_Layer: 5
  m_Name: Warning
  m_TagString: Untagged
  m_Icon: {fileID: 0}
  m_NavMeshLayer: 0
  m_StaticEditorFlags: 0
  m_IsActive: 1
--- !u!224 &2066487166
RectTransform:
  m_ObjectHideFlags: 0
  m_CorrespondingSourceObject: {fileID: 0}
  m_PrefabInstance: {fileID: 0}
  m_PrefabAsset: {fileID: 0}
  m_GameObject: {fileID: 2066487165}
  m_LocalRotation: {x: -0, y: -0, z: -0, w: 1}
  m_LocalPosition: {x: 0, y: 0, z: 0}
  m_LocalScale: {x: 0.69193816, y: 0.69193816, z: 0.69193816}
  m_ConstrainProportionsScale: 0
  m_Children:
  - {fileID: 1232214115}
  m_Father: {fileID: 1369176902}
  m_LocalEulerAnglesHint: {x: 0, y: 0, z: 0}
  m_AnchorMin: {x: 0, y: 1}
  m_AnchorMax: {x: 0, y: 1}
  m_AnchoredPosition: {x: 496.1, y: -50}
  m_SizeDelta: {x: 91.20001, y: 86.399994}
  m_Pivot: {x: 0.5, y: 0.5}
--- !u!114 &2066487167
MonoBehaviour:
  m_ObjectHideFlags: 0
  m_CorrespondingSourceObject: {fileID: 0}
  m_PrefabInstance: {fileID: 0}
  m_PrefabAsset: {fileID: 0}
  m_GameObject: {fileID: 2066487165}
  m_Enabled: 1
  m_EditorHideFlags: 0
  m_Script: {fileID: 11500000, guid: fe87c0e1cc204ed48ad3b37840f39efc, type: 3}
  m_Name: 
  m_EditorClassIdentifier: 
  m_Material: {fileID: 0}
  m_Color: {r: 1, g: 1, b: 1, a: 1}
  m_RaycastTarget: 1
  m_RaycastPadding: {x: 0, y: 0, z: 0, w: 0}
  m_Maskable: 1
  m_OnCullStateChanged:
    m_PersistentCalls:
      m_Calls: []
  m_Sprite: {fileID: 21300000, guid: d71899c660333a142bd9073782199279, type: 3}
  m_Type: 0
  m_PreserveAspect: 0
  m_FillCenter: 1
  m_FillMethod: 4
  m_FillAmount: 1
  m_FillClockwise: 1
  m_FillOrigin: 0
  m_UseSpriteMesh: 0
  m_PixelsPerUnitMultiplier: 1
--- !u!222 &2066487168
CanvasRenderer:
  m_ObjectHideFlags: 0
  m_CorrespondingSourceObject: {fileID: 0}
  m_PrefabInstance: {fileID: 0}
  m_PrefabAsset: {fileID: 0}
  m_GameObject: {fileID: 2066487165}
  m_CullTransparentMesh: 1
--- !u!114 &2066487169
MonoBehaviour:
  m_ObjectHideFlags: 0
  m_CorrespondingSourceObject: {fileID: 0}
  m_PrefabInstance: {fileID: 0}
  m_PrefabAsset: {fileID: 0}
  m_GameObject: {fileID: 2066487165}
  m_Enabled: 1
  m_EditorHideFlags: 0
  m_Script: {fileID: 11500000, guid: a31e54b59ccc22646a93e652ddb69b86, type: 3}
  m_Name: 
  m_EditorClassIdentifier: 
--- !u!1 &2079099496
GameObject:
  m_ObjectHideFlags: 0
  m_CorrespondingSourceObject: {fileID: 0}
  m_PrefabInstance: {fileID: 0}
  m_PrefabAsset: {fileID: 0}
  serializedVersion: 6
  m_Component:
  - component: {fileID: 2079099497}
  - component: {fileID: 2079099501}
  - component: {fileID: 2079099500}
  - component: {fileID: 2079099499}
  - component: {fileID: 2079099498}
  m_Layer: 5
  m_Name: Expand
  m_TagString: Untagged
  m_Icon: {fileID: 0}
  m_NavMeshLayer: 0
  m_StaticEditorFlags: 0
  m_IsActive: 0
--- !u!224 &2079099497
RectTransform:
  m_ObjectHideFlags: 0
  m_CorrespondingSourceObject: {fileID: 0}
  m_PrefabInstance: {fileID: 0}
  m_PrefabAsset: {fileID: 0}
  m_GameObject: {fileID: 2079099496}
  m_LocalRotation: {x: 0, y: 0, z: 0, w: 1}
  m_LocalPosition: {x: 0, y: 0, z: 0}
  m_LocalScale: {x: 1, y: 1, z: 1}
  m_ConstrainProportionsScale: 0
  m_Children: []
  m_Father: {fileID: 524654819}
  m_LocalEulerAnglesHint: {x: 0, y: 0, z: 0}
  m_AnchorMin: {x: 0, y: 1}
  m_AnchorMax: {x: 0, y: 1}
  m_AnchoredPosition: {x: 58.5, y: -19.5}
  m_SizeDelta: {x: 39, y: 39}
  m_Pivot: {x: 0.5, y: 0.5}
--- !u!114 &2079099498
MonoBehaviour:
  m_ObjectHideFlags: 0
  m_CorrespondingSourceObject: {fileID: 0}
  m_PrefabInstance: {fileID: 0}
  m_PrefabAsset: {fileID: 0}
  m_GameObject: {fileID: 2079099496}
  m_Enabled: 1
  m_EditorHideFlags: 0
  m_Script: {fileID: 11500000, guid: 306cc8c2b49d7114eaa3623786fc2126, type: 3}
  m_Name: 
  m_EditorClassIdentifier: 
  m_IgnoreLayout: 0
  m_MinWidth: -1
  m_MinHeight: -1
  m_PreferredWidth: 39
  m_PreferredHeight: 39
  m_FlexibleWidth: 0
  m_FlexibleHeight: 0
  m_LayoutPriority: 1
--- !u!114 &2079099499
MonoBehaviour:
  m_ObjectHideFlags: 0
  m_CorrespondingSourceObject: {fileID: 0}
  m_PrefabInstance: {fileID: 0}
  m_PrefabAsset: {fileID: 0}
  m_GameObject: {fileID: 2079099496}
  m_Enabled: 1
  m_EditorHideFlags: 0
  m_Script: {fileID: 11500000, guid: 4e29b1a8efbd4b44bb3f3716e73f07ff, type: 3}
  m_Name: 
  m_EditorClassIdentifier: 
  m_Navigation:
    m_Mode: 3
    m_WrapAround: 0
    m_SelectOnUp: {fileID: 0}
    m_SelectOnDown: {fileID: 0}
    m_SelectOnLeft: {fileID: 0}
    m_SelectOnRight: {fileID: 0}
  m_Transition: 1
  m_Colors:
    m_NormalColor: {r: 1, g: 1, b: 1, a: 1}
    m_HighlightedColor: {r: 0.5921569, g: 0.2784314, b: 1, a: 1}
    m_PressedColor: {r: 0.39215687, g: 0.047058824, b: 0.84313726, a: 1}
    m_SelectedColor: {r: 0.34117648, g: 0.039215688, b: 0.7254902, a: 1}
    m_DisabledColor: {r: 0.78431374, g: 0.78431374, b: 0.78431374, a: 0.5019608}
    m_ColorMultiplier: 1
    m_FadeDuration: 0.1
  m_SpriteState:
    m_HighlightedSprite: {fileID: 0}
    m_PressedSprite: {fileID: 0}
    m_SelectedSprite: {fileID: 0}
    m_DisabledSprite: {fileID: 0}
  m_AnimationTriggers:
    m_NormalTrigger: Normal
    m_HighlightedTrigger: Highlighted
    m_PressedTrigger: Pressed
    m_SelectedTrigger: Selected
    m_DisabledTrigger: Disabled
  m_Interactable: 1
  m_TargetGraphic: {fileID: 2079099500}
  m_OnClick:
    m_PersistentCalls:
      m_Calls:
      - m_Target: {fileID: 2079099496}
        m_TargetAssemblyTypeName: UnityEngine.GameObject, UnityEngine
        m_MethodName: SetActive
        m_Mode: 6
        m_Arguments:
          m_ObjectArgument: {fileID: 0}
          m_ObjectArgumentAssemblyTypeName: UnityEngine.Object, UnityEngine
          m_IntArgument: 0
          m_FloatArgument: 0
          m_StringArgument: 
          m_BoolArgument: 0
        m_CallState: 2
      - m_Target: {fileID: 1029058349}
        m_TargetAssemblyTypeName: UnityEngine.GameObject, UnityEngine
        m_MethodName: SetActive
        m_Mode: 6
        m_Arguments:
          m_ObjectArgument: {fileID: 0}
          m_ObjectArgumentAssemblyTypeName: UnityEngine.Object, UnityEngine
          m_IntArgument: 0
          m_FloatArgument: 0
          m_StringArgument: 
          m_BoolArgument: 1
        m_CallState: 2
      - m_Target: {fileID: 533411582}
        m_TargetAssemblyTypeName: UnityEngine.GameObject, UnityEngine
        m_MethodName: SetActive
        m_Mode: 6
        m_Arguments:
          m_ObjectArgument: {fileID: 0}
          m_ObjectArgumentAssemblyTypeName: UnityEngine.Object, UnityEngine
          m_IntArgument: 0
          m_FloatArgument: 0
          m_StringArgument: 
          m_BoolArgument: 0
        m_CallState: 2
--- !u!114 &2079099500
MonoBehaviour:
  m_ObjectHideFlags: 0
  m_CorrespondingSourceObject: {fileID: 0}
  m_PrefabInstance: {fileID: 0}
  m_PrefabAsset: {fileID: 0}
  m_GameObject: {fileID: 2079099496}
  m_Enabled: 1
  m_EditorHideFlags: 0
  m_Script: {fileID: 11500000, guid: fe87c0e1cc204ed48ad3b37840f39efc, type: 3}
  m_Name: 
  m_EditorClassIdentifier: 
  m_Material: {fileID: 0}
  m_Color: {r: 1, g: 1, b: 1, a: 1}
  m_RaycastTarget: 1
  m_RaycastPadding: {x: 0, y: 0, z: 0, w: 0}
  m_Maskable: 1
  m_OnCullStateChanged:
    m_PersistentCalls:
      m_Calls: []
  m_Sprite: {fileID: 21300000, guid: a1cf8af78083a5b4a9a15528d235ac79, type: 3}
  m_Type: 0
  m_PreserveAspect: 0
  m_FillCenter: 1
  m_FillMethod: 4
  m_FillAmount: 1
  m_FillClockwise: 1
  m_FillOrigin: 0
  m_UseSpriteMesh: 0
  m_PixelsPerUnitMultiplier: 1
--- !u!222 &2079099501
CanvasRenderer:
  m_ObjectHideFlags: 0
  m_CorrespondingSourceObject: {fileID: 0}
  m_PrefabInstance: {fileID: 0}
  m_PrefabAsset: {fileID: 0}
  m_GameObject: {fileID: 2079099496}
  m_CullTransparentMesh: 1
--- !u!1 &2082168913
GameObject:
  m_ObjectHideFlags: 0
  m_CorrespondingSourceObject: {fileID: 0}
  m_PrefabInstance: {fileID: 0}
  m_PrefabAsset: {fileID: 0}
  serializedVersion: 6
  m_Component:
  - component: {fileID: 2082168914}
  - component: {fileID: 2082168918}
  - component: {fileID: 2082168917}
  - component: {fileID: 2082168916}
  - component: {fileID: 2082168915}
  m_Layer: 5
  m_Name: Samples
  m_TagString: Untagged
  m_Icon: {fileID: 0}
  m_NavMeshLayer: 0
  m_StaticEditorFlags: 0
  m_IsActive: 1
--- !u!224 &2082168914
RectTransform:
  m_ObjectHideFlags: 0
  m_CorrespondingSourceObject: {fileID: 0}
  m_PrefabInstance: {fileID: 0}
  m_PrefabAsset: {fileID: 0}
  m_GameObject: {fileID: 2082168913}
  m_LocalRotation: {x: 0, y: 0, z: 0, w: 1}
  m_LocalPosition: {x: 0, y: 0, z: 0}
  m_LocalScale: {x: 1, y: 1, z: 1}
  m_ConstrainProportionsScale: 0
  m_Children:
  - {fileID: 1941578085}
  m_Father: {fileID: 524654819}
  m_LocalEulerAnglesHint: {x: 0, y: 0, z: 0}
  m_AnchorMin: {x: 0, y: 0}
  m_AnchorMax: {x: 0, y: 0}
  m_AnchoredPosition: {x: 0, y: 0}
  m_SizeDelta: {x: 0, y: 0}
  m_Pivot: {x: 0.5, y: 0.5}
--- !u!114 &2082168915
MonoBehaviour:
  m_ObjectHideFlags: 0
  m_CorrespondingSourceObject: {fileID: 0}
  m_PrefabInstance: {fileID: 0}
  m_PrefabAsset: {fileID: 0}
  m_GameObject: {fileID: 2082168913}
  m_Enabled: 1
  m_EditorHideFlags: 0
  m_Script: {fileID: 11500000, guid: 306cc8c2b49d7114eaa3623786fc2126, type: 3}
  m_Name: 
  m_EditorClassIdentifier: 
  m_IgnoreLayout: 0
  m_MinWidth: -1
  m_MinHeight: -1
  m_PreferredWidth: 250
  m_PreferredHeight: 50
  m_FlexibleWidth: 0
  m_FlexibleHeight: 0
  m_LayoutPriority: 1
--- !u!114 &2082168916
MonoBehaviour:
  m_ObjectHideFlags: 0
  m_CorrespondingSourceObject: {fileID: 0}
  m_PrefabInstance: {fileID: 0}
  m_PrefabAsset: {fileID: 0}
  m_GameObject: {fileID: 2082168913}
  m_Enabled: 1
  m_EditorHideFlags: 0
  m_Script: {fileID: 11500000, guid: 4e29b1a8efbd4b44bb3f3716e73f07ff, type: 3}
  m_Name: 
  m_EditorClassIdentifier: 
  m_Navigation:
    m_Mode: 3
    m_WrapAround: 0
    m_SelectOnUp: {fileID: 0}
    m_SelectOnDown: {fileID: 0}
    m_SelectOnLeft: {fileID: 0}
    m_SelectOnRight: {fileID: 0}
  m_Transition: 1
  m_Colors:
    m_NormalColor: {r: 1, g: 1, b: 1, a: 1}
    m_HighlightedColor: {r: 0.9607843, g: 0.9607843, b: 0.9607843, a: 1}
    m_PressedColor: {r: 0.78431374, g: 0.78431374, b: 0.78431374, a: 1}
    m_SelectedColor: {r: 0.9607843, g: 0.9607843, b: 0.9607843, a: 1}
    m_DisabledColor: {r: 0.78431374, g: 0.78431374, b: 0.78431374, a: 0.5019608}
    m_ColorMultiplier: 1
    m_FadeDuration: 0.1
  m_SpriteState:
    m_HighlightedSprite: {fileID: 0}
    m_PressedSprite: {fileID: 0}
    m_SelectedSprite: {fileID: 0}
    m_DisabledSprite: {fileID: 0}
  m_AnimationTriggers:
    m_NormalTrigger: Normal
    m_HighlightedTrigger: Highlighted
    m_PressedTrigger: Pressed
    m_SelectedTrigger: Selected
    m_DisabledTrigger: Disabled
  m_Interactable: 1
  m_TargetGraphic: {fileID: 2082168917}
  m_OnClick:
    m_PersistentCalls:
      m_Calls: []
--- !u!114 &2082168917
MonoBehaviour:
  m_ObjectHideFlags: 0
  m_CorrespondingSourceObject: {fileID: 0}
  m_PrefabInstance: {fileID: 0}
  m_PrefabAsset: {fileID: 0}
  m_GameObject: {fileID: 2082168913}
  m_Enabled: 1
  m_EditorHideFlags: 0
  m_Script: {fileID: 11500000, guid: fe87c0e1cc204ed48ad3b37840f39efc, type: 3}
  m_Name: 
  m_EditorClassIdentifier: 
  m_Material: {fileID: 0}
  m_Color: {r: 1, g: 1, b: 1, a: 0}
  m_RaycastTarget: 1
  m_RaycastPadding: {x: 0, y: 0, z: 0, w: 0}
  m_Maskable: 1
  m_OnCullStateChanged:
    m_PersistentCalls:
      m_Calls: []
  m_Sprite: {fileID: 0}
  m_Type: 1
  m_PreserveAspect: 0
  m_FillCenter: 1
  m_FillMethod: 4
  m_FillAmount: 1
  m_FillClockwise: 1
  m_FillOrigin: 0
  m_UseSpriteMesh: 0
  m_PixelsPerUnitMultiplier: 1
--- !u!222 &2082168918
CanvasRenderer:
  m_ObjectHideFlags: 0
  m_CorrespondingSourceObject: {fileID: 0}
  m_PrefabInstance: {fileID: 0}
  m_PrefabAsset: {fileID: 0}
  m_GameObject: {fileID: 2082168913}
  m_CullTransparentMesh: 1
--- !u!1 &2096995679
GameObject:
  m_ObjectHideFlags: 0
  m_CorrespondingSourceObject: {fileID: 0}
  m_PrefabInstance: {fileID: 0}
  m_PrefabAsset: {fileID: 0}
  serializedVersion: 6
  m_Component:
  - component: {fileID: 2096995680}
  - component: {fileID: 2096995684}
  - component: {fileID: 2096995683}
  - component: {fileID: 2096995682}
  - component: {fileID: 2096995681}
  m_Layer: 5
  m_Name: API_Key
  m_TagString: Untagged
  m_Icon: {fileID: 0}
  m_NavMeshLayer: 0
  m_StaticEditorFlags: 0
  m_IsActive: 1
--- !u!224 &2096995680
RectTransform:
  m_ObjectHideFlags: 0
  m_CorrespondingSourceObject: {fileID: 0}
  m_PrefabInstance: {fileID: 0}
  m_PrefabAsset: {fileID: 0}
  m_GameObject: {fileID: 2096995679}
  m_LocalRotation: {x: 0, y: 0, z: 0, w: 1}
  m_LocalPosition: {x: 0, y: 0, z: 0}
  m_LocalScale: {x: 1, y: 1, z: 1}
  m_ConstrainProportionsScale: 0
  m_Children:
  - {fileID: 59237274}
  m_Father: {fileID: 440851149}
  m_LocalEulerAnglesHint: {x: 0, y: 0, z: 0}
  m_AnchorMin: {x: 0, y: 0}
  m_AnchorMax: {x: 0, y: 0}
  m_AnchoredPosition: {x: 0, y: 0}
  m_SizeDelta: {x: 0, y: 0}
  m_Pivot: {x: 0.5, y: 0.5}
--- !u!114 &2096995681
MonoBehaviour:
  m_ObjectHideFlags: 0
  m_CorrespondingSourceObject: {fileID: 0}
  m_PrefabInstance: {fileID: 0}
  m_PrefabAsset: {fileID: 0}
  m_GameObject: {fileID: 2096995679}
  m_Enabled: 1
  m_EditorHideFlags: 0
  m_Script: {fileID: 11500000, guid: 306cc8c2b49d7114eaa3623786fc2126, type: 3}
  m_Name: 
  m_EditorClassIdentifier: 
  m_IgnoreLayout: 0
  m_MinWidth: -1
  m_MinHeight: -1
  m_PreferredWidth: 250
  m_PreferredHeight: 50
  m_FlexibleWidth: 0
  m_FlexibleHeight: 0
  m_LayoutPriority: 1
--- !u!114 &2096995682
MonoBehaviour:
  m_ObjectHideFlags: 0
  m_CorrespondingSourceObject: {fileID: 0}
  m_PrefabInstance: {fileID: 0}
  m_PrefabAsset: {fileID: 0}
  m_GameObject: {fileID: 2096995679}
  m_Enabled: 1
  m_EditorHideFlags: 0
  m_Script: {fileID: 11500000, guid: 4e29b1a8efbd4b44bb3f3716e73f07ff, type: 3}
  m_Name: 
  m_EditorClassIdentifier: 
  m_Navigation:
    m_Mode: 3
    m_WrapAround: 0
    m_SelectOnUp: {fileID: 0}
    m_SelectOnDown: {fileID: 0}
    m_SelectOnLeft: {fileID: 0}
    m_SelectOnRight: {fileID: 0}
  m_Transition: 1
  m_Colors:
    m_NormalColor: {r: 1, g: 1, b: 1, a: 1}
    m_HighlightedColor: {r: 0.9607843, g: 0.9607843, b: 0.9607843, a: 1}
    m_PressedColor: {r: 0.78431374, g: 0.78431374, b: 0.78431374, a: 1}
    m_SelectedColor: {r: 0.9607843, g: 0.9607843, b: 0.9607843, a: 1}
    m_DisabledColor: {r: 0.78431374, g: 0.78431374, b: 0.78431374, a: 0.5019608}
    m_ColorMultiplier: 1
    m_FadeDuration: 0.1
  m_SpriteState:
    m_HighlightedSprite: {fileID: 0}
    m_PressedSprite: {fileID: 0}
    m_SelectedSprite: {fileID: 0}
    m_DisabledSprite: {fileID: 0}
  m_AnimationTriggers:
    m_NormalTrigger: Normal
    m_HighlightedTrigger: Highlighted
    m_PressedTrigger: Pressed
    m_SelectedTrigger: Selected
    m_DisabledTrigger: Disabled
  m_Interactable: 1
  m_TargetGraphic: {fileID: 2096995683}
  m_OnClick:
    m_PersistentCalls:
      m_Calls: []
--- !u!114 &2096995683
MonoBehaviour:
  m_ObjectHideFlags: 0
  m_CorrespondingSourceObject: {fileID: 0}
  m_PrefabInstance: {fileID: 0}
  m_PrefabAsset: {fileID: 0}
  m_GameObject: {fileID: 2096995679}
  m_Enabled: 1
  m_EditorHideFlags: 0
  m_Script: {fileID: 11500000, guid: fe87c0e1cc204ed48ad3b37840f39efc, type: 3}
  m_Name: 
  m_EditorClassIdentifier: 
  m_Material: {fileID: 0}
  m_Color: {r: 1, g: 1, b: 1, a: 0}
  m_RaycastTarget: 1
  m_RaycastPadding: {x: 0, y: 0, z: 0, w: 0}
  m_Maskable: 1
  m_OnCullStateChanged:
    m_PersistentCalls:
      m_Calls: []
  m_Sprite: {fileID: 0}
  m_Type: 1
  m_PreserveAspect: 0
  m_FillCenter: 1
  m_FillMethod: 4
  m_FillAmount: 1
  m_FillClockwise: 1
  m_FillOrigin: 0
  m_UseSpriteMesh: 0
  m_PixelsPerUnitMultiplier: 1
--- !u!222 &2096995684
CanvasRenderer:
  m_ObjectHideFlags: 0
  m_CorrespondingSourceObject: {fileID: 0}
  m_PrefabInstance: {fileID: 0}
  m_PrefabAsset: {fileID: 0}
  m_GameObject: {fileID: 2096995679}
  m_CullTransparentMesh: 1
--- !u!1001 &5522848969862112552
PrefabInstance:
  m_ObjectHideFlags: 0
  serializedVersion: 2
  m_Modification:
    serializedVersion: 3
    m_TransformParent: {fileID: 2066487166}
    m_Modifications:
    - target: {fileID: 5522848968209379364, guid: 8dc107a586107e24cbd42a13052c7a53, type: 3}
      propertyPath: m_SizeDelta.x
      value: 746.78
      objectReference: {fileID: 0}
    - target: {fileID: 5522848968209379364, guid: 8dc107a586107e24cbd42a13052c7a53, type: 3}
      propertyPath: m_SizeDelta.y
      value: 52.01
      objectReference: {fileID: 0}
    - target: {fileID: 5522848968726064750, guid: 8dc107a586107e24cbd42a13052c7a53, type: 3}
      propertyPath: m_Name
      value: TooltipPanel
      objectReference: {fileID: 0}
    - target: {fileID: 5522848968726064750, guid: 8dc107a586107e24cbd42a13052c7a53, type: 3}
      propertyPath: m_IsActive
      value: 0
      objectReference: {fileID: 0}
    - target: {fileID: 5522848968938192203, guid: 8dc107a586107e24cbd42a13052c7a53, type: 3}
      propertyPath: m_Pivot.x
      value: 0.5
      objectReference: {fileID: 0}
    - target: {fileID: 5522848968938192203, guid: 8dc107a586107e24cbd42a13052c7a53, type: 3}
      propertyPath: m_Pivot.y
      value: 0.5
      objectReference: {fileID: 0}
    - target: {fileID: 5522848968938192203, guid: 8dc107a586107e24cbd42a13052c7a53, type: 3}
      propertyPath: m_RootOrder
      value: 0
      objectReference: {fileID: 0}
    - target: {fileID: 5522848968938192203, guid: 8dc107a586107e24cbd42a13052c7a53, type: 3}
      propertyPath: m_AnchorMax.x
      value: 1
      objectReference: {fileID: 0}
    - target: {fileID: 5522848968938192203, guid: 8dc107a586107e24cbd42a13052c7a53, type: 3}
      propertyPath: m_AnchorMax.y
      value: 1
      objectReference: {fileID: 0}
    - target: {fileID: 5522848968938192203, guid: 8dc107a586107e24cbd42a13052c7a53, type: 3}
      propertyPath: m_AnchorMin.x
      value: 0
      objectReference: {fileID: 0}
    - target: {fileID: 5522848968938192203, guid: 8dc107a586107e24cbd42a13052c7a53, type: 3}
      propertyPath: m_AnchorMin.y
      value: 0
      objectReference: {fileID: 0}
    - target: {fileID: 5522848968938192203, guid: 8dc107a586107e24cbd42a13052c7a53, type: 3}
      propertyPath: m_SizeDelta.x
      value: -130
      objectReference: {fileID: 0}
    - target: {fileID: 5522848968938192203, guid: 8dc107a586107e24cbd42a13052c7a53, type: 3}
      propertyPath: m_SizeDelta.y
      value: -130
      objectReference: {fileID: 0}
    - target: {fileID: 5522848968938192203, guid: 8dc107a586107e24cbd42a13052c7a53, type: 3}
      propertyPath: m_LocalPosition.x
      value: 0
      objectReference: {fileID: 0}
    - target: {fileID: 5522848968938192203, guid: 8dc107a586107e24cbd42a13052c7a53, type: 3}
      propertyPath: m_LocalPosition.y
      value: 0
      objectReference: {fileID: 0}
    - target: {fileID: 5522848968938192203, guid: 8dc107a586107e24cbd42a13052c7a53, type: 3}
      propertyPath: m_LocalPosition.z
      value: 0
      objectReference: {fileID: 0}
    - target: {fileID: 5522848968938192203, guid: 8dc107a586107e24cbd42a13052c7a53, type: 3}
      propertyPath: m_LocalRotation.w
      value: 1
      objectReference: {fileID: 0}
    - target: {fileID: 5522848968938192203, guid: 8dc107a586107e24cbd42a13052c7a53, type: 3}
      propertyPath: m_LocalRotation.x
      value: -0
      objectReference: {fileID: 0}
    - target: {fileID: 5522848968938192203, guid: 8dc107a586107e24cbd42a13052c7a53, type: 3}
      propertyPath: m_LocalRotation.y
      value: -0
      objectReference: {fileID: 0}
    - target: {fileID: 5522848968938192203, guid: 8dc107a586107e24cbd42a13052c7a53, type: 3}
      propertyPath: m_LocalRotation.z
      value: -0
      objectReference: {fileID: 0}
    - target: {fileID: 5522848968938192203, guid: 8dc107a586107e24cbd42a13052c7a53, type: 3}
      propertyPath: m_AnchoredPosition.x
      value: -848.15674
      objectReference: {fileID: 0}
    - target: {fileID: 5522848968938192203, guid: 8dc107a586107e24cbd42a13052c7a53, type: 3}
      propertyPath: m_AnchoredPosition.y
      value: 71.66178
      objectReference: {fileID: 0}
    - target: {fileID: 5522848968938192203, guid: 8dc107a586107e24cbd42a13052c7a53, type: 3}
      propertyPath: m_LocalEulerAnglesHint.x
      value: 0
      objectReference: {fileID: 0}
    - target: {fileID: 5522848968938192203, guid: 8dc107a586107e24cbd42a13052c7a53, type: 3}
      propertyPath: m_LocalEulerAnglesHint.y
      value: 0
      objectReference: {fileID: 0}
    - target: {fileID: 5522848968938192203, guid: 8dc107a586107e24cbd42a13052c7a53, type: 3}
      propertyPath: m_LocalEulerAnglesHint.z
      value: 0
      objectReference: {fileID: 0}
    - target: {fileID: 5522848969699955612, guid: 8dc107a586107e24cbd42a13052c7a53, type: 3}
      propertyPath: m_AnchorMax.y
      value: 1
      objectReference: {fileID: 0}
    - target: {fileID: 5522848969699955612, guid: 8dc107a586107e24cbd42a13052c7a53, type: 3}
      propertyPath: m_AnchorMin.y
      value: 1
      objectReference: {fileID: 0}
    - target: {fileID: 5522848969699955612, guid: 8dc107a586107e24cbd42a13052c7a53, type: 3}
      propertyPath: m_SizeDelta.x
      value: 726.78
      objectReference: {fileID: 0}
    - target: {fileID: 5522848969699955612, guid: 8dc107a586107e24cbd42a13052c7a53, type: 3}
      propertyPath: m_SizeDelta.y
      value: 52.01
      objectReference: {fileID: 0}
    - target: {fileID: 5522848969699955612, guid: 8dc107a586107e24cbd42a13052c7a53, type: 3}
      propertyPath: m_AnchoredPosition.x
      value: 373.39
      objectReference: {fileID: 0}
    - target: {fileID: 5522848969699955612, guid: 8dc107a586107e24cbd42a13052c7a53, type: 3}
      propertyPath: m_AnchoredPosition.y
      value: -26.005
      objectReference: {fileID: 0}
    m_RemovedComponents: []
    m_RemovedGameObjects: []
    m_AddedGameObjects: []
    m_AddedComponents: []
  m_SourcePrefab: {fileID: 100100000, guid: 8dc107a586107e24cbd42a13052c7a53, type: 3}
--- !u!1660057539 &9223372036854775807
SceneRoots:
  m_ObjectHideFlags: 0
  m_Roots:
  - {fileID: 1201840878}<|MERGE_RESOLUTION|>--- conflicted
+++ resolved
@@ -5975,11 +5975,8 @@
   - {fileID: 1281431969}
   - {fileID: 59505102}
   - {fileID: 719263338}
-<<<<<<< HEAD
   - {fileID: 456742794}
-=======
   - {fileID: 645327035}
->>>>>>> a1a83234
   pipelineButtons:
   - {fileID: 1437857926}
   - {fileID: 841042263}
