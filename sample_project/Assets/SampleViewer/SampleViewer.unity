--- conflicted
+++ resolved
@@ -991,8 +991,6 @@
   m_Script: {fileID: 11500000, guid: 23c1ce4fb46143f46bc5cb5224c934f6, type: 3}
   m_Name: 
   m_EditorClassIdentifier: 
-<<<<<<< HEAD
-=======
   clearColorMode: 0
   backgroundColorHDR: {r: 0.025, g: 0.07, b: 0.19, a: 0}
   clearDepth: 1
@@ -1110,7 +1108,6 @@
       enableFptlForForwardOpaque: 0
       enableBigTilePrepass: 0
       isFptlEnabled: 0
->>>>>>> 605854f2
 --- !u!1 &139799378
 GameObject:
   m_ObjectHideFlags: 0
@@ -3981,21 +3978,6 @@
           m_StringArgument: LogoSliderAnim_Close
           m_BoolArgument: 0
         m_CallState: 2
-<<<<<<< HEAD
-      - m_Target: {fileID: 1757919415}
-        m_TargetAssemblyTypeName: DisableTouchJoysticks, Sample Viewer
-        m_MethodName: ToggleCanvas
-        m_Mode: 6
-        m_Arguments:
-          m_ObjectArgument: {fileID: 0}
-          m_ObjectArgumentAssemblyTypeName: UnityEngine.Object, UnityEngine
-          m_IntArgument: 0
-          m_FloatArgument: 0
-          m_StringArgument: 
-          m_BoolArgument: 0
-        m_CallState: 2
-=======
->>>>>>> 605854f2
 --- !u!222 &713282521
 CanvasRenderer:
   m_ObjectHideFlags: 0
@@ -4467,21 +4449,6 @@
           m_StringArgument: LogoSliderAnim
           m_BoolArgument: 0
         m_CallState: 2
-<<<<<<< HEAD
-      - m_Target: {fileID: 1757919415}
-        m_TargetAssemblyTypeName: DisableTouchJoysticks, Sample Viewer
-        m_MethodName: ToggleCanvas
-        m_Mode: 6
-        m_Arguments:
-          m_ObjectArgument: {fileID: 0}
-          m_ObjectArgumentAssemblyTypeName: UnityEngine.Object, UnityEngine
-          m_IntArgument: 0
-          m_FloatArgument: 0
-          m_StringArgument: 
-          m_BoolArgument: 1
-        m_CallState: 2
-=======
->>>>>>> 605854f2
 --- !u!114 &808253164
 MonoBehaviour:
   m_ObjectHideFlags: 0
@@ -5261,8 +5228,6 @@
   m_Name: 
   m_EditorClassIdentifier: 
 --- !u!114 &927767433
-<<<<<<< HEAD
-=======
 MonoBehaviour:
   m_ObjectHideFlags: 0
   m_CorrespondingSourceObject: {fileID: 0}
@@ -5314,21 +5279,11 @@
   m_SizeDelta: {x: 300, y: 50}
   m_Pivot: {x: 0.5, y: 0.5}
 --- !u!114 &966157425
->>>>>>> 605854f2
-MonoBehaviour:
-  m_ObjectHideFlags: 0
-  m_CorrespondingSourceObject: {fileID: 0}
-  m_PrefabInstance: {fileID: 0}
-  m_PrefabAsset: {fileID: 0}
-<<<<<<< HEAD
-  m_GameObject: {fileID: 927767427}
-  m_Enabled: 1
-  m_EditorHideFlags: 0
-  m_Script: {fileID: 11500000, guid: a2eb0d0158af538478c7c64609c06345, type: 3}
-  m_Name: 
-  m_EditorClassIdentifier: 
---- !u!1 &966157423
-=======
+MonoBehaviour:
+  m_ObjectHideFlags: 0
+  m_CorrespondingSourceObject: {fileID: 0}
+  m_PrefabInstance: {fileID: 0}
+  m_PrefabAsset: {fileID: 0}
   m_GameObject: {fileID: 966157423}
   m_Enabled: 1
   m_EditorHideFlags: 0
@@ -5502,7 +5457,6 @@
   m_GameObject: {fileID: 966157423}
   m_CullTransparentMesh: 1
 --- !u!1 &999060445
->>>>>>> 605854f2
 GameObject:
   m_ObjectHideFlags: 0
   m_CorrespondingSourceObject: {fileID: 0}
@@ -5510,52 +5464,22 @@
   m_PrefabAsset: {fileID: 0}
   serializedVersion: 6
   m_Component:
-<<<<<<< HEAD
-  - component: {fileID: 966157424}
-  - component: {fileID: 966157427}
-  - component: {fileID: 966157426}
-  - component: {fileID: 966157425}
-  m_Layer: 5
-  m_Name: HitTest
-=======
   - component: {fileID: 999060446}
   - component: {fileID: 999060448}
   - component: {fileID: 999060447}
   m_Layer: 0
   m_Name: Handle
->>>>>>> 605854f2
   m_TagString: Untagged
   m_Icon: {fileID: 0}
   m_NavMeshLayer: 0
   m_StaticEditorFlags: 0
   m_IsActive: 1
-<<<<<<< HEAD
---- !u!224 &966157424
-=======
 --- !u!224 &999060446
->>>>>>> 605854f2
 RectTransform:
   m_ObjectHideFlags: 0
   m_CorrespondingSourceObject: {fileID: 0}
   m_PrefabInstance: {fileID: 0}
   m_PrefabAsset: {fileID: 0}
-<<<<<<< HEAD
-  m_GameObject: {fileID: 966157423}
-  m_LocalRotation: {x: -0, y: -0, z: -0, w: 1}
-  m_LocalPosition: {x: 0, y: 0, z: 0}
-  m_LocalScale: {x: 1, y: 1, z: 1}
-  m_ConstrainProportionsScale: 0
-  m_Children:
-  - {fileID: 453254311}
-  m_Father: {fileID: 736393882}
-  m_LocalEulerAnglesHint: {x: 0, y: 0, z: 0}
-  m_AnchorMin: {x: 0, y: 1}
-  m_AnchorMax: {x: 0, y: 1}
-  m_AnchoredPosition: {x: 150, y: -265}
-  m_SizeDelta: {x: 300, y: 50}
-  m_Pivot: {x: 0.5, y: 0.5}
---- !u!114 &966157425
-=======
   m_GameObject: {fileID: 999060445}
   m_LocalRotation: {x: 0, y: 0, z: 0, w: 1}
   m_LocalPosition: {x: 0, y: 0, z: 0}
@@ -5570,316 +5494,19 @@
   m_SizeDelta: {x: 20, y: 20}
   m_Pivot: {x: 0.5, y: 0.5}
 --- !u!114 &999060447
->>>>>>> 605854f2
-MonoBehaviour:
-  m_ObjectHideFlags: 0
-  m_CorrespondingSourceObject: {fileID: 0}
-  m_PrefabInstance: {fileID: 0}
-  m_PrefabAsset: {fileID: 0}
-<<<<<<< HEAD
-  m_GameObject: {fileID: 966157423}
-  m_Enabled: 1
-  m_EditorHideFlags: 0
-  m_Script: {fileID: 11500000, guid: 4e29b1a8efbd4b44bb3f3716e73f07ff, type: 3}
-  m_Name: 
-  m_EditorClassIdentifier: 
-  m_Navigation:
-    m_Mode: 3
-    m_WrapAround: 0
-    m_SelectOnUp: {fileID: 0}
-    m_SelectOnDown: {fileID: 0}
-    m_SelectOnLeft: {fileID: 0}
-    m_SelectOnRight: {fileID: 0}
-  m_Transition: 1
-  m_Colors:
-    m_NormalColor: {r: 1, g: 1, b: 1, a: 1}
-    m_HighlightedColor: {r: 0.5921569, g: 0.2784314, b: 1, a: 1}
-    m_PressedColor: {r: 0.5224015, g: 0.20024922, b: 0.9433962, a: 1}
-    m_SelectedColor: {r: 0.34053445, g: 0.03769135, b: 0.7264151, a: 1}
-    m_DisabledColor: {r: 0.5411765, g: 0.5411765, b: 0.5411765, a: 1}
-    m_ColorMultiplier: 1
-    m_FadeDuration: 0.1
-  m_SpriteState:
-    m_HighlightedSprite: {fileID: 0}
-    m_PressedSprite: {fileID: 0}
-    m_SelectedSprite: {fileID: 0}
-    m_DisabledSprite: {fileID: 0}
-  m_AnimationTriggers:
-    m_NormalTrigger: Normal
-    m_HighlightedTrigger: Highlighted
-    m_PressedTrigger: Pressed
-    m_SelectedTrigger: Selected
-    m_DisabledTrigger: Disabled
-  m_Interactable: 1
-  m_TargetGraphic: {fileID: 453254312}
-  m_OnClick:
-    m_PersistentCalls:
-      m_Calls:
-      - m_Target: {fileID: 1201840877}
-        m_TargetAssemblyTypeName: SampleSwitcher, Sample Viewer
-        m_MethodName: SetNextSceneName
-        m_Mode: 5
-        m_Arguments:
-          m_ObjectArgument: {fileID: 0}
-          m_ObjectArgumentAssemblyTypeName: UnityEngine.Object, UnityEngine
-          m_IntArgument: 0
-          m_FloatArgument: 0
-          m_StringArgument: Hit Test
-          m_BoolArgument: 0
-        m_CallState: 2
-      - m_Target: {fileID: 1201840877}
-        m_TargetAssemblyTypeName: SampleSwitcher, Sample Viewer
-        m_MethodName: SceneButtonOnClick
-        m_Mode: 1
-        m_Arguments:
-          m_ObjectArgument: {fileID: 0}
-          m_ObjectArgumentAssemblyTypeName: UnityEngine.Object, UnityEngine
-          m_IntArgument: 0
-          m_FloatArgument: 0
-          m_StringArgument: 
-          m_BoolArgument: 0
-        m_CallState: 2
-      - m_Target: {fileID: 1547636812}
-        m_TargetAssemblyTypeName: UnityEngine.Animator, UnityEngine
-        m_MethodName: Play
-        m_Mode: 5
-        m_Arguments:
-          m_ObjectArgument: {fileID: 0}
-          m_ObjectArgumentAssemblyTypeName: UnityEngine.Object, UnityEngine
-          m_IntArgument: 0
-          m_FloatArgument: 0
-          m_StringArgument: MenuSliderAnim
-          m_BoolArgument: 0
-        m_CallState: 2
-      - m_Target: {fileID: 713282519}
-        m_TargetAssemblyTypeName: UnityEngine.Animator, UnityEngine
-        m_MethodName: Play
-        m_Mode: 5
-        m_Arguments:
-          m_ObjectArgument: {fileID: 0}
-          m_ObjectArgumentAssemblyTypeName: UnityEngine.Object, UnityEngine
-          m_IntArgument: 0
-          m_FloatArgument: 0
-          m_StringArgument: LogoSliderAnim
-          m_BoolArgument: 0
-        m_CallState: 2
-      - m_Target: {fileID: 1201840877}
-        m_TargetAssemblyTypeName: SampleSwitcher, Sample Viewer
-        m_MethodName: OnSceneButtonClicked
-        m_Mode: 2
-        m_Arguments:
-          m_ObjectArgument: {fileID: 966157425}
-          m_ObjectArgumentAssemblyTypeName: UnityEngine.UI.Button, UnityEngine.UI
-          m_IntArgument: 0
-          m_FloatArgument: 0
-          m_StringArgument: 
-          m_BoolArgument: 0
-        m_CallState: 2
-      - m_Target: {fileID: 25066186}
-        m_TargetAssemblyTypeName: UnityEngine.GameObject, UnityEngine
-        m_MethodName: SetActive
-        m_Mode: 6
-        m_Arguments:
-          m_ObjectArgument: {fileID: 0}
-          m_ObjectArgumentAssemblyTypeName: UnityEngine.Object, UnityEngine
-          m_IntArgument: 0
-          m_FloatArgument: 0
-          m_StringArgument: 
-          m_BoolArgument: 1
-        m_CallState: 2
-      - m_Target: {fileID: 1594867556}
-        m_TargetAssemblyTypeName: UnityEngine.GameObject, UnityEngine
-        m_MethodName: SetActive
-        m_Mode: 6
-        m_Arguments:
-          m_ObjectArgument: {fileID: 0}
-          m_ObjectArgumentAssemblyTypeName: UnityEngine.Object, UnityEngine
-          m_IntArgument: 0
-          m_FloatArgument: 0
-          m_StringArgument: 
-          m_BoolArgument: 1
-        m_CallState: 2
-      - m_Target: {fileID: 1594867557}
-        m_TargetAssemblyTypeName: UnityEngine.UI.Selectable, UnityEngine.UI
-        m_MethodName: set_interactable
-        m_Mode: 6
-        m_Arguments:
-          m_ObjectArgument: {fileID: 0}
-          m_ObjectArgumentAssemblyTypeName: UnityEngine.Object, UnityEngine
-          m_IntArgument: 0
-          m_FloatArgument: 0
-          m_StringArgument: 
-          m_BoolArgument: 1
-        m_CallState: 2
---- !u!114 &966157426
-MonoBehaviour:
-  m_ObjectHideFlags: 0
-  m_CorrespondingSourceObject: {fileID: 0}
-  m_PrefabInstance: {fileID: 0}
-  m_PrefabAsset: {fileID: 0}
-  m_GameObject: {fileID: 966157423}
-  m_Enabled: 0
-  m_EditorHideFlags: 0
-=======
+MonoBehaviour:
+  m_ObjectHideFlags: 0
+  m_CorrespondingSourceObject: {fileID: 0}
+  m_PrefabInstance: {fileID: 0}
+  m_PrefabAsset: {fileID: 0}
   m_GameObject: {fileID: 999060445}
   m_Enabled: 1
   m_EditorHideFlags: 0
->>>>>>> 605854f2
   m_Script: {fileID: 11500000, guid: fe87c0e1cc204ed48ad3b37840f39efc, type: 3}
   m_Name: 
   m_EditorClassIdentifier: 
   m_Material: {fileID: 0}
   m_Color: {r: 0.7647059, g: 0.7647059, b: 0.7647059, a: 1}
-  m_RaycastTarget: 1
-  m_RaycastPadding: {x: 0, y: 0, z: 0, w: 0}
-  m_Maskable: 1
-  m_OnCullStateChanged:
-    m_PersistentCalls:
-      m_Calls: []
-<<<<<<< HEAD
-  m_Sprite: {fileID: 10905, guid: 0000000000000000f000000000000000, type: 0}
-=======
-  m_Sprite: {fileID: 0}
->>>>>>> 605854f2
-  m_Type: 1
-  m_PreserveAspect: 0
-  m_FillCenter: 1
-  m_FillMethod: 4
-  m_FillAmount: 1
-  m_FillClockwise: 1
-  m_FillOrigin: 0
-  m_UseSpriteMesh: 0
-  m_PixelsPerUnitMultiplier: 1
-<<<<<<< HEAD
---- !u!222 &966157427
-=======
---- !u!222 &999060448
->>>>>>> 605854f2
-CanvasRenderer:
-  m_ObjectHideFlags: 0
-  m_CorrespondingSourceObject: {fileID: 0}
-  m_PrefabInstance: {fileID: 0}
-  m_PrefabAsset: {fileID: 0}
-<<<<<<< HEAD
-  m_GameObject: {fileID: 966157423}
-  m_CullTransparentMesh: 1
---- !u!1 &999060445
-=======
-  m_GameObject: {fileID: 999060445}
-  m_CullTransparentMesh: 1
---- !u!1 &1019501710
->>>>>>> 605854f2
-GameObject:
-  m_ObjectHideFlags: 0
-  m_CorrespondingSourceObject: {fileID: 0}
-  m_PrefabInstance: {fileID: 0}
-  m_PrefabAsset: {fileID: 0}
-  serializedVersion: 6
-  m_Component:
-<<<<<<< HEAD
-  - component: {fileID: 999060446}
-  - component: {fileID: 999060448}
-  - component: {fileID: 999060447}
-  m_Layer: 0
-  m_Name: Handle
-=======
-  - component: {fileID: 1019501711}
-  - component: {fileID: 1019501714}
-  - component: {fileID: 1019501713}
-  - component: {fileID: 1019501712}
-  m_Layer: 5
-  m_Name: ItemContent
->>>>>>> 605854f2
-  m_TagString: Untagged
-  m_Icon: {fileID: 0}
-  m_NavMeshLayer: 0
-  m_StaticEditorFlags: 0
-<<<<<<< HEAD
-  m_IsActive: 1
---- !u!224 &999060446
-=======
-  m_IsActive: 0
---- !u!224 &1019501711
->>>>>>> 605854f2
-RectTransform:
-  m_ObjectHideFlags: 0
-  m_CorrespondingSourceObject: {fileID: 0}
-  m_PrefabInstance: {fileID: 0}
-  m_PrefabAsset: {fileID: 0}
-<<<<<<< HEAD
-  m_GameObject: {fileID: 999060445}
-=======
-  m_GameObject: {fileID: 1019501710}
->>>>>>> 605854f2
-  m_LocalRotation: {x: 0, y: 0, z: 0, w: 1}
-  m_LocalPosition: {x: 0, y: 0, z: 0}
-  m_LocalScale: {x: 1, y: 1, z: 1}
-  m_ConstrainProportionsScale: 0
-<<<<<<< HEAD
-  m_Children: []
-  m_Father: {fileID: 1906520328}
-  m_LocalEulerAnglesHint: {x: 0, y: 0, z: 0}
-  m_AnchorMin: {x: 0, y: 0.22390139}
-  m_AnchorMax: {x: 1, y: 1}
-  m_AnchoredPosition: {x: 0, y: 0}
-  m_SizeDelta: {x: 20, y: 20}
-  m_Pivot: {x: 0.5, y: 0.5}
---- !u!114 &999060447
-=======
-  m_Children:
-  - {fileID: 2109324186}
-  m_Father: {fileID: 1237448778}
-  m_LocalEulerAnglesHint: {x: 0, y: 0, z: 0}
-  m_AnchorMin: {x: 0, y: 1}
-  m_AnchorMax: {x: 0, y: 1}
-  m_AnchoredPosition: {x: 316.5, y: -390}
-  m_SizeDelta: {x: 633, y: 680}
-  m_Pivot: {x: 0.5, y: 0.5}
---- !u!114 &1019501712
->>>>>>> 605854f2
-MonoBehaviour:
-  m_ObjectHideFlags: 0
-  m_CorrespondingSourceObject: {fileID: 0}
-  m_PrefabInstance: {fileID: 0}
-  m_PrefabAsset: {fileID: 0}
-<<<<<<< HEAD
-  m_GameObject: {fileID: 999060445}
-  m_Enabled: 1
-  m_EditorHideFlags: 0
-=======
-  m_GameObject: {fileID: 1019501710}
-  m_Enabled: 1
-  m_EditorHideFlags: 0
-  m_Script: {fileID: 11500000, guid: 306cc8c2b49d7114eaa3623786fc2126, type: 3}
-  m_Name: 
-  m_EditorClassIdentifier: 
-  m_IgnoreLayout: 0
-  m_MinWidth: -1
-  m_MinHeight: -1
-  m_PreferredWidth: 680
-  m_PreferredHeight: 680
-  m_FlexibleWidth: -1
-  m_FlexibleHeight: 1
-  m_LayoutPriority: 1
---- !u!114 &1019501713
-MonoBehaviour:
-  m_ObjectHideFlags: 0
-  m_CorrespondingSourceObject: {fileID: 0}
-  m_PrefabInstance: {fileID: 0}
-  m_PrefabAsset: {fileID: 0}
-  m_GameObject: {fileID: 1019501710}
-  m_Enabled: 0
-  m_EditorHideFlags: 0
->>>>>>> 605854f2
-  m_Script: {fileID: 11500000, guid: fe87c0e1cc204ed48ad3b37840f39efc, type: 3}
-  m_Name: 
-  m_EditorClassIdentifier: 
-  m_Material: {fileID: 0}
-<<<<<<< HEAD
-  m_Color: {r: 0.7647059, g: 0.7647059, b: 0.7647059, a: 1}
-=======
-  m_Color: {r: 1, g: 1, b: 1, a: 0}
->>>>>>> 605854f2
   m_RaycastTarget: 1
   m_RaycastPadding: {x: 0, y: 0, z: 0, w: 0}
   m_Maskable: 1
@@ -5896,25 +5523,15 @@
   m_FillOrigin: 0
   m_UseSpriteMesh: 0
   m_PixelsPerUnitMultiplier: 1
-<<<<<<< HEAD
 --- !u!222 &999060448
-=======
---- !u!222 &1019501714
->>>>>>> 605854f2
 CanvasRenderer:
   m_ObjectHideFlags: 0
   m_CorrespondingSourceObject: {fileID: 0}
   m_PrefabInstance: {fileID: 0}
   m_PrefabAsset: {fileID: 0}
-<<<<<<< HEAD
   m_GameObject: {fileID: 999060445}
   m_CullTransparentMesh: 1
 --- !u!1 &1019501710
-=======
-  m_GameObject: {fileID: 1019501710}
-  m_CullTransparentMesh: 1
---- !u!1 &1029441416
->>>>>>> 605854f2
 GameObject:
   m_ObjectHideFlags: 0
   m_CorrespondingSourceObject: {fileID: 0}
@@ -5922,37 +5539,23 @@
   m_PrefabAsset: {fileID: 0}
   serializedVersion: 6
   m_Component:
-<<<<<<< HEAD
   - component: {fileID: 1019501711}
   - component: {fileID: 1019501714}
   - component: {fileID: 1019501713}
   - component: {fileID: 1019501712}
   m_Layer: 5
   m_Name: ItemContent
-=======
-  - component: {fileID: 1029441417}
-  - component: {fileID: 1029441419}
-  - component: {fileID: 1029441418}
-  m_Layer: 5
-  m_Name: LogoTitle
->>>>>>> 605854f2
   m_TagString: Untagged
   m_Icon: {fileID: 0}
   m_NavMeshLayer: 0
   m_StaticEditorFlags: 0
-<<<<<<< HEAD
   m_IsActive: 0
 --- !u!224 &1019501711
-=======
-  m_IsActive: 1
---- !u!224 &1029441417
->>>>>>> 605854f2
 RectTransform:
   m_ObjectHideFlags: 0
   m_CorrespondingSourceObject: {fileID: 0}
   m_PrefabInstance: {fileID: 0}
   m_PrefabAsset: {fileID: 0}
-<<<<<<< HEAD
   m_GameObject: {fileID: 1019501710}
   m_LocalRotation: {x: 0, y: 0, z: 0, w: 1}
   m_LocalPosition: {x: 0, y: 0, z: 0}
@@ -5968,7 +5571,87 @@
   m_SizeDelta: {x: 633, y: 680}
   m_Pivot: {x: 0.5, y: 0.5}
 --- !u!114 &1019501712
-=======
+MonoBehaviour:
+  m_ObjectHideFlags: 0
+  m_CorrespondingSourceObject: {fileID: 0}
+  m_PrefabInstance: {fileID: 0}
+  m_PrefabAsset: {fileID: 0}
+  m_GameObject: {fileID: 1019501710}
+  m_Enabled: 1
+  m_EditorHideFlags: 0
+  m_Script: {fileID: 11500000, guid: 306cc8c2b49d7114eaa3623786fc2126, type: 3}
+  m_Name: 
+  m_EditorClassIdentifier: 
+  m_IgnoreLayout: 0
+  m_MinWidth: -1
+  m_MinHeight: -1
+  m_PreferredWidth: 680
+  m_PreferredHeight: 680
+  m_FlexibleWidth: -1
+  m_FlexibleHeight: 1
+  m_LayoutPriority: 1
+--- !u!114 &1019501713
+MonoBehaviour:
+  m_ObjectHideFlags: 0
+  m_CorrespondingSourceObject: {fileID: 0}
+  m_PrefabInstance: {fileID: 0}
+  m_PrefabAsset: {fileID: 0}
+  m_GameObject: {fileID: 1019501710}
+  m_Enabled: 0
+  m_EditorHideFlags: 0
+  m_Script: {fileID: 11500000, guid: fe87c0e1cc204ed48ad3b37840f39efc, type: 3}
+  m_Name: 
+  m_EditorClassIdentifier: 
+  m_Material: {fileID: 0}
+  m_Color: {r: 1, g: 1, b: 1, a: 0}
+  m_RaycastTarget: 1
+  m_RaycastPadding: {x: 0, y: 0, z: 0, w: 0}
+  m_Maskable: 1
+  m_OnCullStateChanged:
+    m_PersistentCalls:
+      m_Calls: []
+  m_Sprite: {fileID: 0}
+  m_Type: 1
+  m_PreserveAspect: 0
+  m_FillCenter: 1
+  m_FillMethod: 4
+  m_FillAmount: 1
+  m_FillClockwise: 1
+  m_FillOrigin: 0
+  m_UseSpriteMesh: 0
+  m_PixelsPerUnitMultiplier: 1
+--- !u!222 &1019501714
+CanvasRenderer:
+  m_ObjectHideFlags: 0
+  m_CorrespondingSourceObject: {fileID: 0}
+  m_PrefabInstance: {fileID: 0}
+  m_PrefabAsset: {fileID: 0}
+  m_GameObject: {fileID: 1019501710}
+  m_CullTransparentMesh: 1
+--- !u!1 &1029441416
+GameObject:
+  m_ObjectHideFlags: 0
+  m_CorrespondingSourceObject: {fileID: 0}
+  m_PrefabInstance: {fileID: 0}
+  m_PrefabAsset: {fileID: 0}
+  serializedVersion: 6
+  m_Component:
+  - component: {fileID: 1029441417}
+  - component: {fileID: 1029441419}
+  - component: {fileID: 1029441418}
+  m_Layer: 5
+  m_Name: LogoTitle
+  m_TagString: Untagged
+  m_Icon: {fileID: 0}
+  m_NavMeshLayer: 0
+  m_StaticEditorFlags: 0
+  m_IsActive: 1
+--- !u!224 &1029441417
+RectTransform:
+  m_ObjectHideFlags: 0
+  m_CorrespondingSourceObject: {fileID: 0}
+  m_PrefabInstance: {fileID: 0}
+  m_PrefabAsset: {fileID: 0}
   m_GameObject: {fileID: 1029441416}
   m_LocalRotation: {x: 0, y: 0, z: 0, w: 1}
   m_LocalPosition: {x: 0, y: 0, z: 0}
@@ -5985,33 +5668,17 @@
   m_SizeDelta: {x: 0, y: 0}
   m_Pivot: {x: 0.5, y: 0.5}
 --- !u!114 &1029441418
->>>>>>> 605854f2
-MonoBehaviour:
-  m_ObjectHideFlags: 0
-  m_CorrespondingSourceObject: {fileID: 0}
-  m_PrefabInstance: {fileID: 0}
-  m_PrefabAsset: {fileID: 0}
-<<<<<<< HEAD
-  m_GameObject: {fileID: 1019501710}
-=======
+MonoBehaviour:
+  m_ObjectHideFlags: 0
+  m_CorrespondingSourceObject: {fileID: 0}
+  m_PrefabInstance: {fileID: 0}
+  m_PrefabAsset: {fileID: 0}
   m_GameObject: {fileID: 1029441416}
->>>>>>> 605854f2
   m_Enabled: 1
   m_EditorHideFlags: 0
   m_Script: {fileID: 11500000, guid: fe87c0e1cc204ed48ad3b37840f39efc, type: 3}
   m_Name: 
   m_EditorClassIdentifier: 
-<<<<<<< HEAD
-  m_IgnoreLayout: 0
-  m_MinWidth: -1
-  m_MinHeight: -1
-  m_PreferredWidth: 680
-  m_PreferredHeight: 680
-  m_FlexibleWidth: -1
-  m_FlexibleHeight: 1
-  m_LayoutPriority: 1
---- !u!114 &1019501713
-=======
   m_Material: {fileID: 0}
   m_Color: {r: 1, g: 1, b: 1, a: 1}
   m_RaycastTarget: 1
@@ -6219,336 +5886,17 @@
           m_BoolArgument: 1
         m_CallState: 2
 --- !u!114 &1042277479
->>>>>>> 605854f2
-MonoBehaviour:
-  m_ObjectHideFlags: 0
-  m_CorrespondingSourceObject: {fileID: 0}
-  m_PrefabInstance: {fileID: 0}
-  m_PrefabAsset: {fileID: 0}
-<<<<<<< HEAD
-  m_GameObject: {fileID: 1019501710}
-=======
+MonoBehaviour:
+  m_ObjectHideFlags: 0
+  m_CorrespondingSourceObject: {fileID: 0}
+  m_PrefabInstance: {fileID: 0}
+  m_PrefabAsset: {fileID: 0}
   m_GameObject: {fileID: 1042277476}
->>>>>>> 605854f2
   m_Enabled: 0
   m_EditorHideFlags: 0
   m_Script: {fileID: 11500000, guid: fe87c0e1cc204ed48ad3b37840f39efc, type: 3}
   m_Name: 
   m_EditorClassIdentifier: 
-  m_Material: {fileID: 0}
-  m_Color: {r: 1, g: 1, b: 1, a: 0}
-  m_RaycastTarget: 1
-  m_RaycastPadding: {x: 0, y: 0, z: 0, w: 0}
-  m_Maskable: 1
-  m_OnCullStateChanged:
-    m_PersistentCalls:
-      m_Calls: []
-<<<<<<< HEAD
-  m_Sprite: {fileID: 0}
-=======
-  m_Sprite: {fileID: 10905, guid: 0000000000000000f000000000000000, type: 0}
->>>>>>> 605854f2
-  m_Type: 1
-  m_PreserveAspect: 0
-  m_FillCenter: 1
-  m_FillMethod: 4
-  m_FillAmount: 1
-  m_FillClockwise: 1
-  m_FillOrigin: 0
-  m_UseSpriteMesh: 0
-  m_PixelsPerUnitMultiplier: 1
-<<<<<<< HEAD
---- !u!222 &1019501714
-CanvasRenderer:
-  m_ObjectHideFlags: 0
-  m_CorrespondingSourceObject: {fileID: 0}
-  m_PrefabInstance: {fileID: 0}
-  m_PrefabAsset: {fileID: 0}
-  m_GameObject: {fileID: 1019501710}
-  m_CullTransparentMesh: 1
---- !u!1 &1029441416
-GameObject:
-  m_ObjectHideFlags: 0
-  m_CorrespondingSourceObject: {fileID: 0}
-  m_PrefabInstance: {fileID: 0}
-  m_PrefabAsset: {fileID: 0}
-  serializedVersion: 6
-  m_Component:
-  - component: {fileID: 1029441417}
-  - component: {fileID: 1029441419}
-  - component: {fileID: 1029441418}
-  m_Layer: 5
-  m_Name: LogoTitle
-  m_TagString: Untagged
-  m_Icon: {fileID: 0}
-  m_NavMeshLayer: 0
-  m_StaticEditorFlags: 0
-  m_IsActive: 1
---- !u!224 &1029441417
-RectTransform:
-  m_ObjectHideFlags: 0
-  m_CorrespondingSourceObject: {fileID: 0}
-  m_PrefabInstance: {fileID: 0}
-  m_PrefabAsset: {fileID: 0}
-  m_GameObject: {fileID: 1029441416}
-  m_LocalRotation: {x: 0, y: 0, z: 0, w: 1}
-  m_LocalPosition: {x: 0, y: 0, z: 0}
-  m_LocalScale: {x: 0.265, y: 0.27, z: 0.19185403}
-  m_ConstrainProportionsScale: 0
-  m_Children:
-  - {fileID: 271276774}
-  - {fileID: 181138225}
-  m_Father: {fileID: 1923119601}
-  m_LocalEulerAnglesHint: {x: 0, y: 0, z: 0}
-  m_AnchorMin: {x: 0, y: 0}
-  m_AnchorMax: {x: 0, y: 0}
-  m_AnchoredPosition: {x: 0, y: 0}
-  m_SizeDelta: {x: 0, y: 0}
-  m_Pivot: {x: 0.5, y: 0.5}
---- !u!114 &1029441418
-MonoBehaviour:
-  m_ObjectHideFlags: 0
-  m_CorrespondingSourceObject: {fileID: 0}
-  m_PrefabInstance: {fileID: 0}
-  m_PrefabAsset: {fileID: 0}
-  m_GameObject: {fileID: 1029441416}
-  m_Enabled: 1
-  m_EditorHideFlags: 0
-  m_Script: {fileID: 11500000, guid: fe87c0e1cc204ed48ad3b37840f39efc, type: 3}
-  m_Name: 
-  m_EditorClassIdentifier: 
-  m_Material: {fileID: 0}
-  m_Color: {r: 1, g: 1, b: 1, a: 1}
-  m_RaycastTarget: 1
-  m_RaycastPadding: {x: 0, y: 0, z: 0, w: 0}
-  m_Maskable: 1
-  m_OnCullStateChanged:
-    m_PersistentCalls:
-      m_Calls: []
-  m_Sprite: {fileID: 21300000, guid: 64f1132a65f4bba41bf67048276a0928, type: 3}
-  m_Type: 0
-  m_PreserveAspect: 0
-  m_FillCenter: 1
-  m_FillMethod: 4
-  m_FillAmount: 1
-  m_FillClockwise: 1
-  m_FillOrigin: 0
-  m_UseSpriteMesh: 0
-  m_PixelsPerUnitMultiplier: 1
---- !u!222 &1029441419
-=======
---- !u!222 &1042277480
->>>>>>> 605854f2
-CanvasRenderer:
-  m_ObjectHideFlags: 0
-  m_CorrespondingSourceObject: {fileID: 0}
-  m_PrefabInstance: {fileID: 0}
-  m_PrefabAsset: {fileID: 0}
-<<<<<<< HEAD
-  m_GameObject: {fileID: 1029441416}
-  m_CullTransparentMesh: 1
---- !u!1 &1042277476
-GameObject:
-  m_ObjectHideFlags: 0
-  m_CorrespondingSourceObject: {fileID: 0}
-  m_PrefabInstance: {fileID: 0}
-  m_PrefabAsset: {fileID: 0}
-  serializedVersion: 6
-  m_Component:
-  - component: {fileID: 1042277477}
-  - component: {fileID: 1042277480}
-  - component: {fileID: 1042277479}
-  - component: {fileID: 1042277478}
-  - component: {fileID: 1042277481}
-  m_Layer: 5
-  m_Name: Building Filter
-  m_TagString: Untagged
-  m_Icon: {fileID: 0}
-  m_NavMeshLayer: 0
-  m_StaticEditorFlags: 0
-  m_IsActive: 1
---- !u!224 &1042277477
-RectTransform:
-  m_ObjectHideFlags: 0
-  m_CorrespondingSourceObject: {fileID: 0}
-  m_PrefabInstance: {fileID: 0}
-  m_PrefabAsset: {fileID: 0}
-  m_GameObject: {fileID: 1042277476}
-  m_LocalRotation: {x: -0, y: -0, z: -0, w: 1}
-  m_LocalPosition: {x: 0, y: 0, z: 0}
-  m_LocalScale: {x: 1, y: 1, z: 1}
-  m_ConstrainProportionsScale: 0
-  m_Children:
-  - {fileID: 1568658830}
-  m_Father: {fileID: 736393882}
-  m_LocalEulerAnglesHint: {x: 0, y: 0, z: 0}
-  m_AnchorMin: {x: 0, y: 1}
-  m_AnchorMax: {x: 0, y: 1}
-  m_AnchoredPosition: {x: 150, y: -25}
-  m_SizeDelta: {x: 300, y: 50}
-  m_Pivot: {x: 0.5, y: 0.5}
---- !u!114 &1042277478
-MonoBehaviour:
-  m_ObjectHideFlags: 0
-  m_CorrespondingSourceObject: {fileID: 0}
-  m_PrefabInstance: {fileID: 0}
-  m_PrefabAsset: {fileID: 0}
-  m_GameObject: {fileID: 1042277476}
-  m_Enabled: 1
-  m_EditorHideFlags: 0
-  m_Script: {fileID: 11500000, guid: 4e29b1a8efbd4b44bb3f3716e73f07ff, type: 3}
-  m_Name: 
-  m_EditorClassIdentifier: 
-  m_Navigation:
-    m_Mode: 3
-    m_WrapAround: 0
-    m_SelectOnUp: {fileID: 0}
-    m_SelectOnDown: {fileID: 0}
-    m_SelectOnLeft: {fileID: 0}
-    m_SelectOnRight: {fileID: 0}
-  m_Transition: 1
-  m_Colors:
-    m_NormalColor: {r: 1, g: 1, b: 1, a: 1}
-    m_HighlightedColor: {r: 0.5921569, g: 0.2784314, b: 1, a: 1}
-    m_PressedColor: {r: 0.5224015, g: 0.20024922, b: 0.9433962, a: 1}
-    m_SelectedColor: {r: 0.34053445, g: 0.03769135, b: 0.7264151, a: 1}
-    m_DisabledColor: {r: 0.5411765, g: 0.5411765, b: 0.5411765, a: 1}
-    m_ColorMultiplier: 1
-    m_FadeDuration: 0.1
-  m_SpriteState:
-    m_HighlightedSprite: {fileID: 0}
-    m_PressedSprite: {fileID: 0}
-    m_SelectedSprite: {fileID: 0}
-    m_DisabledSprite: {fileID: 0}
-  m_AnimationTriggers:
-    m_NormalTrigger: Normal
-    m_HighlightedTrigger: Highlighted
-    m_PressedTrigger: Pressed
-    m_SelectedTrigger: Selected
-    m_DisabledTrigger: Disabled
-  m_Interactable: 1
-  m_TargetGraphic: {fileID: 1568658831}
-  m_OnClick:
-    m_PersistentCalls:
-      m_Calls:
-      - m_Target: {fileID: 1201840877}
-        m_TargetAssemblyTypeName: SampleSwitcher, Sample Viewer
-        m_MethodName: SetNextSceneName
-        m_Mode: 5
-        m_Arguments:
-          m_ObjectArgument: {fileID: 0}
-          m_ObjectArgumentAssemblyTypeName: UnityEngine.Object, UnityEngine
-          m_IntArgument: 0
-          m_FloatArgument: 0
-          m_StringArgument: BuildingFilter
-          m_BoolArgument: 0
-        m_CallState: 2
-      - m_Target: {fileID: 1201840877}
-        m_TargetAssemblyTypeName: SampleSwitcher, Sample Viewer
-        m_MethodName: SceneButtonOnClick
-        m_Mode: 1
-        m_Arguments:
-          m_ObjectArgument: {fileID: 0}
-          m_ObjectArgumentAssemblyTypeName: UnityEngine.Object, UnityEngine
-          m_IntArgument: 0
-          m_FloatArgument: 0
-          m_StringArgument: 
-          m_BoolArgument: 0
-        m_CallState: 2
-      - m_Target: {fileID: 1547636812}
-        m_TargetAssemblyTypeName: UnityEngine.Animator, UnityEngine
-        m_MethodName: Play
-        m_Mode: 5
-        m_Arguments:
-          m_ObjectArgument: {fileID: 0}
-          m_ObjectArgumentAssemblyTypeName: UnityEngine.Object, UnityEngine
-          m_IntArgument: 0
-          m_FloatArgument: 0
-          m_StringArgument: MenuSliderAnim
-          m_BoolArgument: 0
-        m_CallState: 2
-      - m_Target: {fileID: 713282519}
-        m_TargetAssemblyTypeName: UnityEngine.Animator, UnityEngine
-        m_MethodName: Play
-        m_Mode: 5
-        m_Arguments:
-          m_ObjectArgument: {fileID: 0}
-          m_ObjectArgumentAssemblyTypeName: UnityEngine.Object, UnityEngine
-          m_IntArgument: 0
-          m_FloatArgument: 0
-          m_StringArgument: LogoSliderAnim
-          m_BoolArgument: 0
-        m_CallState: 2
-      - m_Target: {fileID: 1201840877}
-        m_TargetAssemblyTypeName: SampleSwitcher, Sample Viewer
-        m_MethodName: OnSceneButtonClicked
-        m_Mode: 2
-        m_Arguments:
-          m_ObjectArgument: {fileID: 1042277478}
-          m_ObjectArgumentAssemblyTypeName: UnityEngine.UI.Button, UnityEngine.UI
-          m_IntArgument: 0
-          m_FloatArgument: 0
-          m_StringArgument: 
-          m_BoolArgument: 0
-        m_CallState: 2
-      - m_Target: {fileID: 25066186}
-        m_TargetAssemblyTypeName: UnityEngine.GameObject, UnityEngine
-        m_MethodName: SetActive
-        m_Mode: 6
-        m_Arguments:
-          m_ObjectArgument: {fileID: 0}
-          m_ObjectArgumentAssemblyTypeName: UnityEngine.Object, UnityEngine
-          m_IntArgument: 0
-          m_FloatArgument: 0
-          m_StringArgument: 
-          m_BoolArgument: 1
-        m_CallState: 2
-      - m_Target: {fileID: 1594867556}
-        m_TargetAssemblyTypeName: UnityEngine.GameObject, UnityEngine
-        m_MethodName: SetActive
-        m_Mode: 6
-        m_Arguments:
-          m_ObjectArgument: {fileID: 0}
-          m_ObjectArgumentAssemblyTypeName: UnityEngine.Object, UnityEngine
-          m_IntArgument: 0
-          m_FloatArgument: 0
-          m_StringArgument: 
-          m_BoolArgument: 1
-        m_CallState: 2
-      - m_Target: {fileID: 1594867557}
-        m_TargetAssemblyTypeName: UnityEngine.UI.Selectable, UnityEngine.UI
-        m_MethodName: set_interactable
-        m_Mode: 6
-        m_Arguments:
-          m_ObjectArgument: {fileID: 0}
-          m_ObjectArgumentAssemblyTypeName: UnityEngine.Object, UnityEngine
-          m_IntArgument: 0
-          m_FloatArgument: 0
-          m_StringArgument: 
-          m_BoolArgument: 1
-        m_CallState: 2
---- !u!114 &1042277479
-=======
-  m_GameObject: {fileID: 1042277476}
-  m_CullTransparentMesh: 1
---- !u!114 &1042277481
->>>>>>> 605854f2
-MonoBehaviour:
-  m_ObjectHideFlags: 0
-  m_CorrespondingSourceObject: {fileID: 0}
-  m_PrefabInstance: {fileID: 0}
-  m_PrefabAsset: {fileID: 0}
-  m_GameObject: {fileID: 1042277476}
-<<<<<<< HEAD
-  m_Enabled: 0
-=======
-  m_Enabled: 1
->>>>>>> 605854f2
-  m_EditorHideFlags: 0
-  m_Script: {fileID: 11500000, guid: 9a0c8553b9c255941a3fb21cc24e06bc, type: 3}
-  m_Name: 
-  m_EditorClassIdentifier: 
-<<<<<<< HEAD
   m_Material: {fileID: 0}
   m_Color: {r: 1, g: 1, b: 1, a: 1}
   m_RaycastTarget: 1
@@ -6587,8 +5935,6 @@
   m_Script: {fileID: 11500000, guid: 9a0c8553b9c255941a3fb21cc24e06bc, type: 3}
   m_Name: 
   m_EditorClassIdentifier: 
-=======
->>>>>>> 605854f2
 --- !u!1 &1057592938
 GameObject:
   m_ObjectHideFlags: 0
@@ -7184,8 +6530,6 @@
     m_PersistentCalls:
       m_Calls:
       - m_Target: {fileID: 1954624682}
-<<<<<<< HEAD
-=======
         m_TargetAssemblyTypeName: UnityEngine.GameObject, UnityEngine
         m_MethodName: SetActive
         m_Mode: 6
@@ -7198,7 +6542,6 @@
           m_BoolArgument: 1
         m_CallState: 2
       - m_Target: {fileID: 1202079786}
->>>>>>> 605854f2
         m_TargetAssemblyTypeName: UnityEngine.GameObject, UnityEngine
         m_MethodName: SetActive
         m_Mode: 6
@@ -7210,23 +6553,6 @@
           m_StringArgument: 
           m_BoolArgument: 0
         m_CallState: 2
-<<<<<<< HEAD
-      - m_Target: {fileID: 1202079786}
-=======
-      - m_Target: {fileID: 690181878}
->>>>>>> 605854f2
-        m_TargetAssemblyTypeName: UnityEngine.GameObject, UnityEngine
-        m_MethodName: SetActive
-        m_Mode: 6
-        m_Arguments:
-          m_ObjectArgument: {fileID: 0}
-          m_ObjectArgumentAssemblyTypeName: UnityEngine.Object, UnityEngine
-          m_IntArgument: 0
-          m_FloatArgument: 0
-          m_StringArgument: 
-          m_BoolArgument: 0
-        m_CallState: 2
-<<<<<<< HEAD
       - m_Target: {fileID: 690181878}
         m_TargetAssemblyTypeName: UnityEngine.GameObject, UnityEngine
         m_MethodName: SetActive
@@ -7239,8 +6565,6 @@
           m_StringArgument: 
           m_BoolArgument: 1
         m_CallState: 2
-=======
->>>>>>> 605854f2
 --- !u!114 &1202079789
 MonoBehaviour:
   m_ObjectHideFlags: 0
@@ -8482,7 +7806,6 @@
           m_FloatArgument: 0
           m_StringArgument: 
           m_BoolArgument: 1
-<<<<<<< HEAD
         m_CallState: 2
       - m_Target: {fileID: 1594867556}
         m_TargetAssemblyTypeName: UnityEngine.GameObject, UnityEngine
@@ -8508,33 +7831,6 @@
           m_StringArgument: 
           m_BoolArgument: 1
         m_CallState: 2
-=======
-        m_CallState: 2
-      - m_Target: {fileID: 1594867556}
-        m_TargetAssemblyTypeName: UnityEngine.GameObject, UnityEngine
-        m_MethodName: SetActive
-        m_Mode: 6
-        m_Arguments:
-          m_ObjectArgument: {fileID: 0}
-          m_ObjectArgumentAssemblyTypeName: UnityEngine.Object, UnityEngine
-          m_IntArgument: 0
-          m_FloatArgument: 0
-          m_StringArgument: 
-          m_BoolArgument: 1
-        m_CallState: 2
-      - m_Target: {fileID: 1594867557}
-        m_TargetAssemblyTypeName: UnityEngine.UI.Selectable, UnityEngine.UI
-        m_MethodName: set_interactable
-        m_Mode: 6
-        m_Arguments:
-          m_ObjectArgument: {fileID: 0}
-          m_ObjectArgumentAssemblyTypeName: UnityEngine.Object, UnityEngine
-          m_IntArgument: 0
-          m_FloatArgument: 0
-          m_StringArgument: 
-          m_BoolArgument: 1
-        m_CallState: 2
->>>>>>> 605854f2
 --- !u!114 &1492081637
 MonoBehaviour:
   m_ObjectHideFlags: 0
@@ -8888,8 +8184,6 @@
   m_SizeDelta: {x: 0, y: 0}
   m_Pivot: {x: 0, y: 0}
 --- !u!1 &1540321732
-<<<<<<< HEAD
-=======
 GameObject:
   m_ObjectHideFlags: 0
   m_CorrespondingSourceObject: {fileID: 0}
@@ -9022,7 +8316,6 @@
   m_GameObject: {fileID: 1540321732}
   m_CullTransparentMesh: 1
 --- !u!1 &1547636810
->>>>>>> 605854f2
 GameObject:
   m_ObjectHideFlags: 0
   m_CorrespondingSourceObject: {fileID: 0}
@@ -9070,135 +8363,6 @@
   m_PrefabAsset: {fileID: 0}
   m_GameObject: {fileID: 1547636810}
   m_Enabled: 1
-<<<<<<< HEAD
-  m_EditorHideFlags: 0
-  m_Script: {fileID: 11500000, guid: fe87c0e1cc204ed48ad3b37840f39efc, type: 3}
-  m_Name: 
-  m_EditorClassIdentifier: 
-  m_Material: {fileID: 0}
-  m_Color: {r: 1, g: 1, b: 1, a: 1}
-  m_RaycastTarget: 1
-  m_RaycastPadding: {x: 0, y: 0, z: 0, w: 0}
-  m_Maskable: 1
-  m_OnCullStateChanged:
-    m_PersistentCalls:
-      m_Calls: []
-  m_Sprite: {fileID: 21300000, guid: c27ed43a63e3c254880123e4cdce0ab9, type: 3}
-  m_Type: 0
-  m_PreserveAspect: 0
-  m_FillCenter: 1
-  m_FillMethod: 4
-  m_FillAmount: 1
-  m_FillClockwise: 1
-  m_FillOrigin: 0
-  m_UseSpriteMesh: 0
-  m_PixelsPerUnitMultiplier: 1
---- !u!222 &1540321736
-CanvasRenderer:
-  m_ObjectHideFlags: 0
-  m_CorrespondingSourceObject: {fileID: 0}
-  m_PrefabInstance: {fileID: 0}
-  m_PrefabAsset: {fileID: 0}
-  m_GameObject: {fileID: 1540321732}
-  m_CullTransparentMesh: 1
---- !u!1 &1547636810
-=======
-  m_Avatar: {fileID: 0}
-  m_Controller: {fileID: 9100000, guid: fb9c7254cb2be804a93fd0124e9dcad7, type: 2}
-  m_CullingMode: 0
-  m_UpdateMode: 0
-  m_ApplyRootMotion: 0
-  m_LinearVelocityBlending: 0
-  m_StabilizeFeet: 0
-  m_WarningMessage: 
-  m_HasTransformHierarchy: 1
-  m_AllowConstantClipSamplingOptimization: 1
-  m_KeepAnimatorStateOnDisable: 0
-  m_WriteDefaultValuesOnDisable: 0
---- !u!1 &1550334598
->>>>>>> 605854f2
-GameObject:
-  m_ObjectHideFlags: 0
-  m_CorrespondingSourceObject: {fileID: 0}
-  m_PrefabInstance: {fileID: 0}
-  m_PrefabAsset: {fileID: 0}
-  serializedVersion: 6
-  m_Component:
-<<<<<<< HEAD
-  - component: {fileID: 1547636811}
-  - component: {fileID: 1547636812}
-  m_Layer: 5
-  m_Name: SlidingMenu
-=======
-  - component: {fileID: 1550334599}
-  - component: {fileID: 1550334602}
-  - component: {fileID: 1550334601}
-  - component: {fileID: 1550334600}
-  m_Layer: 5
-  m_Name: ThirdPerson
->>>>>>> 605854f2
-  m_TagString: Untagged
-  m_Icon: {fileID: 0}
-  m_NavMeshLayer: 0
-  m_StaticEditorFlags: 0
-  m_IsActive: 1
-<<<<<<< HEAD
---- !u!224 &1547636811
-=======
---- !u!224 &1550334599
->>>>>>> 605854f2
-RectTransform:
-  m_ObjectHideFlags: 0
-  m_CorrespondingSourceObject: {fileID: 0}
-  m_PrefabInstance: {fileID: 0}
-  m_PrefabAsset: {fileID: 0}
-<<<<<<< HEAD
-  m_GameObject: {fileID: 1547636810}
-  m_LocalRotation: {x: 0, y: 0, z: 0, w: 1}
-=======
-  m_GameObject: {fileID: 1550334598}
-  m_LocalRotation: {x: -0, y: -0, z: -0, w: 1}
->>>>>>> 605854f2
-  m_LocalPosition: {x: 0, y: 0, z: 0}
-  m_LocalScale: {x: 1, y: 1, z: 1}
-  m_ConstrainProportionsScale: 0
-  m_Children:
-<<<<<<< HEAD
-  - {fileID: 1093822182}
-  - {fileID: 808253162}
-  - {fileID: 1829887109}
-  m_Father: {fileID: 1519126542}
-=======
-  - {fileID: 1961446675}
-  m_Father: {fileID: 736393882}
->>>>>>> 605854f2
-  m_LocalEulerAnglesHint: {x: 0, y: 0, z: 0}
-  m_AnchorMin: {x: 0, y: 0}
-  m_AnchorMax: {x: 0, y: 1}
-<<<<<<< HEAD
-  m_AnchoredPosition: {x: 0, y: 0}
-  m_SizeDelta: {x: 807.0325, y: -0.00012207}
-  m_Pivot: {x: 0, y: 0.5}
---- !u!95 &1547636812
-Animator:
-  serializedVersion: 5
-=======
-  m_AnchoredPosition: {x: 195, y: -625}
-  m_SizeDelta: {x: 390, y: 50}
-  m_Pivot: {x: 0.5, y: 0.5}
---- !u!114 &1550334600
-MonoBehaviour:
->>>>>>> 605854f2
-  m_ObjectHideFlags: 0
-  m_CorrespondingSourceObject: {fileID: 0}
-  m_PrefabInstance: {fileID: 0}
-  m_PrefabAsset: {fileID: 0}
-<<<<<<< HEAD
-  m_GameObject: {fileID: 1547636810}
-=======
-  m_GameObject: {fileID: 1550334598}
->>>>>>> 605854f2
-  m_Enabled: 1
   m_Avatar: {fileID: 0}
   m_Controller: {fileID: 9100000, guid: fb9c7254cb2be804a93fd0124e9dcad7, type: 2}
   m_CullingMode: 0
@@ -9223,7 +8387,6 @@
   - component: {fileID: 1550334602}
   - component: {fileID: 1550334601}
   - component: {fileID: 1550334600}
-  - component: {fileID: 1550334603}
   m_Layer: 5
   m_Name: ThirdPerson
   m_TagString: Untagged
@@ -9429,21 +8592,6 @@
   m_PrefabAsset: {fileID: 0}
   m_GameObject: {fileID: 1550334598}
   m_CullTransparentMesh: 1
-<<<<<<< HEAD
---- !u!114 &1550334603
-MonoBehaviour:
-  m_ObjectHideFlags: 0
-  m_CorrespondingSourceObject: {fileID: 0}
-  m_PrefabInstance: {fileID: 0}
-  m_PrefabAsset: {fileID: 0}
-  m_GameObject: {fileID: 1550334598}
-  m_Enabled: 1
-  m_EditorHideFlags: 0
-  m_Script: {fileID: 11500000, guid: 9a0c8553b9c255941a3fb21cc24e06bc, type: 3}
-  m_Name: 
-  m_EditorClassIdentifier: 
-=======
->>>>>>> 605854f2
 --- !u!1 &1568658829
 GameObject:
   m_ObjectHideFlags: 0
@@ -9599,7 +8747,6 @@
   m_IsActive: 1
 --- !u!224 &1590287985
 RectTransform:
-<<<<<<< HEAD
   m_ObjectHideFlags: 0
   m_CorrespondingSourceObject: {fileID: 0}
   m_PrefabInstance: {fileID: 0}
@@ -9619,38 +8766,6 @@
   m_SizeDelta: {x: -12.237, y: 0}
   m_Pivot: {x: 0, y: 1}
 --- !u!114 &1590287986
-MonoBehaviour:
-=======
->>>>>>> 605854f2
-  m_ObjectHideFlags: 0
-  m_CorrespondingSourceObject: {fileID: 0}
-  m_PrefabInstance: {fileID: 0}
-  m_PrefabAsset: {fileID: 0}
-  m_GameObject: {fileID: 1590287984}
-<<<<<<< HEAD
-  m_Enabled: 1
-  m_EditorHideFlags: 0
-  m_Script: {fileID: 11500000, guid: 31a19414c41e5ae4aae2af33fee712f6, type: 3}
-  m_Name: 
-  m_EditorClassIdentifier: 
-  m_ShowMaskGraphic: 0
---- !u!114 &1590287987
-=======
-  m_LocalRotation: {x: -0, y: -0, z: -0, w: 1}
-  m_LocalPosition: {x: 0, y: 0, z: 0}
-  m_LocalScale: {x: 1, y: 1, z: 1}
-  m_ConstrainProportionsScale: 0
-  m_Children:
-  - {fileID: 736393882}
-  m_Father: {fileID: 2109324186}
-  m_LocalEulerAnglesHint: {x: 0, y: 0, z: 0}
-  m_AnchorMin: {x: 0, y: 0}
-  m_AnchorMax: {x: 1, y: 1}
-  m_AnchoredPosition: {x: 0, y: 0}
-  m_SizeDelta: {x: -12.237, y: 0}
-  m_Pivot: {x: 0, y: 1}
---- !u!114 &1590287986
->>>>>>> 605854f2
 MonoBehaviour:
   m_ObjectHideFlags: 0
   m_CorrespondingSourceObject: {fileID: 0}
@@ -9852,8 +8967,6 @@
   m_CullTransparentMesh: 1
 --- !u!224 &1594867560
 RectTransform:
-<<<<<<< HEAD
-=======
   m_ObjectHideFlags: 0
   m_CorrespondingSourceObject: {fileID: 0}
   m_PrefabInstance: {fileID: 0}
@@ -9874,34 +8987,10 @@
   m_Pivot: {x: 0.5, y: 0.5}
 --- !u!1 &1630463914
 GameObject:
->>>>>>> 605854f2
-  m_ObjectHideFlags: 0
-  m_CorrespondingSourceObject: {fileID: 0}
-  m_PrefabInstance: {fileID: 0}
-  m_PrefabAsset: {fileID: 0}
-<<<<<<< HEAD
-  m_GameObject: {fileID: 1594867556}
-  m_LocalRotation: {x: 0, y: 0, z: 0, w: 1}
-  m_LocalPosition: {x: 0, y: 0, z: 0}
-  m_LocalScale: {x: 1, y: 1, z: 1}
-  m_ConstrainProportionsScale: 0
-  m_Children:
-  - {fileID: 598213957}
-  m_Father: {fileID: 1886062666}
-  m_LocalEulerAnglesHint: {x: 0, y: 0, z: 0}
-  m_AnchorMin: {x: 0, y: 1}
-  m_AnchorMax: {x: 0, y: 1}
-  m_AnchoredPosition: {x: 240, y: -17.5}
-  m_SizeDelta: {x: 160, y: 35}
-  m_Pivot: {x: 0.5, y: 0.5}
---- !u!1 &1630463914
-GameObject:
-  m_ObjectHideFlags: 0
-  m_CorrespondingSourceObject: {fileID: 0}
-  m_PrefabInstance: {fileID: 0}
-  m_PrefabAsset: {fileID: 0}
-=======
->>>>>>> 605854f2
+  m_ObjectHideFlags: 0
+  m_CorrespondingSourceObject: {fileID: 0}
+  m_PrefabInstance: {fileID: 0}
+  m_PrefabAsset: {fileID: 0}
   serializedVersion: 6
   m_Component:
   - component: {fileID: 1630463915}
@@ -9934,7 +9023,6 @@
   m_SizeDelta: {x: 0, y: 0}
   m_Pivot: {x: 0.5, y: 0.5}
 --- !u!114 &1630463916
-<<<<<<< HEAD
 MonoBehaviour:
   m_ObjectHideFlags: 0
   m_CorrespondingSourceObject: {fileID: 0}
@@ -10353,479 +9441,6 @@
           m_BoolArgument: 1
         m_CallState: 2
 --- !u!114 &1641010509
-=======
->>>>>>> 605854f2
-MonoBehaviour:
-  m_ObjectHideFlags: 0
-  m_CorrespondingSourceObject: {fileID: 0}
-  m_PrefabInstance: {fileID: 0}
-  m_PrefabAsset: {fileID: 0}
-<<<<<<< HEAD
-  m_GameObject: {fileID: 1641010506}
-  m_Enabled: 0
-=======
-  m_GameObject: {fileID: 1630463914}
-  m_Enabled: 1
->>>>>>> 605854f2
-  m_EditorHideFlags: 0
-  m_Script: {fileID: 11500000, guid: fe87c0e1cc204ed48ad3b37840f39efc, type: 3}
-  m_Name: 
-  m_EditorClassIdentifier: 
-  m_Material: {fileID: 0}
-  m_Color: {r: 1, g: 1, b: 1, a: 1}
-  m_RaycastTarget: 1
-  m_RaycastPadding: {x: 0, y: 0, z: 0, w: 0}
-  m_Maskable: 1
-  m_OnCullStateChanged:
-    m_PersistentCalls:
-      m_Calls: []
-<<<<<<< HEAD
-  m_Sprite: {fileID: 10905, guid: 0000000000000000f000000000000000, type: 0}
-  m_Type: 1
-  m_PreserveAspect: 0
-  m_FillCenter: 1
-  m_FillMethod: 4
-  m_FillAmount: 1
-  m_FillClockwise: 1
-  m_FillOrigin: 0
-  m_UseSpriteMesh: 0
-  m_PixelsPerUnitMultiplier: 1
---- !u!222 &1641010510
-=======
-  m_text: Line of sight
-  m_isRightToLeft: 0
-  m_fontAsset: {fileID: 11400000, guid: e59fb78ae467b9446bad6955a0dd0766, type: 2}
-  m_sharedMaterial: {fileID: 8862657535182535335, guid: e59fb78ae467b9446bad6955a0dd0766, type: 2}
-  m_fontSharedMaterials: []
-  m_fontMaterial: {fileID: 0}
-  m_fontMaterials: []
-  m_fontColor32:
-    serializedVersion: 2
-    rgba: 4294967295
-  m_fontColor: {r: 1, g: 1, b: 1, a: 1}
-  m_enableVertexGradient: 0
-  m_colorMode: 3
-  m_fontColorGradient:
-    topLeft: {r: 1, g: 1, b: 1, a: 1}
-    topRight: {r: 1, g: 1, b: 1, a: 1}
-    bottomLeft: {r: 1, g: 1, b: 1, a: 1}
-    bottomRight: {r: 1, g: 1, b: 1, a: 1}
-  m_fontColorGradientPreset: {fileID: 0}
-  m_spriteAsset: {fileID: 0}
-  m_tintAllSprites: 0
-  m_StyleSheet: {fileID: 0}
-  m_TextStyleHashCode: -1183493901
-  m_overrideHtmlColors: 0
-  m_faceColor:
-    serializedVersion: 2
-    rgba: 4294967295
-  m_fontSize: 35
-  m_fontSizeBase: 35
-  m_fontWeight: 400
-  m_enableAutoSizing: 0
-  m_fontSizeMin: 18
-  m_fontSizeMax: 72
-  m_fontStyle: 0
-  m_HorizontalAlignment: 1
-  m_VerticalAlignment: 512
-  m_textAlignment: 65535
-  m_characterSpacing: 0
-  m_wordSpacing: 0
-  m_lineSpacing: 0
-  m_lineSpacingMax: 0
-  m_paragraphSpacing: 0
-  m_charWidthMaxAdj: 0
-  m_enableWordWrapping: 1
-  m_wordWrappingRatios: 0.4
-  m_overflowMode: 0
-  m_linkedTextComponent: {fileID: 0}
-  parentLinkedComponent: {fileID: 0}
-  m_enableKerning: 1
-  m_enableExtraPadding: 0
-  checkPaddingRequired: 0
-  m_isRichText: 1
-  m_parseCtrlCharacters: 1
-  m_isOrthographic: 1
-  m_isCullingEnabled: 0
-  m_horizontalMapping: 0
-  m_verticalMapping: 0
-  m_uvLineOffset: 0
-  m_geometrySortingOrder: 0
-  m_IsTextObjectScaleStatic: 0
-  m_VertexBufferAutoSizeReduction: 0
-  m_useMaxVisibleDescender: 1
-  m_pageToDisplay: 1
-  m_margin: {x: 0, y: 0, z: 0, w: 0}
-  m_isUsingLegacyAnimationComponent: 0
-  m_isVolumetricText: 0
-  m_hasFontAssetChanged: 0
-  m_baseMaterial: {fileID: 0}
-  m_maskOffset: {x: 0, y: 0, z: 0, w: 0}
---- !u!222 &1630463917
->>>>>>> 605854f2
-CanvasRenderer:
-  m_ObjectHideFlags: 0
-  m_CorrespondingSourceObject: {fileID: 0}
-  m_PrefabInstance: {fileID: 0}
-  m_PrefabAsset: {fileID: 0}
-<<<<<<< HEAD
-  m_GameObject: {fileID: 1641010506}
-  m_CullTransparentMesh: 1
---- !u!1 &1644474813
-=======
-  m_GameObject: {fileID: 1630463914}
-  m_CullTransparentMesh: 1
---- !u!1001 &1638230043
-PrefabInstance:
-  m_ObjectHideFlags: 0
-  serializedVersion: 2
-  m_Modification:
-    serializedVersion: 3
-    m_TransformParent: {fileID: 1074033877}
-    m_Modifications:
-    - target: {fileID: 5522848968209379364, guid: 8dc107a586107e24cbd42a13052c7a53, type: 3}
-      propertyPath: m_SizeDelta.x
-      value: 746.78
-      objectReference: {fileID: 0}
-    - target: {fileID: 5522848968209379364, guid: 8dc107a586107e24cbd42a13052c7a53, type: 3}
-      propertyPath: m_SizeDelta.y
-      value: 52.01
-      objectReference: {fileID: 0}
-    - target: {fileID: 5522848968726064750, guid: 8dc107a586107e24cbd42a13052c7a53, type: 3}
-      propertyPath: m_Name
-      value: TooltipPanel
-      objectReference: {fileID: 0}
-    - target: {fileID: 5522848968726064750, guid: 8dc107a586107e24cbd42a13052c7a53, type: 3}
-      propertyPath: m_IsActive
-      value: 0
-      objectReference: {fileID: 0}
-    - target: {fileID: 5522848968938192203, guid: 8dc107a586107e24cbd42a13052c7a53, type: 3}
-      propertyPath: m_Pivot.x
-      value: 0.5
-      objectReference: {fileID: 0}
-    - target: {fileID: 5522848968938192203, guid: 8dc107a586107e24cbd42a13052c7a53, type: 3}
-      propertyPath: m_Pivot.y
-      value: 0.5
-      objectReference: {fileID: 0}
-    - target: {fileID: 5522848968938192203, guid: 8dc107a586107e24cbd42a13052c7a53, type: 3}
-      propertyPath: m_RootOrder
-      value: 0
-      objectReference: {fileID: 0}
-    - target: {fileID: 5522848968938192203, guid: 8dc107a586107e24cbd42a13052c7a53, type: 3}
-      propertyPath: m_AnchorMax.x
-      value: 1
-      objectReference: {fileID: 0}
-    - target: {fileID: 5522848968938192203, guid: 8dc107a586107e24cbd42a13052c7a53, type: 3}
-      propertyPath: m_AnchorMax.y
-      value: 1
-      objectReference: {fileID: 0}
-    - target: {fileID: 5522848968938192203, guid: 8dc107a586107e24cbd42a13052c7a53, type: 3}
-      propertyPath: m_AnchorMin.x
-      value: 0
-      objectReference: {fileID: 0}
-    - target: {fileID: 5522848968938192203, guid: 8dc107a586107e24cbd42a13052c7a53, type: 3}
-      propertyPath: m_AnchorMin.y
-      value: 0
-      objectReference: {fileID: 0}
-    - target: {fileID: 5522848968938192203, guid: 8dc107a586107e24cbd42a13052c7a53, type: 3}
-      propertyPath: m_SizeDelta.x
-      value: -130
-      objectReference: {fileID: 0}
-    - target: {fileID: 5522848968938192203, guid: 8dc107a586107e24cbd42a13052c7a53, type: 3}
-      propertyPath: m_SizeDelta.y
-      value: -130
-      objectReference: {fileID: 0}
-    - target: {fileID: 5522848968938192203, guid: 8dc107a586107e24cbd42a13052c7a53, type: 3}
-      propertyPath: m_LocalPosition.x
-      value: 0
-      objectReference: {fileID: 0}
-    - target: {fileID: 5522848968938192203, guid: 8dc107a586107e24cbd42a13052c7a53, type: 3}
-      propertyPath: m_LocalPosition.y
-      value: 0
-      objectReference: {fileID: 0}
-    - target: {fileID: 5522848968938192203, guid: 8dc107a586107e24cbd42a13052c7a53, type: 3}
-      propertyPath: m_LocalPosition.z
-      value: 0
-      objectReference: {fileID: 0}
-    - target: {fileID: 5522848968938192203, guid: 8dc107a586107e24cbd42a13052c7a53, type: 3}
-      propertyPath: m_LocalRotation.w
-      value: 1
-      objectReference: {fileID: 0}
-    - target: {fileID: 5522848968938192203, guid: 8dc107a586107e24cbd42a13052c7a53, type: 3}
-      propertyPath: m_LocalRotation.x
-      value: -0
-      objectReference: {fileID: 0}
-    - target: {fileID: 5522848968938192203, guid: 8dc107a586107e24cbd42a13052c7a53, type: 3}
-      propertyPath: m_LocalRotation.y
-      value: -0
-      objectReference: {fileID: 0}
-    - target: {fileID: 5522848968938192203, guid: 8dc107a586107e24cbd42a13052c7a53, type: 3}
-      propertyPath: m_LocalRotation.z
-      value: -0
-      objectReference: {fileID: 0}
-    - target: {fileID: 5522848968938192203, guid: 8dc107a586107e24cbd42a13052c7a53, type: 3}
-      propertyPath: m_AnchoredPosition.x
-      value: -848.15674
-      objectReference: {fileID: 0}
-    - target: {fileID: 5522848968938192203, guid: 8dc107a586107e24cbd42a13052c7a53, type: 3}
-      propertyPath: m_AnchoredPosition.y
-      value: 71.66178
-      objectReference: {fileID: 0}
-    - target: {fileID: 5522848968938192203, guid: 8dc107a586107e24cbd42a13052c7a53, type: 3}
-      propertyPath: m_LocalEulerAnglesHint.x
-      value: 0
-      objectReference: {fileID: 0}
-    - target: {fileID: 5522848968938192203, guid: 8dc107a586107e24cbd42a13052c7a53, type: 3}
-      propertyPath: m_LocalEulerAnglesHint.y
-      value: 0
-      objectReference: {fileID: 0}
-    - target: {fileID: 5522848968938192203, guid: 8dc107a586107e24cbd42a13052c7a53, type: 3}
-      propertyPath: m_LocalEulerAnglesHint.z
-      value: 0
-      objectReference: {fileID: 0}
-    - target: {fileID: 5522848969699955612, guid: 8dc107a586107e24cbd42a13052c7a53, type: 3}
-      propertyPath: m_AnchorMax.y
-      value: 1
-      objectReference: {fileID: 0}
-    - target: {fileID: 5522848969699955612, guid: 8dc107a586107e24cbd42a13052c7a53, type: 3}
-      propertyPath: m_AnchorMin.y
-      value: 1
-      objectReference: {fileID: 0}
-    - target: {fileID: 5522848969699955612, guid: 8dc107a586107e24cbd42a13052c7a53, type: 3}
-      propertyPath: m_SizeDelta.x
-      value: 726.78
-      objectReference: {fileID: 0}
-    - target: {fileID: 5522848969699955612, guid: 8dc107a586107e24cbd42a13052c7a53, type: 3}
-      propertyPath: m_SizeDelta.y
-      value: 52.01
-      objectReference: {fileID: 0}
-    - target: {fileID: 5522848969699955612, guid: 8dc107a586107e24cbd42a13052c7a53, type: 3}
-      propertyPath: m_AnchoredPosition.x
-      value: 373.39
-      objectReference: {fileID: 0}
-    - target: {fileID: 5522848969699955612, guid: 8dc107a586107e24cbd42a13052c7a53, type: 3}
-      propertyPath: m_AnchoredPosition.y
-      value: -26.005
-      objectReference: {fileID: 0}
-    m_RemovedComponents: []
-    m_RemovedGameObjects: []
-    m_AddedGameObjects: []
-    m_AddedComponents: []
-  m_SourcePrefab: {fileID: 100100000, guid: 8dc107a586107e24cbd42a13052c7a53, type: 3}
---- !u!224 &1638230044 stripped
-RectTransform:
-  m_CorrespondingSourceObject: {fileID: 5522848968938192203, guid: 8dc107a586107e24cbd42a13052c7a53, type: 3}
-  m_PrefabInstance: {fileID: 1638230043}
-  m_PrefabAsset: {fileID: 0}
---- !u!1 &1641010506
->>>>>>> 605854f2
-GameObject:
-  m_ObjectHideFlags: 0
-  m_CorrespondingSourceObject: {fileID: 0}
-  m_PrefabInstance: {fileID: 0}
-  m_PrefabAsset: {fileID: 0}
-  serializedVersion: 6
-  m_Component:
-<<<<<<< HEAD
-  - component: {fileID: 1644474814}
-  m_Layer: 5
-  m_Name: Warning_Sign_Panel
-=======
-  - component: {fileID: 1641010507}
-  - component: {fileID: 1641010510}
-  - component: {fileID: 1641010509}
-  - component: {fileID: 1641010508}
-  m_Layer: 5
-  m_Name: LineOfSight
->>>>>>> 605854f2
-  m_TagString: Untagged
-  m_Icon: {fileID: 0}
-  m_NavMeshLayer: 0
-  m_StaticEditorFlags: 0
-  m_IsActive: 1
-<<<<<<< HEAD
---- !u!224 &1644474814
-=======
---- !u!224 &1641010507
->>>>>>> 605854f2
-RectTransform:
-  m_ObjectHideFlags: 0
-  m_CorrespondingSourceObject: {fileID: 0}
-  m_PrefabInstance: {fileID: 0}
-  m_PrefabAsset: {fileID: 0}
-<<<<<<< HEAD
-  m_GameObject: {fileID: 1644474813}
-  m_LocalRotation: {x: 0, y: 0, z: 0, w: 1}
-=======
-  m_GameObject: {fileID: 1641010506}
-  m_LocalRotation: {x: -0, y: -0, z: -0, w: 1}
->>>>>>> 605854f2
-  m_LocalPosition: {x: 0, y: 0, z: 0}
-  m_LocalScale: {x: 1, y: 1, z: 1}
-  m_ConstrainProportionsScale: 0
-  m_Children:
-<<<<<<< HEAD
-  - {fileID: 2023341490}
-  - {fileID: 1419363589}
-  m_Father: {fileID: 264896323}
-  m_LocalEulerAnglesHint: {x: 0, y: 0, z: 0}
-  m_AnchorMin: {x: 0.5, y: 0.5}
-  m_AnchorMax: {x: 0.5, y: 0.5}
-  m_AnchoredPosition: {x: -665.1999, y: -54.999817}
-  m_SizeDelta: {x: 122.5, y: 120}
-  m_Pivot: {x: 0.5, y: 0.5}
---- !u!1001 &1757919414
-PrefabInstance:
-=======
-  - {fileID: 1630463915}
-  m_Father: {fileID: 736393882}
-  m_LocalEulerAnglesHint: {x: 0, y: 0, z: 0}
-  m_AnchorMin: {x: 0, y: 1}
-  m_AnchorMax: {x: 0, y: 1}
-  m_AnchoredPosition: {x: 150, y: -325}
-  m_SizeDelta: {x: 300, y: 50}
-  m_Pivot: {x: 0.5, y: 0.5}
---- !u!114 &1641010508
-MonoBehaviour:
-  m_ObjectHideFlags: 0
-  m_CorrespondingSourceObject: {fileID: 0}
-  m_PrefabInstance: {fileID: 0}
-  m_PrefabAsset: {fileID: 0}
-  m_GameObject: {fileID: 1641010506}
-  m_Enabled: 1
-  m_EditorHideFlags: 0
-  m_Script: {fileID: 11500000, guid: 4e29b1a8efbd4b44bb3f3716e73f07ff, type: 3}
-  m_Name: 
-  m_EditorClassIdentifier: 
-  m_Navigation:
-    m_Mode: 3
-    m_WrapAround: 0
-    m_SelectOnUp: {fileID: 0}
-    m_SelectOnDown: {fileID: 0}
-    m_SelectOnLeft: {fileID: 0}
-    m_SelectOnRight: {fileID: 0}
-  m_Transition: 1
-  m_Colors:
-    m_NormalColor: {r: 1, g: 1, b: 1, a: 1}
-    m_HighlightedColor: {r: 0.5921569, g: 0.2784314, b: 1, a: 1}
-    m_PressedColor: {r: 0.5224015, g: 0.20024922, b: 0.9433962, a: 1}
-    m_SelectedColor: {r: 0.34053445, g: 0.03769135, b: 0.7264151, a: 1}
-    m_DisabledColor: {r: 0.5411765, g: 0.5411765, b: 0.5411765, a: 1}
-    m_ColorMultiplier: 1
-    m_FadeDuration: 0.1
-  m_SpriteState:
-    m_HighlightedSprite: {fileID: 0}
-    m_PressedSprite: {fileID: 0}
-    m_SelectedSprite: {fileID: 0}
-    m_DisabledSprite: {fileID: 0}
-  m_AnimationTriggers:
-    m_NormalTrigger: Normal
-    m_HighlightedTrigger: Highlighted
-    m_PressedTrigger: Pressed
-    m_SelectedTrigger: Selected
-    m_DisabledTrigger: Disabled
-  m_Interactable: 1
-  m_TargetGraphic: {fileID: 1630463916}
-  m_OnClick:
-    m_PersistentCalls:
-      m_Calls:
-      - m_Target: {fileID: 1201840877}
-        m_TargetAssemblyTypeName: SampleSwitcher, Sample Viewer
-        m_MethodName: SetNextSceneName
-        m_Mode: 5
-        m_Arguments:
-          m_ObjectArgument: {fileID: 0}
-          m_ObjectArgumentAssemblyTypeName: UnityEngine.Object, UnityEngine
-          m_IntArgument: 0
-          m_FloatArgument: 0
-          m_StringArgument: LineOfSight
-          m_BoolArgument: 0
-        m_CallState: 2
-      - m_Target: {fileID: 1201840877}
-        m_TargetAssemblyTypeName: SampleSwitcher, Sample Viewer
-        m_MethodName: SceneButtonOnClick
-        m_Mode: 1
-        m_Arguments:
-          m_ObjectArgument: {fileID: 0}
-          m_ObjectArgumentAssemblyTypeName: UnityEngine.Object, UnityEngine
-          m_IntArgument: 0
-          m_FloatArgument: 0
-          m_StringArgument: 
-          m_BoolArgument: 0
-        m_CallState: 2
-      - m_Target: {fileID: 1547636812}
-        m_TargetAssemblyTypeName: UnityEngine.Animator, UnityEngine
-        m_MethodName: Play
-        m_Mode: 5
-        m_Arguments:
-          m_ObjectArgument: {fileID: 0}
-          m_ObjectArgumentAssemblyTypeName: UnityEngine.Object, UnityEngine
-          m_IntArgument: 0
-          m_FloatArgument: 0
-          m_StringArgument: MenuSliderAnim
-          m_BoolArgument: 0
-        m_CallState: 2
-      - m_Target: {fileID: 713282519}
-        m_TargetAssemblyTypeName: UnityEngine.Animator, UnityEngine
-        m_MethodName: Play
-        m_Mode: 5
-        m_Arguments:
-          m_ObjectArgument: {fileID: 0}
-          m_ObjectArgumentAssemblyTypeName: UnityEngine.Object, UnityEngine
-          m_IntArgument: 0
-          m_FloatArgument: 0
-          m_StringArgument: LogoSliderAnim
-          m_BoolArgument: 0
-        m_CallState: 2
-      - m_Target: {fileID: 1201840877}
-        m_TargetAssemblyTypeName: SampleSwitcher, Sample Viewer
-        m_MethodName: OnSceneButtonClicked
-        m_Mode: 2
-        m_Arguments:
-          m_ObjectArgument: {fileID: 1641010508}
-          m_ObjectArgumentAssemblyTypeName: UnityEngine.UI.Button, UnityEngine.UI
-          m_IntArgument: 0
-          m_FloatArgument: 0
-          m_StringArgument: 
-          m_BoolArgument: 0
-        m_CallState: 2
-      - m_Target: {fileID: 25066186}
-        m_TargetAssemblyTypeName: UnityEngine.GameObject, UnityEngine
-        m_MethodName: SetActive
-        m_Mode: 6
-        m_Arguments:
-          m_ObjectArgument: {fileID: 0}
-          m_ObjectArgumentAssemblyTypeName: UnityEngine.Object, UnityEngine
-          m_IntArgument: 0
-          m_FloatArgument: 0
-          m_StringArgument: 
-          m_BoolArgument: 1
-        m_CallState: 2
-      - m_Target: {fileID: 1594867556}
-        m_TargetAssemblyTypeName: UnityEngine.GameObject, UnityEngine
-        m_MethodName: SetActive
-        m_Mode: 6
-        m_Arguments:
-          m_ObjectArgument: {fileID: 0}
-          m_ObjectArgumentAssemblyTypeName: UnityEngine.Object, UnityEngine
-          m_IntArgument: 0
-          m_FloatArgument: 0
-          m_StringArgument: 
-          m_BoolArgument: 1
-        m_CallState: 2
-      - m_Target: {fileID: 1594867557}
-        m_TargetAssemblyTypeName: UnityEngine.UI.Selectable, UnityEngine.UI
-        m_MethodName: set_interactable
-        m_Mode: 6
-        m_Arguments:
-          m_ObjectArgument: {fileID: 0}
-          m_ObjectArgumentAssemblyTypeName: UnityEngine.Object, UnityEngine
-          m_IntArgument: 0
-          m_FloatArgument: 0
-          m_StringArgument: 
-          m_BoolArgument: 1
-        m_CallState: 2
---- !u!114 &1641010509
 MonoBehaviour:
   m_ObjectHideFlags: 0
   m_CorrespondingSourceObject: {fileID: 0}
@@ -10857,119 +9472,10 @@
   m_PixelsPerUnitMultiplier: 1
 --- !u!222 &1641010510
 CanvasRenderer:
->>>>>>> 605854f2
-  m_ObjectHideFlags: 0
-  serializedVersion: 2
-  m_Modification:
-    serializedVersion: 3
-    m_TransformParent: {fileID: 0}
-    m_Modifications:
-    - target: {fileID: 4665616352964844481, guid: f94e67b1f8188b441b93c2d9ac0435eb, type: 3}
-      propertyPath: m_Pivot.x
-      value: 0
-      objectReference: {fileID: 0}
-    - target: {fileID: 4665616352964844481, guid: f94e67b1f8188b441b93c2d9ac0435eb, type: 3}
-      propertyPath: m_Pivot.y
-      value: 0
-      objectReference: {fileID: 0}
-    - target: {fileID: 4665616352964844481, guid: f94e67b1f8188b441b93c2d9ac0435eb, type: 3}
-      propertyPath: m_AnchorMax.x
-      value: 0
-      objectReference: {fileID: 0}
-    - target: {fileID: 4665616352964844481, guid: f94e67b1f8188b441b93c2d9ac0435eb, type: 3}
-      propertyPath: m_AnchorMax.y
-      value: 0
-      objectReference: {fileID: 0}
-    - target: {fileID: 4665616352964844481, guid: f94e67b1f8188b441b93c2d9ac0435eb, type: 3}
-      propertyPath: m_AnchorMin.x
-      value: 0
-      objectReference: {fileID: 0}
-    - target: {fileID: 4665616352964844481, guid: f94e67b1f8188b441b93c2d9ac0435eb, type: 3}
-      propertyPath: m_AnchorMin.y
-      value: 0
-      objectReference: {fileID: 0}
-    - target: {fileID: 4665616352964844481, guid: f94e67b1f8188b441b93c2d9ac0435eb, type: 3}
-      propertyPath: m_SizeDelta.x
-      value: 0
-      objectReference: {fileID: 0}
-    - target: {fileID: 4665616352964844481, guid: f94e67b1f8188b441b93c2d9ac0435eb, type: 3}
-      propertyPath: m_SizeDelta.y
-      value: 0
-      objectReference: {fileID: 0}
-    - target: {fileID: 4665616352964844481, guid: f94e67b1f8188b441b93c2d9ac0435eb, type: 3}
-      propertyPath: m_LocalPosition.x
-      value: 0
-      objectReference: {fileID: 0}
-    - target: {fileID: 4665616352964844481, guid: f94e67b1f8188b441b93c2d9ac0435eb, type: 3}
-      propertyPath: m_LocalPosition.y
-      value: 0
-      objectReference: {fileID: 0}
-    - target: {fileID: 4665616352964844481, guid: f94e67b1f8188b441b93c2d9ac0435eb, type: 3}
-      propertyPath: m_LocalPosition.z
-      value: 0
-      objectReference: {fileID: 0}
-    - target: {fileID: 4665616352964844481, guid: f94e67b1f8188b441b93c2d9ac0435eb, type: 3}
-      propertyPath: m_LocalRotation.w
-      value: 1
-      objectReference: {fileID: 0}
-    - target: {fileID: 4665616352964844481, guid: f94e67b1f8188b441b93c2d9ac0435eb, type: 3}
-      propertyPath: m_LocalRotation.x
-      value: 0
-      objectReference: {fileID: 0}
-    - target: {fileID: 4665616352964844481, guid: f94e67b1f8188b441b93c2d9ac0435eb, type: 3}
-      propertyPath: m_LocalRotation.y
-      value: 0
-      objectReference: {fileID: 0}
-    - target: {fileID: 4665616352964844481, guid: f94e67b1f8188b441b93c2d9ac0435eb, type: 3}
-      propertyPath: m_LocalRotation.z
-      value: 0
-      objectReference: {fileID: 0}
-    - target: {fileID: 4665616352964844481, guid: f94e67b1f8188b441b93c2d9ac0435eb, type: 3}
-      propertyPath: m_AnchoredPosition.x
-      value: 0
-      objectReference: {fileID: 0}
-    - target: {fileID: 4665616352964844481, guid: f94e67b1f8188b441b93c2d9ac0435eb, type: 3}
-      propertyPath: m_AnchoredPosition.y
-      value: 0
-      objectReference: {fileID: 0}
-    - target: {fileID: 4665616352964844481, guid: f94e67b1f8188b441b93c2d9ac0435eb, type: 3}
-      propertyPath: m_LocalEulerAnglesHint.x
-      value: 0
-      objectReference: {fileID: 0}
-    - target: {fileID: 4665616352964844481, guid: f94e67b1f8188b441b93c2d9ac0435eb, type: 3}
-      propertyPath: m_LocalEulerAnglesHint.y
-      value: 0
-      objectReference: {fileID: 0}
-    - target: {fileID: 4665616352964844481, guid: f94e67b1f8188b441b93c2d9ac0435eb, type: 3}
-      propertyPath: m_LocalEulerAnglesHint.z
-      value: 0
-      objectReference: {fileID: 0}
-    - target: {fileID: 8245483605992596556, guid: f94e67b1f8188b441b93c2d9ac0435eb, type: 3}
-      propertyPath: m_Name
-      value: JoystickCanvas
-      objectReference: {fileID: 0}
-    - target: {fileID: 8245483605992596556, guid: f94e67b1f8188b441b93c2d9ac0435eb, type: 3}
-      propertyPath: m_TagString
-      value: Untagged
-      objectReference: {fileID: 0}
-    m_RemovedComponents: []
-    m_RemovedGameObjects: []
-    m_AddedGameObjects: []
-    m_AddedComponents: []
-  m_SourcePrefab: {fileID: 100100000, guid: f94e67b1f8188b441b93c2d9ac0435eb, type: 3}
---- !u!114 &1757919415 stripped
-MonoBehaviour:
-  m_CorrespondingSourceObject: {fileID: 3905403007578469900, guid: f94e67b1f8188b441b93c2d9ac0435eb, type: 3}
-  m_PrefabInstance: {fileID: 1757919414}
-  m_PrefabAsset: {fileID: 0}
-<<<<<<< HEAD
-  m_GameObject: {fileID: 0}
-  m_Enabled: 1
-  m_EditorHideFlags: 0
-  m_Script: {fileID: 11500000, guid: 220c702c190e97c4e97c4c1e8a807b68, type: 3}
-  m_Name: 
-  m_EditorClassIdentifier: 
-=======
+  m_ObjectHideFlags: 0
+  m_CorrespondingSourceObject: {fileID: 0}
+  m_PrefabInstance: {fileID: 0}
+  m_PrefabAsset: {fileID: 0}
   m_GameObject: {fileID: 1641010506}
   m_CullTransparentMesh: 1
 --- !u!1 &1644474813
@@ -11009,7 +9515,6 @@
   m_AnchoredPosition: {x: -665.1999, y: -54.999817}
   m_SizeDelta: {x: 122.5, y: 120}
   m_Pivot: {x: 0.5, y: 0.5}
->>>>>>> 605854f2
 --- !u!1 &1773401383
 GameObject:
   m_ObjectHideFlags: 0
@@ -12670,5 +11175,4 @@
 SceneRoots:
   m_ObjectHideFlags: 0
   m_Roots:
-  - {fileID: 1201840878}
-  - {fileID: 1757919414}+  - {fileID: 1201840878}