--- conflicted
+++ resolved
@@ -85,20 +85,11 @@
             return;
         }
 
-        var mapComponents = FindObjectsByType<ArcGISMapComponent>(FindObjectsSortMode.None);
-
-        foreach (var mapComponent in mapComponents)
-        {
-            if (mapComponent != null && mapComponent.APIKey == "")
-            {
-                mapComponent.APIKey = apiKey;
-            }    
-        }
-<<<<<<< HEAD
-        
-        sceneLoadedCount = SceneManager.sceneCount;
-=======
->>>>>>> 0f57b1bb
+        var mapComponent = FindObjectOfType<ArcGISMapComponent>();
+        if (mapComponent != null && mapComponent.APIKey == "")
+        {
+            mapComponent.APIKey = apiKey;
+        }
     }
 
     private void AddScene()
