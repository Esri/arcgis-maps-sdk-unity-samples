// Copyright 2022 Esri.
//
// Licensed under the Apache License, Version 2.0 (the "License"); you may not use this file except in compliance with the License.
// You may obtain a copy of the License at: http://www.apache.org/licenses/LICENSE-2.0
//

using Esri.ArcGISMapsSDK.Components;
using Esri.HPFramework;
using System.Collections;
using UnityEngine;
using UnityEngine.Rendering;
using UnityEngine.SceneManagement;
using UnityEngine.UI;
using Esri.ArcGISMapsSDK.Utils;
using TMPro;


public class SampleSwitcher : MonoBehaviour
{
    [SerializeField] private string apiKey;
    [SerializeField] private TextMeshProUGUI apiKeyInputField;
    [SerializeField] private GameObject notificationMenu;
    [SerializeField] private GameObject warning;

    private Animator animator;
    private string currentSceneName;
    private string nextSceneName;
    private string projectAPIKey;
    private string pipelineModeText;
    private string PipelineType;
    private int sceneLoadedCount;

    public GameObject MenuVideo;
    public Button ExitButton;
    public Camera cam;
    public Button[] sceneButtons;
    public Button[] pipelineButtons;

    private void Start()
    {
        animator = notificationMenu.GetComponent<Animator>();
        cam.enabled = true;

        Invoke("SlideNotification", 2.0f);

        if (!string.IsNullOrEmpty(apiKey))
        {
            CheckAPIKey(apiKey);
        }
        else
        {
            projectAPIKey = ArcGISProjectSettingsAsset.Instance.APIKey;
            CheckAPIKey(projectAPIKey);
        }

        ExitButton.onClick.AddListener(delegate
        {
            DoExitGame();
        });

#if (UNITY_ANDROID || UNITY_IOS || UNITY_WSA)
        SetPipeline("URP");
        SetPipelineColor(1, pipelineButtons[1].colors.selectedColor, false);
#else
        SetPipeline("HDRP");
        SetPipelineColor(0, pipelineButtons[0].colors.selectedColor, false);
#endif
    }

    private void Update()
    {
        // API Script handles api key differently than the mapcomponent
        var api = FindObjectOfType<APIMapCreator>();
        if (api != null)
        {
            if (api.APIKey == "")
            {
                api.APIKey = apiKey;
            }
            return;
        }

        var mapComponent = FindObjectOfType<ArcGISMapComponent>();
        if (mapComponent != null && mapComponent.APIKey == "")
        {
            mapComponent.APIKey = apiKey;
        }
        sceneLoadedCount = SceneManager.sceneCount;
    }

    private void AddScene()
    {
        currentSceneName = nextSceneName;

        //The scene must also be added to the build settings list of scenes
        SceneManager.LoadSceneAsync(currentSceneName, new LoadSceneParameters(LoadSceneMode.Additive));
    }

    //The ArcGISMapView object gets instantiated in our scenes and that results in the object living in the SampleViewer scene,
    //not the scene we loaded. To work around this we need to remove it before loading the next scene
    private void RemoveArcGISMapView()
    {
        var ActiveScene = SceneManager.GetActiveScene();
        var RootGOs = ActiveScene.GetRootGameObjects();
        foreach (var RootGO in RootGOs)
        {
            var HP = RootGO.GetComponent<HPRoot>();
            if (HP != null)
            {
                Destroy(RootGO);
            }
        }
    }

    private void StopVideo()
    {
        MenuVideo.GetComponent<UnityEngine.Video.VideoPlayer>().Stop();
        MenuVideo.gameObject.SetActive(false);
    }

    // pipelineType must be HDRP or URP
    private void SetPipeline(string pipelineType)
    {
        PipelineType = pipelineType;
        RenderPipelineAsset pipeline = Resources.Load<RenderPipelineAsset>("SampleGraphicSettings/Sample" + PipelineType + "ipeline");
        GraphicsSettings.renderPipelineAsset = pipeline;
    }

    private IEnumerator PipelineChanged()
    {
        var Sky = FindObjectOfType<ArcGISSkyRepositionComponent>();
        if (Sky != null)
        {
            DestroyImmediate(Sky.gameObject);
        }

        yield return null;

        // Set the Pipeline based on what Pipeline button is clicked
        SetPipeline(pipelineModeText);

        SceneButtonOnClick();
    }

    // Delay pop-up notification
    private void SlideNotification()
    {
        //Play notification menu animation.
        animator.Play("NotificationAnim");
    }

    private void EnableSceneButtons()
    {
        foreach (Button btn in sceneButtons)
        {
            btn.interactable = true;

#if !USE_HDRP_PACKAGE || UNITY_ANDROID || UNITY_IOS
            if (btn.gameObject.GetComponent<DisableSampleButtonsForURP>() || btn.gameObject.GetComponent<DisableSampleButtonForMobile>())
            {
                btn.interactable = false;
            }
#endif
        }
    }

    private void DisableSceneButtons()
    {
        foreach (Button btn in sceneButtons)
        {
            btn.interactable = false;
        }
    }

    //Exits the Sample Viewer App
    private void DoExitGame()
    {
#if UNITY_EDITOR
        UnityEditor.EditorApplication.isPlaying = false;
#else
        Application.Quit();
#endif
    }

    public void CheckAPIKey(string value)
    {
        apiKey = value;
        apiKeyInputField.text = string.IsNullOrEmpty(apiKey) ? "Enter your API key here..." : apiKey;

        if (warning != null)
        {
<<<<<<< HEAD
            if (value.Length == 100 || value.Length == 252)
            {
                warning.gameObject.SetActive(false);
                EnableSceneButtons();
            }
            else
            {
                warning.gameObject.SetActive(true);
                DisableSceneButtons();
            }
=======
            return;
        }

        if (string.IsNullOrEmpty(apiKey))
        {
            warning.gameObject.SetActive(true);
            DisableSceneButtons();
        }
        else
        {
            warning.gameObject.SetActive(false);
            EnableSceneButtons();
>>>>>>> 6a931495
        }
    }

    public void SetPipelineText(string text)
    {
        pipelineModeText = text;
    }

    public void SetNextSceneName(string text)
    {
        nextSceneName = text;
    }

    // Switch scenes with button click
    public void SceneButtonOnClick()
    {
        StopVideo();

        cam.enabled = false;

        animator.Play("NotificationAnim_Close");

        // If no async scene is running, then just load an async scene
        if (sceneLoadedCount == 1)
        {
            AddScene();
        }
        else if (sceneLoadedCount == 2)
        {
            // Change scene
            var DoneUnloadingOperation = SceneManager.UnloadSceneAsync(currentSceneName);
            DoneUnloadingOperation.completed += (AsyncOperation Operation) =>
            {
                RemoveArcGISMapView();

                AddScene();
            };
        }
    }

    public void PipelineButtonOnClick()
    {
        StartCoroutine(PipelineChanged());
    }

    // Keep scene buttons pressed after selection
    public void OnSceneButtonClicked(Button clickedButton)
    {
        int btnIndex = System.Array.IndexOf(sceneButtons, clickedButton);

        if (btnIndex == -1)
        {
            return;
        }

        EnableSceneButtons();

        clickedButton.interactable = false;
    }

    // Keep pipeline buttons pressed after selection
    public void OnPipelineButtonClicked(Button clickedButton)
    {
        int btnIndex = System.Array.IndexOf(pipelineButtons, clickedButton);

        if (btnIndex == -1)
        {
            return;
        }

        foreach (Button btn in pipelineButtons)
        {
            btn.interactable = true;
        }

        clickedButton.interactable = false;
    }

    // Set HDRP/URP button color
    public void SetPipelineColor(int index, Color color, bool active)
    {
        var colors = pipelineButtons[index].colors;
        colors.normalColor = color;
        pipelineButtons[index].colors = colors;
        pipelineButtons[index].interactable = active;
    }

    // Unload HDRP/URP button color
    public void UnloadPipelineColor(int index, Color color, bool active)
    {
        var colors = pipelineButtons[index].colors;
        colors.normalColor = new Color(0.498f, 0.459f, 0.588f, 1.0f);
        pipelineButtons[index].colors = colors;
        pipelineButtons[index].interactable = active;
    }

    // Unload HDRP button color
    public void UnloadHDRPColor()
    {
        UnloadPipelineColor(0, pipelineButtons[0].colors.normalColor, true);
    }

    // Unload URP button color
    public void UnloadURPColor()
    {
        UnloadPipelineColor(1, pipelineButtons[1].colors.normalColor, true);
    }
}<|MERGE_RESOLUTION|>--- conflicted
+++ resolved
@@ -189,18 +189,6 @@
 
         if (warning != null)
         {
-<<<<<<< HEAD
-            if (value.Length == 100 || value.Length == 252)
-            {
-                warning.gameObject.SetActive(false);
-                EnableSceneButtons();
-            }
-            else
-            {
-                warning.gameObject.SetActive(true);
-                DisableSceneButtons();
-            }
-=======
             return;
         }
 
@@ -213,7 +201,6 @@
         {
             warning.gameObject.SetActive(false);
             EnableSceneButtons();
->>>>>>> 6a931495
         }
     }
 
